/*
 * Licensed to the Apache Software Foundation (ASF) under one or more
 * contributor license agreements.  See the NOTICE file distributed with
 * this work for additional information regarding copyright ownership.
 * The ASF licenses this file to You under the Apache License, Version 2.0
 * (the "License"); you may not use this file except in compliance with
 * the License.  You may obtain a copy of the License at
 *
 *    http://www.apache.org/licenses/LICENSE-2.0
 *
 * Unless required by applicable law or agreed to in writing, software
 * distributed under the License is distributed on an "AS IS" BASIS,
 * WITHOUT WARRANTIES OR CONDITIONS OF ANY KIND, either express or implied.
 * See the License for the specific language governing permissions and
 * limitations under the License.
 */

package org.apache.spark.scheduler

import java.util.Properties

import scala.annotation.meta.param
import scala.collection.mutable.{ArrayBuffer, HashMap, HashSet, Map}
import scala.language.reflectiveCalls
import scala.util.control.NonFatal

import org.scalatest.concurrent.Timeouts
import org.scalatest.time.SpanSugar._

import org.apache.spark._
import org.apache.spark.executor.TaskMetrics
import org.apache.spark.rdd.RDD
import org.apache.spark.scheduler.SchedulingMode.SchedulingMode
import org.apache.spark.storage.{BlockId, BlockManagerId, BlockManagerMaster}
import org.apache.spark.util.{CallSite, Utils}

class DAGSchedulerEventProcessLoopTester(dagScheduler: DAGScheduler)
  extends DAGSchedulerEventProcessLoop(dagScheduler) {

  override def post(event: DAGSchedulerEvent): Unit = {
    try {
      // Forward event to `onReceive` directly to avoid processing event asynchronously.
      onReceive(event)
    } catch {
      case NonFatal(e) => onError(e)
    }
  }

  override def onError(e: Throwable): Unit = {
    logError("Error in DAGSchedulerEventLoop: ", e)
    dagScheduler.stop()
    throw e
  }

}

/**
 * An RDD for passing to DAGScheduler. These RDDs will use the dependencies and
 * preferredLocations (if any) that are passed to them. They are deliberately not executable
 * so we can test that DAGScheduler does not try to execute RDDs locally.
 *
 * Optionally, one can pass in a list of locations to use as preferred locations for each task,
 * and a MapOutputTrackerMaster to enable reduce task locality. We pass the tracker separately
 * because, in this test suite, it won't be the same as sc.env.mapOutputTracker.
 */
class MyRDD(
    sc: SparkContext,
    numPartitions: Int,
    dependencies: List[Dependency[_]],
    locations: Seq[Seq[String]] = Nil,
    @(transient @param) tracker: MapOutputTrackerMaster = null)
  extends RDD[(Int, Int)](sc, dependencies) with Serializable {

  override def compute(split: Partition, context: TaskContext): Iterator[(Int, Int)] =
    throw new RuntimeException("should not be reached")

  override def getPartitions: Array[Partition] = (0 until numPartitions).map(i => new Partition {
    override def index: Int = i
  }).toArray

  override def getPreferredLocations(partition: Partition): Seq[String] = {
    if (locations.isDefinedAt(partition.index)) {
      locations(partition.index)
    } else if (tracker != null && dependencies.size == 1 &&
        dependencies(0).isInstanceOf[ShuffleDependency[_, _, _]]) {
      // If we have only one shuffle dependency, use the same code path as ShuffledRDD for locality
      val dep = dependencies(0).asInstanceOf[ShuffleDependency[_, _, _]]
      tracker.getPreferredLocationsForShuffle(dep, partition.index)
    } else {
      Nil
    }
  }

  override def toString: String = "DAGSchedulerSuiteRDD " + id
}

class DAGSchedulerSuiteDummyException extends Exception

class DAGSchedulerSuite extends SparkFunSuite with LocalSparkContext with Timeouts {

  val conf = new SparkConf
  /** Set of TaskSets the DAGScheduler has requested executed. */
  val taskSets = scala.collection.mutable.Buffer[TaskSet]()

  /** Stages for which the DAGScheduler has called TaskScheduler.cancelTasks(). */
  val cancelledStages = new HashSet[Int]()

  val taskScheduler = new TaskScheduler() {
    override def rootPool: Pool = null
    override def schedulingMode: SchedulingMode = SchedulingMode.NONE
    override def start() = {}
    override def stop() = {}
    override def executorHeartbeatReceived(
        execId: String,
        accumUpdates: Array[(Long, Seq[NewAccumulator[_, _]])],
        blockManagerId: BlockManagerId): Boolean = true
    override def submitTasks(taskSet: TaskSet) = {
      // normally done by TaskSetManager
      taskSet.tasks.foreach(_.epoch = mapOutputTracker.getEpoch)
      taskSets += taskSet
    }
    override def cancelTasks(stageId: Int, interruptThread: Boolean) {
      cancelledStages += stageId
    }
    override def setDAGScheduler(dagScheduler: DAGScheduler) = {}
    override def defaultParallelism() = 2
    override def executorLost(executorId: String, reason: ExecutorLossReason): Unit = {}
    override def applicationAttemptId(): Option[String] = None
  }

  /** Length of time to wait while draining listener events. */
  val WAIT_TIMEOUT_MILLIS = 10000
  val sparkListener = new SparkListener() {
    val submittedStageInfos = new HashSet[StageInfo]
    val successfulStages = new HashSet[Int]
    val failedStages = new ArrayBuffer[Int]
    val stageByOrderOfExecution = new ArrayBuffer[Int]
    val endedTasks = new HashSet[Long]

    override def onStageSubmitted(stageSubmitted: SparkListenerStageSubmitted) {
      submittedStageInfos += stageSubmitted.stageInfo
    }

    override def onStageCompleted(stageCompleted: SparkListenerStageCompleted) {
      val stageInfo = stageCompleted.stageInfo
      stageByOrderOfExecution += stageInfo.stageId
      if (stageInfo.failureReason.isEmpty) {
        successfulStages += stageInfo.stageId
      } else {
        failedStages += stageInfo.stageId
      }
    }

    override def onTaskEnd(taskEnd: SparkListenerTaskEnd): Unit = {
      endedTasks += taskEnd.taskInfo.taskId
    }
  }

  var mapOutputTracker: MapOutputTrackerMaster = null
  var scheduler: DAGScheduler = null
  var dagEventProcessLoopTester: DAGSchedulerEventProcessLoop = null

  /**
   * Set of cache locations to return from our mock BlockManagerMaster.
   * Keys are (rdd ID, partition ID). Anything not present will return an empty
   * list of cache locations silently.
   */
  val cacheLocations = new HashMap[(Int, Int), Seq[BlockManagerId]]
  // stub out BlockManagerMaster.getLocations to use our cacheLocations
  val blockManagerMaster = new BlockManagerMaster(null, conf, true) {
      override def getLocations(blockIds: Array[BlockId]): IndexedSeq[Seq[BlockManagerId]] = {
        blockIds.map {
          _.asRDDId.map(id => (id.rddId -> id.splitIndex)).flatMap(key => cacheLocations.get(key)).
            getOrElse(Seq())
        }.toIndexedSeq
      }
      override def removeExecutor(execId: String) {
        // don't need to propagate to the driver, which we don't have
      }
    }

  /** The list of results that DAGScheduler has collected. */
  val results = new HashMap[Int, Any]()
  var failure: Exception = _
  val jobListener = new JobListener() {
    override def taskSucceeded(index: Int, result: Any) = results.put(index, result)
    override def jobFailed(exception: Exception) = { failure = exception }
  }

  /** A simple helper class for creating custom JobListeners */
  class SimpleListener extends JobListener {
    val results = new HashMap[Int, Any]
    var failure: Exception = null
    override def taskSucceeded(index: Int, result: Any): Unit = results.put(index, result)
    override def jobFailed(exception: Exception): Unit = { failure = exception }
  }

  override def beforeEach(): Unit = {
    super.beforeEach()
    sc = new SparkContext("local", "DAGSchedulerSuite")
    sparkListener.submittedStageInfos.clear()
    sparkListener.successfulStages.clear()
    sparkListener.failedStages.clear()
    sparkListener.endedTasks.clear()
    failure = null
    sc.addSparkListener(sparkListener)
    taskSets.clear()
    cancelledStages.clear()
    cacheLocations.clear()
    results.clear()
    mapOutputTracker = new MapOutputTrackerMaster(conf)
    scheduler = new DAGScheduler(
      sc,
      taskScheduler,
      sc.listenerBus,
      mapOutputTracker,
      blockManagerMaster,
      sc.env)
    dagEventProcessLoopTester = new DAGSchedulerEventProcessLoopTester(scheduler)
  }

  override def afterEach(): Unit = {
    try {
      scheduler.stop()
    } finally {
      super.afterEach()
    }
  }

  override def afterAll() {
    super.afterAll()
  }

  /**
   * Type of RDD we use for testing. Note that we should never call the real RDD compute methods.
   * This is a pair RDD type so it can always be used in ShuffleDependencies.
   */
  type PairOfIntsRDD = RDD[(Int, Int)]

  /**
   * Process the supplied event as if it were the top of the DAGScheduler event queue, expecting
   * the scheduler not to exit.
   *
   * After processing the event, submit waiting stages as is done on most iterations of the
   * DAGScheduler event loop.
   */
  private def runEvent(event: DAGSchedulerEvent) {
    dagEventProcessLoopTester.post(event)
  }

  /**
   * When we submit dummy Jobs, this is the compute function we supply. Except in a local test
   * below, we do not expect this function to ever be executed; instead, we will return results
   * directly through CompletionEvents.
   */
  private val jobComputeFunc = (context: TaskContext, it: Iterator[(_)]) =>
    it.next.asInstanceOf[Tuple2[_, _]]._1

  /** Send the given CompletionEvent messages for the tasks in the TaskSet. */
  private def complete(taskSet: TaskSet, results: Seq[(TaskEndReason, Any)]) {
    assert(taskSet.tasks.size >= results.size)
    for ((result, i) <- results.zipWithIndex) {
      if (i < taskSet.tasks.size) {
        runEvent(makeCompletionEvent(taskSet.tasks(i), result._1, result._2))
      }
    }
  }

  private def completeWithAccumulator(
      accumId: Long,
      taskSet: TaskSet,
      results: Seq[(TaskEndReason, Any)]) {
    assert(taskSet.tasks.size >= results.size)
    for ((result, i) <- results.zipWithIndex) {
      if (i < taskSet.tasks.size) {
        runEvent(makeCompletionEvent(
          taskSet.tasks(i),
          result._1,
          result._2,
<<<<<<< HEAD
          Seq(new AccumulableInfo(
            accumId, Some(""), Some(1), None, internal = false, countFailedValues = false,
            dataProperty = false))))
=======
          Seq(AccumulatorSuite.createLongAccum("", initValue = 1, id = accumId))))
>>>>>>> ac115f66
      }
    }
  }

  /** Submits a job to the scheduler and returns the job id. */
  private def submit(
      rdd: RDD[_],
      partitions: Array[Int],
      func: (TaskContext, Iterator[_]) => _ = jobComputeFunc,
      listener: JobListener = jobListener,
      properties: Properties = null): Int = {
    val jobId = scheduler.nextJobId.getAndIncrement()
    runEvent(JobSubmitted(jobId, rdd, func, partitions, CallSite("", ""), listener, properties))
    jobId
  }

  /** Submits a map stage to the scheduler and returns the job id. */
  private def submitMapStage(
      shuffleDep: ShuffleDependency[_, _, _],
      listener: JobListener = jobListener): Int = {
    val jobId = scheduler.nextJobId.getAndIncrement()
    runEvent(MapStageSubmitted(jobId, shuffleDep, CallSite("", ""), listener))
    jobId
  }

  /** Sends TaskSetFailed to the scheduler. */
  private def failed(taskSet: TaskSet, message: String) {
    runEvent(TaskSetFailed(taskSet, message, None))
  }

  /** Sends JobCancelled to the DAG scheduler. */
  private def cancel(jobId: Int) {
    runEvent(JobCancelled(jobId))
  }

  test("[SPARK-3353] parent stage should have lower stage id") {
    sparkListener.stageByOrderOfExecution.clear()
    sc.parallelize(1 to 10).map(x => (x, x)).reduceByKey(_ + _, 4).count()
    sc.listenerBus.waitUntilEmpty(WAIT_TIMEOUT_MILLIS)
    assert(sparkListener.stageByOrderOfExecution.length === 2)
    assert(sparkListener.stageByOrderOfExecution(0) < sparkListener.stageByOrderOfExecution(1))
  }

  test("zero split job") {
    var numResults = 0
    var failureReason: Option[Exception] = None
    val fakeListener = new JobListener() {
      override def taskSucceeded(partition: Int, value: Any): Unit = numResults += 1
      override def jobFailed(exception: Exception): Unit = {
        failureReason = Some(exception)
      }
    }
    val jobId = submit(new MyRDD(sc, 0, Nil), Array(), listener = fakeListener)
    assert(numResults === 0)
    cancel(jobId)
    assert(failureReason.isDefined)
    assert(failureReason.get.getMessage() === "Job 0 cancelled ")
  }

  test("run trivial job") {
    submit(new MyRDD(sc, 1, Nil), Array(0))
    complete(taskSets(0), List((Success, 42)))
    assert(results === Map(0 -> 42))
    assertDataStructuresEmpty()
  }

  test("run trivial job w/ dependency") {
    val baseRdd = new MyRDD(sc, 1, Nil)
    val finalRdd = new MyRDD(sc, 1, List(new OneToOneDependency(baseRdd)))
    submit(finalRdd, Array(0))
    complete(taskSets(0), Seq((Success, 42)))
    assert(results === Map(0 -> 42))
    assertDataStructuresEmpty()
  }

  test("equals and hashCode AccumulableInfo") {
    val accInfo1 = new AccumulableInfo(
      1, Some("a1"), Some("delta1"), Some("val1"), internal = true, countFailedValues = false,
      dataProperty = false)
    val accInfo2 = new AccumulableInfo(
      1, Some("a1"), Some("delta1"), Some("val1"), internal = false, countFailedValues = false,
      dataProperty = false)
    val accInfo3 = new AccumulableInfo(
      1, Some("a1"), Some("delta1"), Some("val1"), internal = false, countFailedValues = false,
      dataProperty = false)
    assert(accInfo1 !== accInfo2)
    assert(accInfo2 === accInfo3)
    assert(accInfo2.hashCode() === accInfo3.hashCode())
  }

  test("cache location preferences w/ dependency") {
    val baseRdd = new MyRDD(sc, 1, Nil).cache()
    val finalRdd = new MyRDD(sc, 1, List(new OneToOneDependency(baseRdd)))
    cacheLocations(baseRdd.id -> 0) =
      Seq(makeBlockManagerId("hostA"), makeBlockManagerId("hostB"))
    submit(finalRdd, Array(0))
    val taskSet = taskSets(0)
    assertLocations(taskSet, Seq(Seq("hostA", "hostB")))
    complete(taskSet, Seq((Success, 42)))
    assert(results === Map(0 -> 42))
    assertDataStructuresEmpty()
  }

  test("regression test for getCacheLocs") {
    val rdd = new MyRDD(sc, 3, Nil).cache()
    cacheLocations(rdd.id -> 0) =
      Seq(makeBlockManagerId("hostA"), makeBlockManagerId("hostB"))
    cacheLocations(rdd.id -> 1) =
      Seq(makeBlockManagerId("hostB"), makeBlockManagerId("hostC"))
    cacheLocations(rdd.id -> 2) =
      Seq(makeBlockManagerId("hostC"), makeBlockManagerId("hostD"))
    val locs = scheduler.getCacheLocs(rdd).map(_.map(_.host))
    assert(locs === Seq(Seq("hostA", "hostB"), Seq("hostB", "hostC"), Seq("hostC", "hostD")))
  }

  /**
   * This test ensures that if a particular RDD is cached, RDDs earlier in the dependency chain
   * are not computed. It constructs the following chain of dependencies:
   * +---+ shuffle +---+    +---+    +---+
   * | A |<--------| B |<---| C |<---| D |
   * +---+         +---+    +---+    +---+
   * Here, B is derived from A by performing a shuffle, C has a one-to-one dependency on B,
   * and D similarly has a one-to-one dependency on C. If none of the RDDs were cached, this
   * set of RDDs would result in a two stage job: one ShuffleMapStage, and a ResultStage that
   * reads the shuffled data from RDD A. This test ensures that if C is cached, the scheduler
   * doesn't perform a shuffle, and instead computes the result using a single ResultStage
   * that reads C's cached data.
   */
  test("getMissingParentStages should consider all ancestor RDDs' cache statuses") {
    val rddA = new MyRDD(sc, 1, Nil)
    val rddB = new MyRDD(sc, 1, List(new ShuffleDependency(rddA, new HashPartitioner(1))),
      tracker = mapOutputTracker)
    val rddC = new MyRDD(sc, 1, List(new OneToOneDependency(rddB))).cache()
    val rddD = new MyRDD(sc, 1, List(new OneToOneDependency(rddC)))
    cacheLocations(rddC.id -> 0) =
      Seq(makeBlockManagerId("hostA"), makeBlockManagerId("hostB"))
    submit(rddD, Array(0))
    assert(scheduler.runningStages.size === 1)
    // Make sure that the scheduler is running the final result stage.
    // Because C is cached, the shuffle map stage to compute A does not need to be run.
    assert(scheduler.runningStages.head.isInstanceOf[ResultStage])
  }

  test("avoid exponential blowup when getting preferred locs list") {
    // Build up a complex dependency graph with repeated zip operations, without preferred locations
    var rdd: RDD[_] = new MyRDD(sc, 1, Nil)
    (1 to 30).foreach(_ => rdd = rdd.zip(rdd))
    // getPreferredLocs runs quickly, indicating that exponential graph traversal is avoided.
    failAfter(10 seconds) {
      val preferredLocs = scheduler.getPreferredLocs(rdd, 0)
      // No preferred locations are returned.
      assert(preferredLocs.length === 0)
    }
  }

  test("unserializable task") {
    val unserializableRdd = new MyRDD(sc, 1, Nil) {
      class UnserializableClass
      val unserializable = new UnserializableClass
    }
    submit(unserializableRdd, Array(0))
    assert(failure.getMessage.startsWith(
      "Job aborted due to stage failure: Task not serializable:"))
    sc.listenerBus.waitUntilEmpty(WAIT_TIMEOUT_MILLIS)
    assert(sparkListener.failedStages.contains(0))
    assert(sparkListener.failedStages.size === 1)
    assertDataStructuresEmpty()
  }

  test("trivial job failure") {
    submit(new MyRDD(sc, 1, Nil), Array(0))
    failed(taskSets(0), "some failure")
    assert(failure.getMessage === "Job aborted due to stage failure: some failure")
    sc.listenerBus.waitUntilEmpty(WAIT_TIMEOUT_MILLIS)
    assert(sparkListener.failedStages.contains(0))
    assert(sparkListener.failedStages.size === 1)
    assertDataStructuresEmpty()
  }

  test("trivial job cancellation") {
    val rdd = new MyRDD(sc, 1, Nil)
    val jobId = submit(rdd, Array(0))
    cancel(jobId)
    assert(failure.getMessage === s"Job $jobId cancelled ")
    sc.listenerBus.waitUntilEmpty(WAIT_TIMEOUT_MILLIS)
    assert(sparkListener.failedStages.contains(0))
    assert(sparkListener.failedStages.size === 1)
    assertDataStructuresEmpty()
  }

  test("job cancellation no-kill backend") {
    // make sure that the DAGScheduler doesn't crash when the TaskScheduler
    // doesn't implement killTask()
    val noKillTaskScheduler = new TaskScheduler() {
      override def rootPool: Pool = null
      override def schedulingMode: SchedulingMode = SchedulingMode.NONE
      override def start(): Unit = {}
      override def stop(): Unit = {}
      override def submitTasks(taskSet: TaskSet): Unit = {
        taskSets += taskSet
      }
      override def cancelTasks(stageId: Int, interruptThread: Boolean) {
        throw new UnsupportedOperationException
      }
      override def setDAGScheduler(dagScheduler: DAGScheduler): Unit = {}
      override def defaultParallelism(): Int = 2
      override def executorHeartbeatReceived(
          execId: String,
          accumUpdates: Array[(Long, Seq[NewAccumulator[_, _]])],
          blockManagerId: BlockManagerId): Boolean = true
      override def executorLost(executorId: String, reason: ExecutorLossReason): Unit = {}
      override def applicationAttemptId(): Option[String] = None
    }
    val noKillScheduler = new DAGScheduler(
      sc,
      noKillTaskScheduler,
      sc.listenerBus,
      mapOutputTracker,
      blockManagerMaster,
      sc.env)
    dagEventProcessLoopTester = new DAGSchedulerEventProcessLoopTester(noKillScheduler)
    val jobId = submit(new MyRDD(sc, 1, Nil), Array(0))
    cancel(jobId)
    // Because the job wasn't actually cancelled, we shouldn't have received a failure message.
    assert(failure === null)

    // When the task set completes normally, state should be correctly updated.
    complete(taskSets(0), Seq((Success, 42)))
    assert(results === Map(0 -> 42))
    assertDataStructuresEmpty()

    sc.listenerBus.waitUntilEmpty(WAIT_TIMEOUT_MILLIS)
    assert(sparkListener.failedStages.isEmpty)
    assert(sparkListener.successfulStages.contains(0))
  }

  test("run trivial shuffle") {
    val shuffleMapRdd = new MyRDD(sc, 2, Nil)
    val shuffleDep = new ShuffleDependency(shuffleMapRdd, new HashPartitioner(1))
    val shuffleId = shuffleDep.shuffleId
    val reduceRdd = new MyRDD(sc, 1, List(shuffleDep), tracker = mapOutputTracker)
    submit(reduceRdd, Array(0))
    complete(taskSets(0), Seq(
      (Success, makeMapStatus("hostA", 1)),
      (Success, makeMapStatus("hostB", 1))))
    assert(mapOutputTracker.getMapSizesByExecutorId(shuffleId, 0).map(_._1).toSet ===
      HashSet(makeBlockManagerId("hostA"), makeBlockManagerId("hostB")))
    complete(taskSets(1), Seq((Success, 42)))
    assert(results === Map(0 -> 42))
    assertDataStructuresEmpty()
  }

  test("run trivial shuffle with fetch failure") {
    val shuffleMapRdd = new MyRDD(sc, 2, Nil)
    val shuffleDep = new ShuffleDependency(shuffleMapRdd, new HashPartitioner(2))
    val shuffleId = shuffleDep.shuffleId
    val reduceRdd = new MyRDD(sc, 2, List(shuffleDep), tracker = mapOutputTracker)
    submit(reduceRdd, Array(0, 1))
    complete(taskSets(0), Seq(
      (Success, makeMapStatus("hostA", reduceRdd.partitions.length)),
      (Success, makeMapStatus("hostB", reduceRdd.partitions.length))))
    // the 2nd ResultTask failed
    complete(taskSets(1), Seq(
      (Success, 42),
      (FetchFailed(makeBlockManagerId("hostA"), shuffleId, 0, 0, "ignored"), null)))
    // this will get called
    // blockManagerMaster.removeExecutor("exec-hostA")
    // ask the scheduler to try it again
    scheduler.resubmitFailedStages()
    // have the 2nd attempt pass
    complete(taskSets(2), Seq((Success, makeMapStatus("hostA", reduceRdd.partitions.length))))
    // we can see both result blocks now
    assert(mapOutputTracker.getMapSizesByExecutorId(shuffleId, 0).map(_._1.host).toSet ===
      HashSet("hostA", "hostB"))
    complete(taskSets(3), Seq((Success, 43)))
    assert(results === Map(0 -> 42, 1 -> 43))
    assertDataStructuresEmpty()
  }


  // Helper function to validate state when creating tests for task failures
  private def checkStageId(stageId: Int, attempt: Int, stageAttempt: TaskSet) {
    assert(stageAttempt.stageId === stageId)
    assert(stageAttempt.stageAttemptId == attempt)
  }


  // Helper functions to extract commonly used code in Fetch Failure test cases
  private def setupStageAbortTest(sc: SparkContext) {
    sc.listenerBus.addListener(new EndListener())
    ended = false
    jobResult = null
  }

  // Create a new Listener to confirm that the listenerBus sees the JobEnd message
  // when we abort the stage. This message will also be consumed by the EventLoggingListener
  // so this will propagate up to the user.
  var ended = false
  var jobResult : JobResult = null

  class EndListener extends SparkListener {
    override def onJobEnd(jobEnd: SparkListenerJobEnd): Unit = {
      jobResult = jobEnd.jobResult
      ended = true
    }
  }

  /**
   * Common code to get the next stage attempt, confirm it's the one we expect, and complete it
   * successfully.
   *
   * @param stageId - The current stageId
   * @param attemptIdx - The current attempt count
   * @param numShufflePartitions - The number of partitions in the next stage
   */
  private def completeShuffleMapStageSuccessfully(
      stageId: Int,
      attemptIdx: Int,
      numShufflePartitions: Int): Unit = {
    val stageAttempt = taskSets.last
    checkStageId(stageId, attemptIdx, stageAttempt)
    complete(stageAttempt, stageAttempt.tasks.zipWithIndex.map {
      case (task, idx) =>
        (Success, makeMapStatus("host" + ('A' + idx).toChar, numShufflePartitions))
    }.toSeq)
  }

  /**
   * Common code to get the next stage attempt, confirm it's the one we expect, and complete it
   * with all FetchFailure.
   *
   * @param stageId - The current stageId
   * @param attemptIdx - The current attempt count
   * @param shuffleDep - The shuffle dependency of the stage with a fetch failure
   */
  private def completeNextStageWithFetchFailure(
      stageId: Int,
      attemptIdx: Int,
      shuffleDep: ShuffleDependency[_, _, _]): Unit = {
    val stageAttempt = taskSets.last
    checkStageId(stageId, attemptIdx, stageAttempt)
    complete(stageAttempt, stageAttempt.tasks.zipWithIndex.map { case (task, idx) =>
      (FetchFailed(makeBlockManagerId("hostA"), shuffleDep.shuffleId, 0, idx, "ignored"), null)
    }.toSeq)
  }

  /**
   * Common code to get the next result stage attempt, confirm it's the one we expect, and
   * complete it with a success where we return 42.
   *
   * @param stageId - The current stageId
   * @param attemptIdx - The current attempt count
   */
  private def completeNextResultStageWithSuccess(
      stageId: Int,
      attemptIdx: Int,
      partitionToResult: Int => Int = _ => 42): Unit = {
    val stageAttempt = taskSets.last
    checkStageId(stageId, attemptIdx, stageAttempt)
    assert(scheduler.stageIdToStage(stageId).isInstanceOf[ResultStage])
    val taskResults = stageAttempt.tasks.zipWithIndex.map { case (task, idx) =>
      (Success, partitionToResult(idx))
    }
    complete(stageAttempt, taskResults.toSeq)
  }

  /**
   * In this test, we simulate a job where many tasks in the same stage fail. We want to show
   * that many fetch failures inside a single stage attempt do not trigger an abort
   * on their own, but only when there are enough failing stage attempts.
   */
  test("Single stage fetch failure should not abort the stage.") {
    setupStageAbortTest(sc)

    val parts = 8
    val shuffleMapRdd = new MyRDD(sc, parts, Nil)
    val shuffleDep = new ShuffleDependency(shuffleMapRdd, new HashPartitioner(parts))
    val reduceRdd = new MyRDD(sc, parts, List(shuffleDep), tracker = mapOutputTracker)
    submit(reduceRdd, (0 until parts).toArray)

    completeShuffleMapStageSuccessfully(0, 0, numShufflePartitions = parts)

    completeNextStageWithFetchFailure(1, 0, shuffleDep)

    // Resubmit and confirm that now all is well
    scheduler.resubmitFailedStages()

    assert(scheduler.runningStages.nonEmpty)
    assert(!ended)

    // Complete stage 0 and then stage 1 with a "42"
    completeShuffleMapStageSuccessfully(0, 1, numShufflePartitions = parts)
    completeNextResultStageWithSuccess(1, 1)

    // Confirm job finished successfully
    sc.listenerBus.waitUntilEmpty(1000)
    assert(ended === true)
    assert(results === (0 until parts).map { idx => idx -> 42 }.toMap)
    assertDataStructuresEmpty()
  }

  /**
   * In this test we simulate a job failure where the first stage completes successfully and
   * the second stage fails due to a fetch failure. Multiple successive fetch failures of a stage
   * trigger an overall job abort to avoid endless retries.
   */
  test("Multiple consecutive stage fetch failures should lead to job being aborted.") {
    setupStageAbortTest(sc)

    val shuffleMapRdd = new MyRDD(sc, 2, Nil)
    val shuffleDep = new ShuffleDependency(shuffleMapRdd, new HashPartitioner(2))
    val reduceRdd = new MyRDD(sc, 2, List(shuffleDep), tracker = mapOutputTracker)
    submit(reduceRdd, Array(0, 1))

    for (attempt <- 0 until Stage.MAX_CONSECUTIVE_FETCH_FAILURES) {
      // Complete all the tasks for the current attempt of stage 0 successfully
      completeShuffleMapStageSuccessfully(0, attempt, numShufflePartitions = 2)

      // Now we should have a new taskSet, for a new attempt of stage 1.
      // Fail all these tasks with FetchFailure
      completeNextStageWithFetchFailure(1, attempt, shuffleDep)

      // this will trigger a resubmission of stage 0, since we've lost some of its
      // map output, for the next iteration through the loop
      scheduler.resubmitFailedStages()

      if (attempt < Stage.MAX_CONSECUTIVE_FETCH_FAILURES - 1) {
        assert(scheduler.runningStages.nonEmpty)
        assert(!ended)
      } else {
        // Stage should have been aborted and removed from running stages
        assertDataStructuresEmpty()
        sc.listenerBus.waitUntilEmpty(1000)
        assert(ended)
        jobResult match {
          case JobFailed(reason) =>
            assert(reason.getMessage.contains("ResultStage 1 () has failed the maximum"))
          case other => fail(s"expected JobFailed, not $other")
        }
      }
    }
  }

  /**
   * In this test, we create a job with two consecutive shuffles, and simulate 2 failures for each
   * shuffle fetch. In total In total, the job has had four failures overall but not four failures
   * for a particular stage, and as such should not be aborted.
   */
  test("Failures in different stages should not trigger an overall abort") {
    setupStageAbortTest(sc)

    val shuffleOneRdd = new MyRDD(sc, 2, Nil).cache()
    val shuffleDepOne = new ShuffleDependency(shuffleOneRdd, new HashPartitioner(2))
    val shuffleTwoRdd = new MyRDD(sc, 2, List(shuffleDepOne), tracker = mapOutputTracker).cache()
    val shuffleDepTwo = new ShuffleDependency(shuffleTwoRdd, new HashPartitioner(1))
    val finalRdd = new MyRDD(sc, 1, List(shuffleDepTwo), tracker = mapOutputTracker)
    submit(finalRdd, Array(0))

    // In the first two iterations, Stage 0 succeeds and stage 1 fails. In the next two iterations,
    // stage 2 fails.
    for (attempt <- 0 until Stage.MAX_CONSECUTIVE_FETCH_FAILURES) {
      // Complete all the tasks for the current attempt of stage 0 successfully
      completeShuffleMapStageSuccessfully(0, attempt, numShufflePartitions = 2)

      if (attempt < Stage.MAX_CONSECUTIVE_FETCH_FAILURES / 2) {
        // Now we should have a new taskSet, for a new attempt of stage 1.
        // Fail all these tasks with FetchFailure
        completeNextStageWithFetchFailure(1, attempt, shuffleDepOne)
      } else {
        completeShuffleMapStageSuccessfully(1, attempt, numShufflePartitions = 1)

        // Fail stage 2
        completeNextStageWithFetchFailure(2, attempt - Stage.MAX_CONSECUTIVE_FETCH_FAILURES / 2,
          shuffleDepTwo)
      }

      // this will trigger a resubmission of stage 0, since we've lost some of its
      // map output, for the next iteration through the loop
      scheduler.resubmitFailedStages()
    }

    completeShuffleMapStageSuccessfully(0, 4, numShufflePartitions = 2)
    completeShuffleMapStageSuccessfully(1, 4, numShufflePartitions = 1)

    // Succeed stage2 with a "42"
    completeNextResultStageWithSuccess(2, Stage.MAX_CONSECUTIVE_FETCH_FAILURES/2)

    assert(results === Map(0 -> 42))
    assertDataStructuresEmpty()
  }

  /**
   * In this test we demonstrate that only consecutive failures trigger a stage abort. A stage may
   * fail multiple times, succeed, then fail a few more times (because its run again by downstream
   * dependencies). The total number of failed attempts for one stage will go over the limit,
   * but that doesn't matter, since they have successes in the middle.
   */
  test("Non-consecutive stage failures don't trigger abort") {
    setupStageAbortTest(sc)

    val shuffleOneRdd = new MyRDD(sc, 2, Nil).cache()
    val shuffleDepOne = new ShuffleDependency(shuffleOneRdd, new HashPartitioner(2))
    val shuffleTwoRdd = new MyRDD(sc, 2, List(shuffleDepOne), tracker = mapOutputTracker).cache()
    val shuffleDepTwo = new ShuffleDependency(shuffleTwoRdd, new HashPartitioner(1))
    val finalRdd = new MyRDD(sc, 1, List(shuffleDepTwo), tracker = mapOutputTracker)
    submit(finalRdd, Array(0))

    // First, execute stages 0 and 1, failing stage 1 up to MAX-1 times.
    for (attempt <- 0 until Stage.MAX_CONSECUTIVE_FETCH_FAILURES - 1) {
      // Make each task in stage 0 success
      completeShuffleMapStageSuccessfully(0, attempt, numShufflePartitions = 2)

      // Now we should have a new taskSet, for a new attempt of stage 1.
      // Fail these tasks with FetchFailure
      completeNextStageWithFetchFailure(1, attempt, shuffleDepOne)

      scheduler.resubmitFailedStages()

      // Confirm we have not yet aborted
      assert(scheduler.runningStages.nonEmpty)
      assert(!ended)
    }

    // Rerun stage 0 and 1 to step through the task set
    completeShuffleMapStageSuccessfully(0, 3, numShufflePartitions = 2)
    completeShuffleMapStageSuccessfully(1, 3, numShufflePartitions = 1)

    // Fail stage 2 so that stage 1 is resubmitted when we call scheduler.resubmitFailedStages()
    completeNextStageWithFetchFailure(2, 0, shuffleDepTwo)

    scheduler.resubmitFailedStages()

    // Rerun stage 0 to step through the task set
    completeShuffleMapStageSuccessfully(0, 4, numShufflePartitions = 2)

    // Now again, fail stage 1 (up to MAX_FAILURES) but confirm that this doesn't trigger an abort
    // since we succeeded in between.
    completeNextStageWithFetchFailure(1, 4, shuffleDepOne)

    scheduler.resubmitFailedStages()

    // Confirm we have not yet aborted
    assert(scheduler.runningStages.nonEmpty)
    assert(!ended)

    // Next, succeed all and confirm output
    // Rerun stage 0 + 1
    completeShuffleMapStageSuccessfully(0, 5, numShufflePartitions = 2)
    completeShuffleMapStageSuccessfully(1, 5, numShufflePartitions = 1)

    // Succeed stage 2 and verify results
    completeNextResultStageWithSuccess(2, 1)

    assertDataStructuresEmpty()
    sc.listenerBus.waitUntilEmpty(1000)
    assert(ended === true)
    assert(results === Map(0 -> 42))
  }

  test("trivial shuffle with multiple fetch failures") {
    val shuffleMapRdd = new MyRDD(sc, 2, Nil)
    val shuffleDep = new ShuffleDependency(shuffleMapRdd, new HashPartitioner(2))
    val shuffleId = shuffleDep.shuffleId
    val reduceRdd = new MyRDD(sc, 2, List(shuffleDep), tracker = mapOutputTracker)
    submit(reduceRdd, Array(0, 1))
    complete(taskSets(0), Seq(
      (Success, makeMapStatus("hostA", reduceRdd.partitions.length)),
      (Success, makeMapStatus("hostB", reduceRdd.partitions.length))))
    // The MapOutputTracker should know about both map output locations.
    assert(mapOutputTracker.getMapSizesByExecutorId(shuffleId, 0).map(_._1.host).toSet ===
      HashSet("hostA", "hostB"))

    // The first result task fails, with a fetch failure for the output from the first mapper.
    runEvent(makeCompletionEvent(
      taskSets(1).tasks(0),
      FetchFailed(makeBlockManagerId("hostA"), shuffleId, 0, 0, "ignored"),
      null))
    sc.listenerBus.waitUntilEmpty(WAIT_TIMEOUT_MILLIS)
    assert(sparkListener.failedStages.contains(1))

    // The second ResultTask fails, with a fetch failure for the output from the second mapper.
    runEvent(makeCompletionEvent(
      taskSets(1).tasks(0),
      FetchFailed(makeBlockManagerId("hostA"), shuffleId, 1, 1, "ignored"),
      null))
    // The SparkListener should not receive redundant failure events.
    sc.listenerBus.waitUntilEmpty(WAIT_TIMEOUT_MILLIS)
    assert(sparkListener.failedStages.size == 1)
  }

  /**
   * This tests the case where another FetchFailed comes in while the map stage is getting
   * re-run.
   */
  test("late fetch failures don't cause multiple concurrent attempts for the same map stage") {
    val shuffleMapRdd = new MyRDD(sc, 2, Nil)
    val shuffleDep = new ShuffleDependency(shuffleMapRdd, new HashPartitioner(2))
    val shuffleId = shuffleDep.shuffleId
    val reduceRdd = new MyRDD(sc, 2, List(shuffleDep), tracker = mapOutputTracker)
    submit(reduceRdd, Array(0, 1))

    val mapStageId = 0
    def countSubmittedMapStageAttempts(): Int = {
      sparkListener.submittedStageInfos.count(_.stageId == mapStageId)
    }

    // The map stage should have been submitted.
    sc.listenerBus.waitUntilEmpty(WAIT_TIMEOUT_MILLIS)
    assert(countSubmittedMapStageAttempts() === 1)

    complete(taskSets(0), Seq(
      (Success, makeMapStatus("hostA", 2)),
      (Success, makeMapStatus("hostB", 2))))
    // The MapOutputTracker should know about both map output locations.
    assert(mapOutputTracker.getMapSizesByExecutorId(shuffleId, 0).map(_._1.host).toSet ===
      HashSet("hostA", "hostB"))
    assert(mapOutputTracker.getMapSizesByExecutorId(shuffleId, 1).map(_._1.host).toSet ===
      HashSet("hostA", "hostB"))

    // The first result task fails, with a fetch failure for the output from the first mapper.
    runEvent(makeCompletionEvent(
      taskSets(1).tasks(0),
      FetchFailed(makeBlockManagerId("hostA"), shuffleId, 0, 0, "ignored"),
      null))
    sc.listenerBus.waitUntilEmpty(WAIT_TIMEOUT_MILLIS)
    assert(sparkListener.failedStages.contains(1))

    // Trigger resubmission of the failed map stage.
    runEvent(ResubmitFailedStages)
    sc.listenerBus.waitUntilEmpty(WAIT_TIMEOUT_MILLIS)

    // Another attempt for the map stage should have been submitted, resulting in 2 total attempts.
    assert(countSubmittedMapStageAttempts() === 2)

    // The second ResultTask fails, with a fetch failure for the output from the second mapper.
    runEvent(makeCompletionEvent(
      taskSets(1).tasks(1),
      FetchFailed(makeBlockManagerId("hostB"), shuffleId, 1, 1, "ignored"),
      null))

    // Another ResubmitFailedStages event should not result in another attempt for the map
    // stage being run concurrently.
    // NOTE: the actual ResubmitFailedStages may get called at any time during this, but it
    // shouldn't effect anything -- our calling it just makes *SURE* it gets called between the
    // desired event and our check.
    runEvent(ResubmitFailedStages)
    sc.listenerBus.waitUntilEmpty(WAIT_TIMEOUT_MILLIS)
    assert(countSubmittedMapStageAttempts() === 2)

  }

  /**
   * This tests the case where a late FetchFailed comes in after the map stage has finished getting
   * retried and a new reduce stage starts running.
   */
  test("extremely late fetch failures don't cause multiple concurrent attempts for " +
    "the same stage") {
    val shuffleMapRdd = new MyRDD(sc, 2, Nil)
    val shuffleDep = new ShuffleDependency(shuffleMapRdd, new HashPartitioner(2))
    val shuffleId = shuffleDep.shuffleId
    val reduceRdd = new MyRDD(sc, 2, List(shuffleDep), tracker = mapOutputTracker)
    submit(reduceRdd, Array(0, 1))

    def countSubmittedReduceStageAttempts(): Int = {
      sparkListener.submittedStageInfos.count(_.stageId == 1)
    }
    def countSubmittedMapStageAttempts(): Int = {
      sparkListener.submittedStageInfos.count(_.stageId == 0)
    }

    // The map stage should have been submitted.
    sc.listenerBus.waitUntilEmpty(WAIT_TIMEOUT_MILLIS)
    assert(countSubmittedMapStageAttempts() === 1)

    // Complete the map stage.
    complete(taskSets(0), Seq(
      (Success, makeMapStatus("hostA", 2)),
      (Success, makeMapStatus("hostB", 2))))

    // The reduce stage should have been submitted.
    sc.listenerBus.waitUntilEmpty(WAIT_TIMEOUT_MILLIS)
    assert(countSubmittedReduceStageAttempts() === 1)

    // The first result task fails, with a fetch failure for the output from the first mapper.
    runEvent(makeCompletionEvent(
      taskSets(1).tasks(0),
      FetchFailed(makeBlockManagerId("hostA"), shuffleId, 0, 0, "ignored"),
      null))

    // Trigger resubmission of the failed map stage and finish the re-started map task.
    runEvent(ResubmitFailedStages)
    complete(taskSets(2), Seq((Success, makeMapStatus("hostA", 1))))

    // Because the map stage finished, another attempt for the reduce stage should have been
    // submitted, resulting in 2 total attempts for each the map and the reduce stage.
    sc.listenerBus.waitUntilEmpty(WAIT_TIMEOUT_MILLIS)
    assert(countSubmittedMapStageAttempts() === 2)
    assert(countSubmittedReduceStageAttempts() === 2)

    // A late FetchFailed arrives from the second task in the original reduce stage.
    runEvent(makeCompletionEvent(
      taskSets(1).tasks(1),
      FetchFailed(makeBlockManagerId("hostB"), shuffleId, 1, 1, "ignored"),
      null))

    // Running ResubmitFailedStages shouldn't result in any more attempts for the map stage, because
    // the FetchFailed should have been ignored
    runEvent(ResubmitFailedStages)

    // The FetchFailed from the original reduce stage should be ignored.
    assert(countSubmittedMapStageAttempts() === 2)
  }

  test("task events always posted in speculation / when stage is killed") {
    val baseRdd = new MyRDD(sc, 4, Nil)
    val finalRdd = new MyRDD(sc, 4, List(new OneToOneDependency(baseRdd)))
    submit(finalRdd, Array(0, 1, 2, 3))

    // complete two tasks
    runEvent(makeCompletionEvent(
      taskSets(0).tasks(0), Success, 42,
      Seq.empty, createFakeTaskInfoWithId(0)))
    runEvent(makeCompletionEvent(
      taskSets(0).tasks(1), Success, 42,
      Seq.empty, createFakeTaskInfoWithId(1)))
    sc.listenerBus.waitUntilEmpty(WAIT_TIMEOUT_MILLIS)
    // verify stage exists
    assert(scheduler.stageIdToStage.contains(0))
    assert(sparkListener.endedTasks.size == 2)

    // finish other 2 tasks
    runEvent(makeCompletionEvent(
      taskSets(0).tasks(2), Success, 42,
      Seq.empty, createFakeTaskInfoWithId(2)))
    runEvent(makeCompletionEvent(
      taskSets(0).tasks(3), Success, 42,
      Seq.empty, createFakeTaskInfoWithId(3)))
    sc.listenerBus.waitUntilEmpty(WAIT_TIMEOUT_MILLIS)
    assert(sparkListener.endedTasks.size == 4)

    // verify the stage is done
    assert(!scheduler.stageIdToStage.contains(0))

    // Stage should be complete. Finish one other Successful task to simulate what can happen
    // with a speculative task and make sure the event is sent out
    runEvent(makeCompletionEvent(
      taskSets(0).tasks(3), Success, 42,
      Seq.empty, createFakeTaskInfoWithId(5)))
    sc.listenerBus.waitUntilEmpty(WAIT_TIMEOUT_MILLIS)
    assert(sparkListener.endedTasks.size == 5)

    // make sure non successful tasks also send out event
    runEvent(makeCompletionEvent(
      taskSets(0).tasks(3), UnknownReason, 42,
      Seq.empty, createFakeTaskInfoWithId(6)))
    sc.listenerBus.waitUntilEmpty(WAIT_TIMEOUT_MILLIS)
    assert(sparkListener.endedTasks.size == 6)
  }

  test("ignore late map task completions") {
    val shuffleMapRdd = new MyRDD(sc, 2, Nil)
    val shuffleDep = new ShuffleDependency(shuffleMapRdd, new HashPartitioner(2))
    val shuffleId = shuffleDep.shuffleId
    val reduceRdd = new MyRDD(sc, 2, List(shuffleDep), tracker = mapOutputTracker)
    submit(reduceRdd, Array(0, 1))

    // pretend we were told hostA went away
    val oldEpoch = mapOutputTracker.getEpoch
    runEvent(ExecutorLost("exec-hostA"))
    val newEpoch = mapOutputTracker.getEpoch
    assert(newEpoch > oldEpoch)

    // now start completing some tasks in the shuffle map stage, under different hosts
    // and epochs, and make sure scheduler updates its state correctly
    val taskSet = taskSets(0)
    val shuffleStage = scheduler.stageIdToStage(taskSet.stageId).asInstanceOf[ShuffleMapStage]
    assert(shuffleStage.numAvailableOutputs === 0)

    // should be ignored for being too old
    runEvent(makeCompletionEvent(
      taskSet.tasks(0),
      Success,
      makeMapStatus("hostA", reduceRdd.partitions.size)))
    assert(shuffleStage.numAvailableOutputs === 0)

    // should work because it's a non-failed host (so the available map outputs will increase)
    runEvent(makeCompletionEvent(
      taskSet.tasks(0),
      Success,
      makeMapStatus("hostB", reduceRdd.partitions.size)))
    assert(shuffleStage.numAvailableOutputs === 1)

    // should be ignored for being too old
    runEvent(makeCompletionEvent(
      taskSet.tasks(0),
      Success,
      makeMapStatus("hostA", reduceRdd.partitions.size)))
    assert(shuffleStage.numAvailableOutputs === 1)

    // should work because it's a new epoch, which will increase the number of available map
    // outputs, and also finish the stage
    taskSet.tasks(1).epoch = newEpoch
    runEvent(makeCompletionEvent(
      taskSet.tasks(1),
      Success,
      makeMapStatus("hostA", reduceRdd.partitions.size)))
    assert(shuffleStage.numAvailableOutputs === 2)
    assert(mapOutputTracker.getMapSizesByExecutorId(shuffleId, 0).map(_._1).toSet ===
      HashSet(makeBlockManagerId("hostB"), makeBlockManagerId("hostA")))

    // finish the next stage normally, which completes the job
    complete(taskSets(1), Seq((Success, 42), (Success, 43)))
    assert(results === Map(0 -> 42, 1 -> 43))
    assertDataStructuresEmpty()
  }

  test("run shuffle with map stage failure") {
    val shuffleMapRdd = new MyRDD(sc, 2, Nil)
    val shuffleDep = new ShuffleDependency(shuffleMapRdd, new HashPartitioner(2))
    val reduceRdd = new MyRDD(sc, 2, List(shuffleDep), tracker = mapOutputTracker)
    submit(reduceRdd, Array(0, 1))

    // Fail the map stage.  This should cause the entire job to fail.
    val stageFailureMessage = "Exception failure in map stage"
    failed(taskSets(0), stageFailureMessage)
    assert(failure.getMessage === s"Job aborted due to stage failure: $stageFailureMessage")

    // Listener bus should get told about the map stage failing, but not the reduce stage
    // (since the reduce stage hasn't been started yet).
    sc.listenerBus.waitUntilEmpty(WAIT_TIMEOUT_MILLIS)
    assert(sparkListener.failedStages.toSet === Set(0))

    assertDataStructuresEmpty()
  }

  /**
   * Run two jobs, with a shared dependency.  We simulate a fetch failure in the second job, which
   * requires regenerating some outputs of the shared dependency.  One key aspect of this test is
   * that the second job actually uses a different stage for the shared dependency (a "skipped"
   * stage).
   */
  test("shuffle fetch failure in a reused shuffle dependency") {
    // Run the first job successfully, which creates one shuffle dependency

    val shuffleMapRdd = new MyRDD(sc, 2, Nil)
    val shuffleDep = new ShuffleDependency(shuffleMapRdd, new HashPartitioner(2))
    val reduceRdd = new MyRDD(sc, 2, List(shuffleDep))
    submit(reduceRdd, Array(0, 1))

    completeShuffleMapStageSuccessfully(0, 0, 2)
    completeNextResultStageWithSuccess(1, 0)
    assert(results === Map(0 -> 42, 1 -> 42))
    assertDataStructuresEmpty()

    // submit another job w/ the shared dependency, and have a fetch failure
    val reduce2 = new MyRDD(sc, 2, List(shuffleDep))
    submit(reduce2, Array(0, 1))
    // Note that the stage numbering here is only b/c the shared dependency produces a new, skipped
    // stage.  If instead it reused the existing stage, then this would be stage 2
    completeNextStageWithFetchFailure(3, 0, shuffleDep)
    scheduler.resubmitFailedStages()

    // the scheduler now creates a new task set to regenerate the missing map output, but this time
    // using a different stage, the "skipped" one

    // SPARK-9809 -- this stage is submitted without a task for each partition (because some of
    // the shuffle map output is still available from stage 0); make sure we've still got internal
    // accumulators setup
    assert(scheduler.stageIdToStage(2).latestInfo.taskMetrics != null)
    completeShuffleMapStageSuccessfully(2, 0, 2)
    completeNextResultStageWithSuccess(3, 1, idx => idx + 1234)
    assert(results === Map(0 -> 1234, 1 -> 1235))

    assertDataStructuresEmpty()
  }

  /**
   * This test runs a three stage job, with a fetch failure in stage 1.  but during the retry, we
   * have completions from both the first & second attempt of stage 1.  So all the map output is
   * available before we finish any task set for stage 1.  We want to make sure that we don't
   * submit stage 2 until the map output for stage 1 is registered
   */
  test("don't submit stage until its dependencies map outputs are registered (SPARK-5259)") {
    val firstRDD = new MyRDD(sc, 3, Nil)
    val firstShuffleDep = new ShuffleDependency(firstRDD, new HashPartitioner(2))
    val firstShuffleId = firstShuffleDep.shuffleId
    val shuffleMapRdd = new MyRDD(sc, 3, List(firstShuffleDep))
    val shuffleDep = new ShuffleDependency(shuffleMapRdd, new HashPartitioner(2))
    val reduceRdd = new MyRDD(sc, 1, List(shuffleDep))
    submit(reduceRdd, Array(0))

    // things start out smoothly, stage 0 completes with no issues
    complete(taskSets(0), Seq(
      (Success, makeMapStatus("hostB", shuffleMapRdd.partitions.length)),
      (Success, makeMapStatus("hostB", shuffleMapRdd.partitions.length)),
      (Success, makeMapStatus("hostA", shuffleMapRdd.partitions.length))
    ))

    // then one executor dies, and a task fails in stage 1
    runEvent(ExecutorLost("exec-hostA"))
    runEvent(makeCompletionEvent(
      taskSets(1).tasks(0),
      FetchFailed(null, firstShuffleId, 2, 0, "Fetch failed"),
      null))

    // so we resubmit stage 0, which completes happily
    scheduler.resubmitFailedStages()
    val stage0Resubmit = taskSets(2)
    assert(stage0Resubmit.stageId == 0)
    assert(stage0Resubmit.stageAttemptId === 1)
    val task = stage0Resubmit.tasks(0)
    assert(task.partitionId === 2)
    runEvent(makeCompletionEvent(
      task,
      Success,
      makeMapStatus("hostC", shuffleMapRdd.partitions.length)))

    // now here is where things get tricky : we will now have a task set representing
    // the second attempt for stage 1, but we *also* have some tasks for the first attempt for
    // stage 1 still going
    val stage1Resubmit = taskSets(3)
    assert(stage1Resubmit.stageId == 1)
    assert(stage1Resubmit.stageAttemptId === 1)
    assert(stage1Resubmit.tasks.length === 3)

    // we'll have some tasks finish from the first attempt, and some finish from the second attempt,
    // so that we actually have all stage outputs, though no attempt has completed all its
    // tasks
    runEvent(makeCompletionEvent(
      taskSets(3).tasks(0),
      Success,
      makeMapStatus("hostC", reduceRdd.partitions.length)))
    runEvent(makeCompletionEvent(
      taskSets(3).tasks(1),
      Success,
      makeMapStatus("hostC", reduceRdd.partitions.length)))
    // late task finish from the first attempt
    runEvent(makeCompletionEvent(
      taskSets(1).tasks(2),
      Success,
      makeMapStatus("hostB", reduceRdd.partitions.length)))

    // What should happen now is that we submit stage 2.  However, we might not see an error
    // b/c of DAGScheduler's error handling (it tends to swallow errors and just log them).  But
    // we can check some conditions.
    // Note that the really important thing here is not so much that we submit stage 2 *immediately*
    // but that we don't end up with some error from these interleaved completions.  It would also
    // be OK (though sub-optimal) if stage 2 simply waited until the resubmission of stage 1 had
    // all its tasks complete

    // check that we have all the map output for stage 0 (it should have been there even before
    // the last round of completions from stage 1, but just to double check it hasn't been messed
    // up) and also the newly available stage 1
    val stageToReduceIdxs = Seq(
      0 -> (0 until 3),
      1 -> (0 until 1)
    )
    for {
      (stage, reduceIdxs) <- stageToReduceIdxs
      reduceIdx <- reduceIdxs
    } {
      // this would throw an exception if the map status hadn't been registered
      val statuses = mapOutputTracker.getMapSizesByExecutorId(stage, reduceIdx)
      // really we should have already thrown an exception rather than fail either of these
      // asserts, but just to be extra defensive let's double check the statuses are OK
      assert(statuses != null)
      assert(statuses.nonEmpty)
    }

    // and check that stage 2 has been submitted
    assert(taskSets.size == 5)
    val stage2TaskSet = taskSets(4)
    assert(stage2TaskSet.stageId == 2)
    assert(stage2TaskSet.stageAttemptId == 0)
  }

  /**
   * We lose an executor after completing some shuffle map tasks on it.  Those tasks get
   * resubmitted, and when they finish the job completes normally
   */
  test("register map outputs correctly after ExecutorLost and task Resubmitted") {
    val firstRDD = new MyRDD(sc, 3, Nil)
    val firstShuffleDep = new ShuffleDependency(firstRDD, new HashPartitioner(2))
    val reduceRdd = new MyRDD(sc, 5, List(firstShuffleDep))
    submit(reduceRdd, Array(0))

    // complete some of the tasks from the first stage, on one host
    runEvent(makeCompletionEvent(
      taskSets(0).tasks(0),
      Success,
      makeMapStatus("hostA", reduceRdd.partitions.length)))
    runEvent(makeCompletionEvent(
      taskSets(0).tasks(1),
      Success,
      makeMapStatus("hostA", reduceRdd.partitions.length)))

    // now that host goes down
    runEvent(ExecutorLost("exec-hostA"))

    // so we resubmit those tasks
    runEvent(makeCompletionEvent(taskSets(0).tasks(0), Resubmitted, null))
    runEvent(makeCompletionEvent(taskSets(0).tasks(1), Resubmitted, null))

    // now complete everything on a different host
    complete(taskSets(0), Seq(
      (Success, makeMapStatus("hostB", reduceRdd.partitions.length)),
      (Success, makeMapStatus("hostB", reduceRdd.partitions.length)),
      (Success, makeMapStatus("hostB", reduceRdd.partitions.length))
    ))

    // now we should submit stage 1, and the map output from stage 0 should be registered

    // check that we have all the map output for stage 0
    (0 until reduceRdd.partitions.length).foreach { reduceIdx =>
      val statuses = mapOutputTracker.getMapSizesByExecutorId(0, reduceIdx)
      // really we should have already thrown an exception rather than fail either of these
      // asserts, but just to be extra defensive let's double check the statuses are OK
      assert(statuses != null)
      assert(statuses.nonEmpty)
    }

    // and check that stage 1 has been submitted
    assert(taskSets.size == 2)
    val stage1TaskSet = taskSets(1)
    assert(stage1TaskSet.stageId == 1)
    assert(stage1TaskSet.stageAttemptId == 0)
  }

  /**
   * Makes sure that failures of stage used by multiple jobs are correctly handled.
   *
   * This test creates the following dependency graph:
   *
   * shuffleMapRdd1     shuffleMapRDD2
   *        |     \        |
   *        |      \       |
   *        |       \      |
   *        |        \     |
   *   reduceRdd1    reduceRdd2
   *
   * We start both shuffleMapRdds and then fail shuffleMapRdd1.  As a result, the job listeners for
   * reduceRdd1 and reduceRdd2 should both be informed that the job failed.  shuffleMapRDD2 should
   * also be cancelled, because it is only used by reduceRdd2 and reduceRdd2 cannot complete
   * without shuffleMapRdd1.
   */
  test("failure of stage used by two jobs") {
    val shuffleMapRdd1 = new MyRDD(sc, 2, Nil)
    val shuffleDep1 = new ShuffleDependency(shuffleMapRdd1, new HashPartitioner(2))
    val shuffleMapRdd2 = new MyRDD(sc, 2, Nil)
    val shuffleDep2 = new ShuffleDependency(shuffleMapRdd2, new HashPartitioner(2))

    val reduceRdd1 = new MyRDD(sc, 2, List(shuffleDep1), tracker = mapOutputTracker)
    val reduceRdd2 = new MyRDD(sc, 2, List(shuffleDep1, shuffleDep2), tracker = mapOutputTracker)

    // We need to make our own listeners for this test, since by default submit uses the same
    // listener for all jobs, and here we want to capture the failure for each job separately.
    class FailureRecordingJobListener() extends JobListener {
      var failureMessage: String = _
      override def taskSucceeded(index: Int, result: Any) {}
      override def jobFailed(exception: Exception): Unit = { failureMessage = exception.getMessage }
    }
    val listener1 = new FailureRecordingJobListener()
    val listener2 = new FailureRecordingJobListener()

    submit(reduceRdd1, Array(0, 1), listener = listener1)
    submit(reduceRdd2, Array(0, 1), listener = listener2)

    val stageFailureMessage = "Exception failure in map stage"
    failed(taskSets(0), stageFailureMessage)

    assert(cancelledStages.toSet === Set(0, 2))

    // Make sure the listeners got told about both failed stages.
    sc.listenerBus.waitUntilEmpty(WAIT_TIMEOUT_MILLIS)
    assert(sparkListener.successfulStages.isEmpty)
    assert(sparkListener.failedStages.toSet === Set(0, 2))

    assert(listener1.failureMessage === s"Job aborted due to stage failure: $stageFailureMessage")
    assert(listener2.failureMessage === s"Job aborted due to stage failure: $stageFailureMessage")
    assertDataStructuresEmpty()
  }

  def checkJobPropertiesAndPriority(taskSet: TaskSet, expected: String, priority: Int): Unit = {
    assert(taskSet.properties != null)
    assert(taskSet.properties.getProperty("testProperty") === expected)
    assert(taskSet.priority === priority)
  }

  def launchJobsThatShareStageAndCancelFirst(): ShuffleDependency[Int, Int, Nothing] = {
    val baseRdd = new MyRDD(sc, 1, Nil)
    val shuffleDep1 = new ShuffleDependency(baseRdd, new HashPartitioner(1))
    val intermediateRdd = new MyRDD(sc, 1, List(shuffleDep1))
    val shuffleDep2 = new ShuffleDependency(intermediateRdd, new HashPartitioner(1))
    val finalRdd1 = new MyRDD(sc, 1, List(shuffleDep2))
    val finalRdd2 = new MyRDD(sc, 1, List(shuffleDep2))
    val job1Properties = new Properties()
    val job2Properties = new Properties()
    job1Properties.setProperty("testProperty", "job1")
    job2Properties.setProperty("testProperty", "job2")

    // Run jobs 1 & 2, both referencing the same stage, then cancel job1.
    // Note that we have to submit job2 before we cancel job1 to have them actually share
    // *Stages*, and not just shuffle dependencies, due to skipped stages (at least until
    // we address SPARK-10193.)
    val jobId1 = submit(finalRdd1, Array(0), properties = job1Properties)
    val jobId2 = submit(finalRdd2, Array(0), properties = job2Properties)
    assert(scheduler.activeJobs.nonEmpty)
    val testProperty1 = scheduler.jobIdToActiveJob(jobId1).properties.getProperty("testProperty")

    // remove job1 as an ActiveJob
    cancel(jobId1)

    // job2 should still be running
    assert(scheduler.activeJobs.nonEmpty)
    val testProperty2 = scheduler.jobIdToActiveJob(jobId2).properties.getProperty("testProperty")
    assert(testProperty1 != testProperty2)
    // NB: This next assert isn't necessarily the "desired" behavior; it's just to document
    // the current behavior.  We've already submitted the TaskSet for stage 0 based on job1, but
    // even though we have cancelled that job and are now running it because of job2, we haven't
    // updated the TaskSet's properties.  Changing the properties to "job2" is likely the more
    // correct behavior.
    val job1Id = 0  // TaskSet priority for Stages run with "job1" as the ActiveJob
    checkJobPropertiesAndPriority(taskSets(0), "job1", job1Id)
    complete(taskSets(0), Seq((Success, makeMapStatus("hostA", 1))))

    shuffleDep1
  }

  /**
   * Makes sure that tasks for a stage used by multiple jobs are submitted with the properties of a
   * later, active job if they were previously run under a job that is no longer active
   */
  test("stage used by two jobs, the first no longer active (SPARK-6880)") {
    launchJobsThatShareStageAndCancelFirst()

    // The next check is the key for SPARK-6880.  For the stage which was shared by both job1 and
    // job2 but never had any tasks submitted for job1, the properties of job2 are now used to run
    // the stage.
    checkJobPropertiesAndPriority(taskSets(1), "job2", 1)

    complete(taskSets(1), Seq((Success, makeMapStatus("hostA", 1))))
    assert(taskSets(2).properties != null)
    complete(taskSets(2), Seq((Success, 42)))
    assert(results === Map(0 -> 42))
    assert(scheduler.activeJobs.isEmpty)

    assertDataStructuresEmpty()
  }

  /**
   * Makes sure that tasks for a stage used by multiple jobs are submitted with the properties of a
   * later, active job if they were previously run under a job that is no longer active, even when
   * there are fetch failures
   */
  test("stage used by two jobs, some fetch failures, and the first job no longer active " +
    "(SPARK-6880)") {
    val shuffleDep1 = launchJobsThatShareStageAndCancelFirst()
    val job2Id = 1  // TaskSet priority for Stages run with "job2" as the ActiveJob

    // lets say there is a fetch failure in this task set, which makes us go back and
    // run stage 0, attempt 1
    complete(taskSets(1), Seq(
      (FetchFailed(makeBlockManagerId("hostA"), shuffleDep1.shuffleId, 0, 0, "ignored"), null)))
    scheduler.resubmitFailedStages()

    // stage 0, attempt 1 should have the properties of job2
    assert(taskSets(2).stageId === 0)
    assert(taskSets(2).stageAttemptId === 1)
    checkJobPropertiesAndPriority(taskSets(2), "job2", job2Id)

    // run the rest of the stages normally, checking that they have the correct properties
    complete(taskSets(2), Seq((Success, makeMapStatus("hostA", 1))))
    checkJobPropertiesAndPriority(taskSets(3), "job2", job2Id)
    complete(taskSets(3), Seq((Success, makeMapStatus("hostA", 1))))
    checkJobPropertiesAndPriority(taskSets(4), "job2", job2Id)
    complete(taskSets(4), Seq((Success, 42)))
    assert(results === Map(0 -> 42))
    assert(scheduler.activeJobs.isEmpty)

    assertDataStructuresEmpty()
  }

  test("run trivial shuffle with out-of-band failure and retry") {
    val shuffleMapRdd = new MyRDD(sc, 2, Nil)
    val shuffleDep = new ShuffleDependency(shuffleMapRdd, new HashPartitioner(2))
    val shuffleId = shuffleDep.shuffleId
    val reduceRdd = new MyRDD(sc, 1, List(shuffleDep), tracker = mapOutputTracker)
    submit(reduceRdd, Array(0))
    // blockManagerMaster.removeExecutor("exec-hostA")
    // pretend we were told hostA went away
    runEvent(ExecutorLost("exec-hostA"))
    // DAGScheduler will immediately resubmit the stage after it appears to have no pending tasks
    // rather than marking it is as failed and waiting.
    complete(taskSets(0), Seq(
      (Success, makeMapStatus("hostA", 1)),
      (Success, makeMapStatus("hostB", 1))))
    // have hostC complete the resubmitted task
    complete(taskSets(1), Seq((Success, makeMapStatus("hostC", 1))))
    assert(mapOutputTracker.getMapSizesByExecutorId(shuffleId, 0).map(_._1).toSet ===
      HashSet(makeBlockManagerId("hostC"), makeBlockManagerId("hostB")))
    complete(taskSets(2), Seq((Success, 42)))
    assert(results === Map(0 -> 42))
    assertDataStructuresEmpty()
  }

  test("recursive shuffle failures") {
    val shuffleOneRdd = new MyRDD(sc, 2, Nil)
    val shuffleDepOne = new ShuffleDependency(shuffleOneRdd, new HashPartitioner(2))
    val shuffleTwoRdd = new MyRDD(sc, 2, List(shuffleDepOne), tracker = mapOutputTracker)
    val shuffleDepTwo = new ShuffleDependency(shuffleTwoRdd, new HashPartitioner(1))
    val finalRdd = new MyRDD(sc, 1, List(shuffleDepTwo), tracker = mapOutputTracker)
    submit(finalRdd, Array(0))
    // have the first stage complete normally
    complete(taskSets(0), Seq(
      (Success, makeMapStatus("hostA", 2)),
      (Success, makeMapStatus("hostB", 2))))
    // have the second stage complete normally
    complete(taskSets(1), Seq(
      (Success, makeMapStatus("hostA", 1)),
      (Success, makeMapStatus("hostC", 1))))
    // fail the third stage because hostA went down
    complete(taskSets(2), Seq(
      (FetchFailed(makeBlockManagerId("hostA"), shuffleDepTwo.shuffleId, 0, 0, "ignored"), null)))
    // TODO assert this:
    // blockManagerMaster.removeExecutor("exec-hostA")
    // have DAGScheduler try again
    scheduler.resubmitFailedStages()
    complete(taskSets(3), Seq((Success, makeMapStatus("hostA", 2))))
    complete(taskSets(4), Seq((Success, makeMapStatus("hostA", 1))))
    complete(taskSets(5), Seq((Success, 42)))
    assert(results === Map(0 -> 42))
    assertDataStructuresEmpty()
  }

  test("cached post-shuffle") {
    val shuffleOneRdd = new MyRDD(sc, 2, Nil).cache()
    val shuffleDepOne = new ShuffleDependency(shuffleOneRdd, new HashPartitioner(2))
    val shuffleTwoRdd = new MyRDD(sc, 2, List(shuffleDepOne), tracker = mapOutputTracker).cache()
    val shuffleDepTwo = new ShuffleDependency(shuffleTwoRdd, new HashPartitioner(1))
    val finalRdd = new MyRDD(sc, 1, List(shuffleDepTwo), tracker = mapOutputTracker)
    submit(finalRdd, Array(0))
    cacheLocations(shuffleTwoRdd.id -> 0) = Seq(makeBlockManagerId("hostD"))
    cacheLocations(shuffleTwoRdd.id -> 1) = Seq(makeBlockManagerId("hostC"))
    // complete stage 0
    complete(taskSets(0), Seq(
      (Success, makeMapStatus("hostA", 2)),
      (Success, makeMapStatus("hostB", 2))))
    // complete stage 1
    complete(taskSets(1), Seq(
      (Success, makeMapStatus("hostA", 1)),
      (Success, makeMapStatus("hostB", 1))))
    // pretend stage 2 failed because hostA went down
    complete(taskSets(2), Seq(
      (FetchFailed(makeBlockManagerId("hostA"), shuffleDepTwo.shuffleId, 0, 0, "ignored"), null)))
    // TODO assert this:
    // blockManagerMaster.removeExecutor("exec-hostA")
    // DAGScheduler should notice the cached copy of the second shuffle and try to get it rerun.
    scheduler.resubmitFailedStages()
    assertLocations(taskSets(3), Seq(Seq("hostD")))
    // allow hostD to recover
    complete(taskSets(3), Seq((Success, makeMapStatus("hostD", 1))))
    complete(taskSets(4), Seq((Success, 42)))
    assert(results === Map(0 -> 42))
    assertDataStructuresEmpty()
  }

  test("misbehaved accumulator should not crash DAGScheduler and SparkContext") {
    val acc = new Accumulator[Int](0, new AccumulatorParam[Int] {
      override def addAccumulator(t1: Int, t2: Int): Int = t1 + t2
      override def zero(initialValue: Int): Int = 0
      override def addInPlace(r1: Int, r2: Int): Int = {
        throw new DAGSchedulerSuiteDummyException
      }
    })

    // Run this on executors
    sc.parallelize(1 to 10, 2).foreach { item => acc.add(1) }

    // Make sure we can still run commands
    assert(sc.parallelize(1 to 10, 2).count() === 10)
  }

  /**
   * The job will be failed on first task throwing a DAGSchedulerSuiteDummyException.
   *  Any subsequent task WILL throw a legitimate java.lang.UnsupportedOperationException.
   *  If multiple tasks, there exists a race condition between the SparkDriverExecutionExceptions
   *  and their differing causes as to which will represent result for job...
   */
  test("misbehaved resultHandler should not crash DAGScheduler and SparkContext") {
    val e = intercept[SparkDriverExecutionException] {
      // Number of parallelized partitions implies number of tasks of job
      val rdd = sc.parallelize(1 to 10, 2)
      sc.runJob[Int, Int](
        rdd,
        (context: TaskContext, iter: Iterator[Int]) => iter.size,
        // For a robust test assertion, limit number of job tasks to 1; that is,
        // if multiple RDD partitions, use id of any one partition, say, first partition id=0
        Seq(0),
        (part: Int, result: Int) => throw new DAGSchedulerSuiteDummyException)
    }
    assert(e.getCause.isInstanceOf[DAGSchedulerSuiteDummyException])

    // Make sure we can still run commands on our SparkContext
    assert(sc.parallelize(1 to 10, 2).count() === 10)
  }

  test("getPartitions exceptions should not crash DAGScheduler and SparkContext (SPARK-8606)") {
    val e1 = intercept[DAGSchedulerSuiteDummyException] {
      val rdd = new MyRDD(sc, 2, Nil) {
        override def getPartitions: Array[Partition] = {
          throw new DAGSchedulerSuiteDummyException
        }
      }
      rdd.reduceByKey(_ + _, 1).count()
    }

    // Make sure we can still run commands
    assert(sc.parallelize(1 to 10, 2).count() === 10)
  }

  test("getPreferredLocations errors should not crash DAGScheduler and SparkContext (SPARK-8606)") {
    val e1 = intercept[SparkException] {
      val rdd = new MyRDD(sc, 2, Nil) {
        override def getPreferredLocations(split: Partition): Seq[String] = {
          throw new DAGSchedulerSuiteDummyException
        }
      }
      rdd.count()
    }
    assert(e1.getMessage.contains(classOf[DAGSchedulerSuiteDummyException].getName))

    // Make sure we can still run commands
    assert(sc.parallelize(1 to 10, 2).count() === 10)
  }

  test("accumulator not calculated for resubmitted result stage") {
    // just for register
    val accum = AccumulatorSuite.createLongAccum("a")
    val finalRdd = new MyRDD(sc, 1, Nil)
    submit(finalRdd, Array(0))
    completeWithAccumulator(accum.id, taskSets(0), Seq((Success, 42)))
    completeWithAccumulator(accum.id, taskSets(0), Seq((Success, 42)))
    assert(results === Map(0 -> 42))

    assert(accum.value === 1)
    assertDataStructuresEmpty()
  }

  test("accumulators are updated on exception failures") {
    val acc1 = AccumulatorSuite.createLongAccum("ingenieur")
    val acc2 = AccumulatorSuite.createLongAccum("boulanger")
    val acc3 = AccumulatorSuite.createLongAccum("agriculteur")
    assert(AccumulatorContext.get(acc1.id).isDefined)
    assert(AccumulatorContext.get(acc2.id).isDefined)
    assert(AccumulatorContext.get(acc3.id).isDefined)
    val accUpdate1 = new LongAccumulator
    accUpdate1.metadata = acc1.metadata
    accUpdate1.setValue(15)
    val accUpdate2 = new LongAccumulator
    accUpdate2.metadata = acc2.metadata
    accUpdate2.setValue(13)
    val accUpdate3 = new LongAccumulator
    accUpdate3.metadata = acc3.metadata
    accUpdate3.setValue(18)
    val accumUpdates = Seq(accUpdate1, accUpdate2, accUpdate3)
    val accumInfo = accumUpdates.map(AccumulatorSuite.makeInfo)
    val exceptionFailure = new ExceptionFailure(
      new SparkException("fondue?"),
      accumInfo).copy(accums = accumUpdates)
    submit(new MyRDD(sc, 1, Nil), Array(0))
    runEvent(makeCompletionEvent(taskSets.head.tasks.head, exceptionFailure, "result"))
    assert(AccumulatorContext.get(acc1.id).get.value === 15L)
    assert(AccumulatorContext.get(acc2.id).get.value === 13L)
    assert(AccumulatorContext.get(acc3.id).get.value === 18L)
  }

  test("reduce tasks should be placed locally with map output") {
    // Create an shuffleMapRdd with 1 partition
    val shuffleMapRdd = new MyRDD(sc, 1, Nil)
    val shuffleDep = new ShuffleDependency(shuffleMapRdd, new HashPartitioner(2))
    val shuffleId = shuffleDep.shuffleId
    val reduceRdd = new MyRDD(sc, 1, List(shuffleDep), tracker = mapOutputTracker)
    submit(reduceRdd, Array(0))
    complete(taskSets(0), Seq(
      (Success, makeMapStatus("hostA", 1))))
    assert(mapOutputTracker.getMapSizesByExecutorId(shuffleId, 0).map(_._1).toSet ===
      HashSet(makeBlockManagerId("hostA")))

    // Reducer should run on the same host that map task ran
    val reduceTaskSet = taskSets(1)
    assertLocations(reduceTaskSet, Seq(Seq("hostA")))
    complete(reduceTaskSet, Seq((Success, 42)))
    assert(results === Map(0 -> 42))
    assertDataStructuresEmpty()
  }

  test("reduce task locality preferences should only include machines with largest map outputs") {
    val numMapTasks = 4
    // Create an shuffleMapRdd with more partitions
    val shuffleMapRdd = new MyRDD(sc, numMapTasks, Nil)
    val shuffleDep = new ShuffleDependency(shuffleMapRdd, new HashPartitioner(1))
    val shuffleId = shuffleDep.shuffleId
    val reduceRdd = new MyRDD(sc, 1, List(shuffleDep), tracker = mapOutputTracker)
    submit(reduceRdd, Array(0))

    val statuses = (1 to numMapTasks).map { i =>
      (Success, makeMapStatus("host" + i, 1, (10*i).toByte))
    }
    complete(taskSets(0), statuses)

    // Reducer should prefer the last 3 hosts as they have 20%, 30% and 40% of data
    val hosts = (1 to numMapTasks).map(i => "host" + i).reverse.take(numMapTasks - 1)

    val reduceTaskSet = taskSets(1)
    assertLocations(reduceTaskSet, Seq(hosts))
    complete(reduceTaskSet, Seq((Success, 42)))
    assert(results === Map(0 -> 42))
    assertDataStructuresEmpty()
  }

  test("stages with both narrow and shuffle dependencies use narrow ones for locality") {
    // Create an RDD that has both a shuffle dependency and a narrow dependency (e.g. for a join)
    val rdd1 = new MyRDD(sc, 1, Nil)
    val rdd2 = new MyRDD(sc, 1, Nil, locations = Seq(Seq("hostB")))
    val shuffleDep = new ShuffleDependency(rdd1, new HashPartitioner(1))
    val narrowDep = new OneToOneDependency(rdd2)
    val shuffleId = shuffleDep.shuffleId
    val reduceRdd = new MyRDD(sc, 1, List(shuffleDep, narrowDep), tracker = mapOutputTracker)
    submit(reduceRdd, Array(0))
    complete(taskSets(0), Seq(
      (Success, makeMapStatus("hostA", 1))))
    assert(mapOutputTracker.getMapSizesByExecutorId(shuffleId, 0).map(_._1).toSet ===
      HashSet(makeBlockManagerId("hostA")))

    // Reducer should run where RDD 2 has preferences, even though though it also has a shuffle dep
    val reduceTaskSet = taskSets(1)
    assertLocations(reduceTaskSet, Seq(Seq("hostB")))
    complete(reduceTaskSet, Seq((Success, 42)))
    assert(results === Map(0 -> 42))
    assertDataStructuresEmpty()
  }

  test("Spark exceptions should include call site in stack trace") {
    val e = intercept[SparkException] {
      sc.parallelize(1 to 10, 2).map { _ => throw new RuntimeException("uh-oh!") }.count()
    }

    // Does not include message, ONLY stack trace.
    val stackTraceString = Utils.exceptionString(e)

    // should actually include the RDD operation that invoked the method:
    assert(stackTraceString.contains("org.apache.spark.rdd.RDD.count"))

    // should include the FunSuite setup:
    assert(stackTraceString.contains("org.scalatest.FunSuite"))
  }

  test("catch errors in event loop") {
    // this is a test of our testing framework -- make sure errors in event loop don't get ignored

    // just run some bad event that will throw an exception -- we'll give a null TaskEndReason
    val rdd1 = new MyRDD(sc, 1, Nil)
    submit(rdd1, Array(0))
    intercept[Exception] {
      complete(taskSets(0), Seq(
        (null, makeMapStatus("hostA", 1))))
    }
  }

  test("simple map stage submission") {
    val shuffleMapRdd = new MyRDD(sc, 2, Nil)
    val shuffleDep = new ShuffleDependency(shuffleMapRdd, new HashPartitioner(1))
    val shuffleId = shuffleDep.shuffleId
    val reduceRdd = new MyRDD(sc, 1, List(shuffleDep), tracker = mapOutputTracker)

    // Submit a map stage by itself
    submitMapStage(shuffleDep)
    assert(results.size === 0)  // No results yet
    completeShuffleMapStageSuccessfully(0, 0, 1)
    assert(results.size === 1)
    results.clear()
    assertDataStructuresEmpty()

    // Submit a reduce job that depends on this map stage; it should directly do the reduce
    submit(reduceRdd, Array(0))
    completeNextResultStageWithSuccess(2, 0)
    assert(results === Map(0 -> 42))
    results.clear()
    assertDataStructuresEmpty()

    // Check that if we submit the map stage again, no tasks run
    submitMapStage(shuffleDep)
    assert(results.size === 1)
    assertDataStructuresEmpty()
  }

  test("map stage submission with reduce stage also depending on the data") {
    val shuffleMapRdd = new MyRDD(sc, 2, Nil)
    val shuffleDep = new ShuffleDependency(shuffleMapRdd, new HashPartitioner(1))
    val shuffleId = shuffleDep.shuffleId
    val reduceRdd = new MyRDD(sc, 1, List(shuffleDep), tracker = mapOutputTracker)

    // Submit the map stage by itself
    submitMapStage(shuffleDep)

    // Submit a reduce job that depends on this map stage
    submit(reduceRdd, Array(0))

    // Complete tasks for the map stage
    completeShuffleMapStageSuccessfully(0, 0, 1)
    assert(results.size === 1)
    results.clear()

    // Complete tasks for the reduce stage
    completeNextResultStageWithSuccess(1, 0)
    assert(results === Map(0 -> 42))
    results.clear()
    assertDataStructuresEmpty()

    // Check that if we submit the map stage again, no tasks run
    submitMapStage(shuffleDep)
    assert(results.size === 1)
    assertDataStructuresEmpty()
  }

  test("map stage submission with fetch failure") {
    val shuffleMapRdd = new MyRDD(sc, 2, Nil)
    val shuffleDep = new ShuffleDependency(shuffleMapRdd, new HashPartitioner(2))
    val shuffleId = shuffleDep.shuffleId
    val reduceRdd = new MyRDD(sc, 2, List(shuffleDep), tracker = mapOutputTracker)

    // Submit a map stage by itself
    submitMapStage(shuffleDep)
    complete(taskSets(0), Seq(
      (Success, makeMapStatus("hostA", reduceRdd.partitions.length)),
      (Success, makeMapStatus("hostB", reduceRdd.partitions.length))))
    assert(results.size === 1)
    results.clear()
    assertDataStructuresEmpty()

    // Submit a reduce job that depends on this map stage, but where one reduce will fail a fetch
    submit(reduceRdd, Array(0, 1))
    complete(taskSets(1), Seq(
      (Success, 42),
      (FetchFailed(makeBlockManagerId("hostA"), shuffleId, 0, 0, "ignored"), null)))
    // Ask the scheduler to try it again; TaskSet 2 will rerun the map task that we couldn't fetch
    // from, then TaskSet 3 will run the reduce stage
    scheduler.resubmitFailedStages()
    complete(taskSets(2), Seq((Success, makeMapStatus("hostA", reduceRdd.partitions.length))))
    complete(taskSets(3), Seq((Success, 43)))
    assert(results === Map(0 -> 42, 1 -> 43))
    results.clear()
    assertDataStructuresEmpty()

    // Run another reduce job without a failure; this should just work
    submit(reduceRdd, Array(0, 1))
    complete(taskSets(4), Seq(
      (Success, 44),
      (Success, 45)))
    assert(results === Map(0 -> 44, 1 -> 45))
    results.clear()
    assertDataStructuresEmpty()

    // Resubmit the map stage; this should also just work
    submitMapStage(shuffleDep)
    assert(results.size === 1)
    results.clear()
    assertDataStructuresEmpty()
  }

  /**
   * In this test, we have three RDDs with shuffle dependencies, and we submit map stage jobs
   * that are waiting on each one, as well as a reduce job on the last one. We test that all of
   * these jobs complete even if there are some fetch failures in both shuffles.
   */
  test("map stage submission with multiple shared stages and failures") {
    val rdd1 = new MyRDD(sc, 2, Nil)
    val dep1 = new ShuffleDependency(rdd1, new HashPartitioner(2))
    val rdd2 = new MyRDD(sc, 2, List(dep1), tracker = mapOutputTracker)
    val dep2 = new ShuffleDependency(rdd2, new HashPartitioner(2))
    val rdd3 = new MyRDD(sc, 2, List(dep2), tracker = mapOutputTracker)

    val listener1 = new SimpleListener
    val listener2 = new SimpleListener
    val listener3 = new SimpleListener

    submitMapStage(dep1, listener1)
    submitMapStage(dep2, listener2)
    submit(rdd3, Array(0, 1), listener = listener3)

    // Complete the first stage
    assert(taskSets(0).stageId === 0)
    complete(taskSets(0), Seq(
      (Success, makeMapStatus("hostA", rdd1.partitions.length)),
      (Success, makeMapStatus("hostB", rdd1.partitions.length))))
    assert(mapOutputTracker.getMapSizesByExecutorId(dep1.shuffleId, 0).map(_._1).toSet ===
      HashSet(makeBlockManagerId("hostA"), makeBlockManagerId("hostB")))
    assert(listener1.results.size === 1)

    // When attempting the second stage, show a fetch failure
    assert(taskSets(1).stageId === 1)
    complete(taskSets(1), Seq(
      (Success, makeMapStatus("hostA", rdd2.partitions.length)),
      (FetchFailed(makeBlockManagerId("hostA"), dep1.shuffleId, 0, 0, "ignored"), null)))
    scheduler.resubmitFailedStages()
    assert(listener2.results.size === 0)    // Second stage listener should not have a result yet

    // Stage 0 should now be running as task set 2; make its task succeed
    assert(taskSets(2).stageId === 0)
    complete(taskSets(2), Seq(
      (Success, makeMapStatus("hostC", rdd2.partitions.length))))
    assert(mapOutputTracker.getMapSizesByExecutorId(dep1.shuffleId, 0).map(_._1).toSet ===
      HashSet(makeBlockManagerId("hostC"), makeBlockManagerId("hostB")))
    assert(listener2.results.size === 0)    // Second stage listener should still not have a result

    // Stage 1 should now be running as task set 3; make its first task succeed
    assert(taskSets(3).stageId === 1)
    complete(taskSets(3), Seq(
      (Success, makeMapStatus("hostB", rdd2.partitions.length)),
      (Success, makeMapStatus("hostD", rdd2.partitions.length))))
    assert(mapOutputTracker.getMapSizesByExecutorId(dep2.shuffleId, 0).map(_._1).toSet ===
      HashSet(makeBlockManagerId("hostB"), makeBlockManagerId("hostD")))
    assert(listener2.results.size === 1)

    // Finally, the reduce job should be running as task set 4; make it see a fetch failure,
    // then make it run again and succeed
    assert(taskSets(4).stageId === 2)
    complete(taskSets(4), Seq(
      (Success, 52),
      (FetchFailed(makeBlockManagerId("hostD"), dep2.shuffleId, 0, 0, "ignored"), null)))
    scheduler.resubmitFailedStages()

    // TaskSet 5 will rerun stage 1's lost task, then TaskSet 6 will rerun stage 2
    assert(taskSets(5).stageId === 1)
    complete(taskSets(5), Seq(
      (Success, makeMapStatus("hostE", rdd2.partitions.length))))
    complete(taskSets(6), Seq(
      (Success, 53)))
    assert(listener3.results === Map(0 -> 52, 1 -> 53))
    assertDataStructuresEmpty()
  }

  /**
   * In this test, we run a map stage where one of the executors fails but we still receive a
   * "zombie" complete message from that executor. We want to make sure the stage is not reported
   * as done until all tasks have completed.
   */
  test("map stage submission with executor failure late map task completions") {
    val shuffleMapRdd = new MyRDD(sc, 3, Nil)
    val shuffleDep = new ShuffleDependency(shuffleMapRdd, new HashPartitioner(2))

    submitMapStage(shuffleDep)

    val oldTaskSet = taskSets(0)
    runEvent(makeCompletionEvent(oldTaskSet.tasks(0), Success, makeMapStatus("hostA", 2)))
    assert(results.size === 0)    // Map stage job should not be complete yet

    // Pretend host A was lost
    val oldEpoch = mapOutputTracker.getEpoch
    runEvent(ExecutorLost("exec-hostA"))
    val newEpoch = mapOutputTracker.getEpoch
    assert(newEpoch > oldEpoch)

    // Suppose we also get a completed event from task 1 on the same host; this should be ignored
    runEvent(makeCompletionEvent(oldTaskSet.tasks(1), Success, makeMapStatus("hostA", 2)))
    assert(results.size === 0)    // Map stage job should not be complete yet

    // A completion from another task should work because it's a non-failed host
    runEvent(makeCompletionEvent(oldTaskSet.tasks(2), Success, makeMapStatus("hostB", 2)))
    assert(results.size === 0)    // Map stage job should not be complete yet

    // Now complete tasks in the second task set
    val newTaskSet = taskSets(1)
    assert(newTaskSet.tasks.size === 2)     // Both tasks 0 and 1 were on on hostA
    runEvent(makeCompletionEvent(newTaskSet.tasks(0), Success, makeMapStatus("hostB", 2)))
    assert(results.size === 0)    // Map stage job should not be complete yet
    runEvent(makeCompletionEvent(newTaskSet.tasks(1), Success, makeMapStatus("hostB", 2)))
    assert(results.size === 1)    // Map stage job should now finally be complete
    assertDataStructuresEmpty()

    // Also test that a reduce stage using this shuffled data can immediately run
    val reduceRDD = new MyRDD(sc, 2, List(shuffleDep), tracker = mapOutputTracker)
    results.clear()
    submit(reduceRDD, Array(0, 1))
    complete(taskSets(2), Seq((Success, 42), (Success, 43)))
    assert(results === Map(0 -> 42, 1 -> 43))
    results.clear()
    assertDataStructuresEmpty()
  }

  /**
   * Assert that the supplied TaskSet has exactly the given hosts as its preferred locations.
   * Note that this checks only the host and not the executor ID.
   */
  private def assertLocations(taskSet: TaskSet, hosts: Seq[Seq[String]]) {
    assert(hosts.size === taskSet.tasks.size)
    for ((taskLocs, expectedLocs) <- taskSet.tasks.map(_.preferredLocations).zip(hosts)) {
      assert(taskLocs.map(_.host).toSet === expectedLocs.toSet)
    }
  }

  private def makeMapStatus(host: String, reduces: Int, sizes: Byte = 2): MapStatus =
    MapStatus(makeBlockManagerId(host), Array.fill[Long](reduces)(sizes))

  private def makeBlockManagerId(host: String): BlockManagerId =
    BlockManagerId("exec-" + host, host, 12345)

  private def assertDataStructuresEmpty(): Unit = {
    assert(scheduler.activeJobs.isEmpty)
    assert(scheduler.failedStages.isEmpty)
    assert(scheduler.jobIdToActiveJob.isEmpty)
    assert(scheduler.jobIdToStageIds.isEmpty)
    assert(scheduler.stageIdToStage.isEmpty)
    assert(scheduler.runningStages.isEmpty)
    assert(scheduler.shuffleToMapStage.isEmpty)
    assert(scheduler.waitingStages.isEmpty)
    assert(scheduler.outputCommitCoordinator.isEmpty)
  }

  // Nothing in this test should break if the task info's fields are null, but
  // OutputCommitCoordinator requires the task info itself to not be null.
  private def createFakeTaskInfo(): TaskInfo = {
    val info = new TaskInfo(0, 0, 0, 0L, "", "", TaskLocality.ANY, false)
    info.finishTime = 1  // to prevent spurious errors in JobProgressListener
    info
  }

  private def createFakeTaskInfoWithId(taskId: Long): TaskInfo = {
    val info = new TaskInfo(taskId, 0, 0, 0L, "", "", TaskLocality.ANY, false)
    info.finishTime = 1  // to prevent spurious errors in JobProgressListener
    info
  }

  private def makeCompletionEvent(
      task: Task[_],
      reason: TaskEndReason,
      result: Any,
      extraAccumUpdates: Seq[NewAccumulator[_, _]] = Seq.empty,
      taskInfo: TaskInfo = createFakeTaskInfo()): CompletionEvent = {
    val accumUpdates = reason match {
      case Success => task.metrics.accumulators()
      case ef: ExceptionFailure => ef.accums
      case _ => Seq.empty
    }
    CompletionEvent(task, reason, result, accumUpdates ++ extraAccumUpdates, taskInfo)
  }

}<|MERGE_RESOLUTION|>--- conflicted
+++ resolved
@@ -277,13 +277,7 @@
           taskSet.tasks(i),
           result._1,
           result._2,
-<<<<<<< HEAD
-          Seq(new AccumulableInfo(
-            accumId, Some(""), Some(1), None, internal = false, countFailedValues = false,
-            dataProperty = false))))
-=======
           Seq(AccumulatorSuite.createLongAccum("", initValue = 1, id = accumId))))
->>>>>>> ac115f66
       }
     }
   }
