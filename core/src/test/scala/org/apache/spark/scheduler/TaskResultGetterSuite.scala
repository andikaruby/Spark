/*
 * Licensed to the Apache Software Foundation (ASF) under one or more
 * contributor license agreements.  See the NOTICE file distributed with
 * this work for additional information regarding copyright ownership.
 * The ASF licenses this file to You under the Apache License, Version 2.0
 * (the "License"); you may not use this file except in compliance with
 * the License.  You may obtain a copy of the License at
 *
 *    http://www.apache.org/licenses/LICENSE-2.0
 *
 * Unless required by applicable law or agreed to in writing, software
 * distributed under the License is distributed on an "AS IS" BASIS,
 * WITHOUT WARRANTIES OR CONDITIONS OF ANY KIND, either express or implied.
 * See the License for the specific language governing permissions and
 * limitations under the License.
 */

package org.apache.spark.scheduler

import java.io.File
import java.net.URL
import java.nio.ByteBuffer

import scala.collection.mutable.ArrayBuffer
import scala.concurrent.duration._
import scala.language.postfixOps
import scala.util.control.NonFatal

import com.google.common.util.concurrent.MoreExecutors
import org.mockito.ArgumentCaptor
import org.mockito.Matchers.{any, anyLong}
import org.mockito.Mockito.{spy, times, verify}
import org.scalatest.BeforeAndAfter
import org.scalatest.concurrent.Eventually._

import org.apache.spark._
import org.apache.spark.storage.TaskResultBlockId
import org.apache.spark.TestUtils.JavaSourceFromString
import org.apache.spark.util.{MutableURLClassLoader, RpcUtils, Utils}


/**
 * Removes the TaskResult from the BlockManager before delegating to a normal TaskResultGetter.
 *
 * Used to test the case where a BlockManager evicts the task result (or dies) before the
 * TaskResult is retrieved.
 */
private class ResultDeletingTaskResultGetter(sparkEnv: SparkEnv, scheduler: TaskSchedulerImpl)
  extends TaskResultGetter(sparkEnv, scheduler) {
  var removedResult = false

  @volatile var removeBlockSuccessfully = false

  override def enqueueSuccessfulTask(
    taskSetManager: TaskSetManager, tid: Long, serializedData: ByteBuffer) {
    if (!removedResult) {
      // Only remove the result once, since we'd like to test the case where the task eventually
      // succeeds.
      serializer.get().deserialize[TaskResult[_]](serializedData) match {
        case IndirectTaskResult(blockId, size) =>
          sparkEnv.blockManager.master.removeBlock(blockId)
          // removeBlock is asynchronous. Need to wait it's removed successfully
          try {
            eventually(timeout(3 seconds), interval(200 milliseconds)) {
              assert(!sparkEnv.blockManager.master.contains(blockId))
            }
            removeBlockSuccessfully = true
          } catch {
            case NonFatal(e) => removeBlockSuccessfully = false
          }
        case directResult: DirectTaskResult[_] =>
          taskSetManager.abort("Internal error: expect only indirect results")
      }
      serializedData.rewind()
      removedResult = true
    }
    super.enqueueSuccessfulTask(taskSetManager, tid, serializedData)
  }
}


/**
 * A [[TaskResultGetter]] that stores the [[DirectTaskResult]]s it receives from executors
 * _before_ modifying the results in any way.
 */
private class MyTaskResultGetter(env: SparkEnv, scheduler: TaskSchedulerImpl)
  extends TaskResultGetter(env, scheduler) {

  // Use the current thread so we can access its results synchronously
  protected override val getTaskResultExecutor = MoreExecutors.sameThreadExecutor()

  // DirectTaskResults that we receive from the executors
  private val _taskResults = new ArrayBuffer[DirectTaskResult[_]]

  def taskResults: Seq[DirectTaskResult[_]] = _taskResults

  override def enqueueSuccessfulTask(tsm: TaskSetManager, tid: Long, data: ByteBuffer): Unit = {
    // work on a copy since the super class still needs to use the buffer
    val newBuffer = data.duplicate()
    _taskResults += env.closureSerializer.newInstance().deserialize[DirectTaskResult[_]](newBuffer)
    super.enqueueSuccessfulTask(tsm, tid, data)
  }
}


/**
 * Tests related to handling task results (both direct and indirect).
 */
class TaskResultGetterSuite extends SparkFunSuite with BeforeAndAfter with LocalSparkContext {

  // Set the RPC message size to be as small as possible (it must be an integer, so 1 is as small
  // as we can make it) so the tests don't take too long.
  def conf: SparkConf = new SparkConf().set("spark.rpc.message.maxSize", "1")

  test("handling results smaller than max RPC message size") {
    sc = new SparkContext("local", "test", conf)
    val result = sc.parallelize(Seq(1), 1).map(x => 2 * x).reduce((x, y) => x)
    assert(result === 2)
  }

  test("handling results larger than max RPC message size") {
    sc = new SparkContext("local", "test", conf)
    val maxRpcMessageSize = RpcUtils.maxMessageSizeBytes(conf)
    val result =
      sc.parallelize(Seq(1), 1).map(x => 1.to(maxRpcMessageSize).toArray).reduce((x, y) => x)
    assert(result === 1.to(maxRpcMessageSize).toArray)

    val RESULT_BLOCK_ID = TaskResultBlockId(0)
    assert(sc.env.blockManager.master.getLocations(RESULT_BLOCK_ID).size === 0,
      "Expect result to be removed from the block manager.")
  }

  test("task retried if result missing from block manager") {
    // Set the maximum number of task failures to > 0, so that the task set isn't aborted
    // after the result is missing.
    sc = new SparkContext("local[1,2]", "test", conf)
    // If this test hangs, it's probably because no resource offers were made after the task
    // failed.
    val scheduler: TaskSchedulerImpl = sc.taskScheduler match {
      case taskScheduler: TaskSchedulerImpl =>
        taskScheduler
      case _ =>
        assert(false, "Expect local cluster to use TaskSchedulerImpl")
        throw new ClassCastException
    }
    val resultGetter = new ResultDeletingTaskResultGetter(sc.env, scheduler)
    scheduler.taskResultGetter = resultGetter
    val maxRpcMessageSize = RpcUtils.maxMessageSizeBytes(conf)
    val result =
      sc.parallelize(Seq(1), 1).map(x => 1.to(maxRpcMessageSize).toArray).reduce((x, y) => x)
    assert(resultGetter.removeBlockSuccessfully)
    assert(result === 1.to(maxRpcMessageSize).toArray)

    // Make sure two tasks were run (one failed one, and a second retried one).
    assert(scheduler.nextTaskId.get() === 2)
  }

  /**
   * Make sure we are using the context classloader when deserializing failed TaskResults instead
   * of the Spark classloader.

   * This test compiles a jar containing an exception and tests that when it is thrown on the
   * executor, enqueueFailedTask can correctly deserialize the failure and identify the thrown
   * exception as the cause.

   * Before this fix, enqueueFailedTask would throw a ClassNotFoundException when deserializing
   * the exception, resulting in an UnknownReason for the TaskEndResult.
   */
  test("failed task deserialized with the correct classloader (SPARK-11195)") {
    // compile a small jar containing an exception that will be thrown on an executor.
    val tempDir = Utils.createTempDir()
    val srcDir = new File(tempDir, "repro/")
    srcDir.mkdirs()
    val excSource = new JavaSourceFromString(new File(srcDir, "MyException").getAbsolutePath,
      """package repro;
        |
        |public class MyException extends Exception {
        |}
      """.stripMargin)
    val excFile = TestUtils.createCompiledClass("MyException", srcDir, excSource, Seq.empty)
    val jarFile = new File(tempDir, "testJar-%s.jar".format(System.currentTimeMillis()))
    TestUtils.createJar(Seq(excFile), jarFile, directoryPrefix = Some("repro"))

    // ensure we reset the classloader after the test completes
    val originalClassLoader = Thread.currentThread.getContextClassLoader
    try {
      // load the exception from the jar
      val loader = new MutableURLClassLoader(new Array[URL](0), originalClassLoader)
      loader.addURL(jarFile.toURI.toURL)
      Thread.currentThread().setContextClassLoader(loader)
      val excClass: Class[_] = Utils.classForName("repro.MyException")

      // NOTE: we must run the cluster with "local" so that the executor can load the compiled
      // jar.
      sc = new SparkContext("local", "test", conf)
      val rdd = sc.parallelize(Seq(1), 1).map { _ =>
        val exc = excClass.newInstance().asInstanceOf[Exception]
        throw exc
      }

      // the driver should not have any problems resolving the exception class and determining
      // why the task failed.
      val exceptionMessage = intercept[SparkException] {
        rdd.collect()
      }.getMessage

      val expectedFailure = """(?s).*Lost task.*: repro.MyException.*""".r
      val unknownFailure = """(?s).*Lost task.*: UnknownReason.*""".r

      assert(expectedFailure.findFirstMatchIn(exceptionMessage).isDefined)
      assert(unknownFailure.findFirstMatchIn(exceptionMessage).isEmpty)
    } finally {
      Thread.currentThread.setContextClassLoader(originalClassLoader)
    }
  }

  test("task result size is set on the driver, not the executors") {
    import InternalAccumulator._

    // Set up custom TaskResultGetter and TaskSchedulerImpl spy
    sc = new SparkContext("local", "test", conf)
    val scheduler = sc.taskScheduler.asInstanceOf[TaskSchedulerImpl]
    val spyScheduler = spy(scheduler)
    val resultGetter = new MyTaskResultGetter(sc.env, spyScheduler)
    val newDAGScheduler = new DAGScheduler(sc, spyScheduler)
    scheduler.taskResultGetter = resultGetter
    sc.dagScheduler = newDAGScheduler
    sc.taskScheduler = spyScheduler
    sc.taskScheduler.setDAGScheduler(newDAGScheduler)

    // Just run 1 task and capture the corresponding DirectTaskResult
    sc.parallelize(1 to 1, 1).count()
    val captor = ArgumentCaptor.forClass(classOf[DirectTaskResult[_]])
    verify(spyScheduler, times(1)).handleSuccessfulTask(any(), anyLong(), captor.capture())

    // When a task finishes, the executor sends a serialized DirectTaskResult to the driver
    // without setting the result size so as to avoid serializing the result again. Instead,
    // the result size is set later in TaskResultGetter on the driver before passing the
    // DirectTaskResult on to TaskSchedulerImpl. In this test, we capture the DirectTaskResult
    // before and after the result size is set.
    assert(resultGetter.taskResults.size === 1)
    val resBefore = resultGetter.taskResults.head
    val resAfter = captor.getValue
    val resSizeBefore = resBefore.accumUpdates.find(_.name == Some(RESULT_SIZE)).flatMap(_.update)
    val resSizeAfter = resAfter.accumUpdates.find(_.name == Some(RESULT_SIZE)).flatMap(_.update)
<<<<<<< HEAD
    assert(resSizeBefore === Some(0L))
=======
    assert(resSizeBefore.exists(_ == 0L))
>>>>>>> 83302c3b
    assert(resSizeAfter.exists(_.toString.toLong > 0L))
  }

}
<|MERGE_RESOLUTION|>--- conflicted
+++ resolved
@@ -243,11 +243,7 @@
     val resAfter = captor.getValue
     val resSizeBefore = resBefore.accumUpdates.find(_.name == Some(RESULT_SIZE)).flatMap(_.update)
     val resSizeAfter = resAfter.accumUpdates.find(_.name == Some(RESULT_SIZE)).flatMap(_.update)
-<<<<<<< HEAD
-    assert(resSizeBefore === Some(0L))
-=======
     assert(resSizeBefore.exists(_ == 0L))
->>>>>>> 83302c3b
     assert(resSizeAfter.exists(_.toString.toLong > 0L))
   }
 
