/*
 * Licensed to the Apache Software Foundation (ASF) under one or more
 * contributor license agreements.  See the NOTICE file distributed with
 * this work for additional information regarding copyright ownership.
 * The ASF licenses this file to You under the Apache License, Version 2.0
 * (the "License"); you may not use this file except in compliance with
 * the License.  You may obtain a copy of the License at
 *
 *    http://www.apache.org/licenses/LICENSE-2.0
 *
 * Unless required by applicable law or agreed to in writing, software
 * distributed under the License is distributed on an "AS IS" BASIS,
 * WITHOUT WARRANTIES OR CONDITIONS OF ANY KIND, either express or implied.
 * See the License for the specific language governing permissions and
 * limitations under the License.
 */

package org.apache.spark.scheduler

import java.nio.ByteBuffer

import scala.collection.mutable.HashMap

import org.mockito.Matchers.{anyInt, anyObject, anyString, eq => meq}
import org.mockito.Mockito.{atLeast, atMost, never, spy, times, verify, when}
import org.scalatest.BeforeAndAfterEach
import org.scalatest.mock.MockitoSugar

import org.apache.spark._
import org.apache.spark.internal.config
import org.apache.spark.internal.Logging
import org.apache.spark.storage.BlockManagerId

class FakeSchedulerBackend extends SchedulerBackend {
  def start() {}
  def stop() {}
  def reviveOffers() {}
  def defaultParallelism(): Int = 1
}

class TaskSchedulerImplSuite extends SparkFunSuite with LocalSparkContext with BeforeAndAfterEach
    with Logging with MockitoSugar {

  var failedTaskSetException: Option[Throwable] = None
  var failedTaskSetReason: String = null
  var failedTaskSet = false

  var blacklist: BlacklistTracker = null
  var taskScheduler: TaskSchedulerImpl = null
  var dagScheduler: DAGScheduler = null

  val stageToMockTaskSetBlacklist = new HashMap[Int, TaskSetBlacklist]()
  val stageToMockTaskSetManager = new HashMap[Int, TaskSetManager]()

  override def beforeEach(): Unit = {
    super.beforeEach()
    failedTaskSet = false
    failedTaskSetException = None
    failedTaskSetReason = null
    stageToMockTaskSetBlacklist.clear()
    stageToMockTaskSetManager.clear()
  }

  override def afterEach(): Unit = {
    super.afterEach()
    if (taskScheduler != null) {
      taskScheduler.stop()
      taskScheduler = null
    }
    if (dagScheduler != null) {
      dagScheduler.stop()
      dagScheduler = null
    }
  }

  def setupScheduler(confs: (String, String)*): TaskSchedulerImpl = {
    val conf = new SparkConf().setMaster("local").setAppName("TaskSchedulerImplSuite")
    confs.foreach { case (k, v) =>
      conf.set(k, v)
    }
    sc = new SparkContext(conf)
    taskScheduler = new TaskSchedulerImpl(sc)
    setupHelper()
  }

  def setupSchedulerWithMockTaskSetBlacklist(): TaskSchedulerImpl = {
    blacklist = mock[BlacklistTracker]
    val conf = new SparkConf().setMaster("local").setAppName("TaskSchedulerImplSuite")
    conf.set(config.BLACKLIST_ENABLED, true)
    sc = new SparkContext(conf)
    taskScheduler =
      new TaskSchedulerImpl(sc, sc.conf.getInt("spark.task.maxFailures", 4), Some(blacklist)) {
        override def createTaskSetManager(taskSet: TaskSet, maxFailures: Int): TaskSetManager = {
          val tsm = super.createTaskSetManager(taskSet, maxFailures)
          // we need to create a spied tsm just so we can set the TaskSetBlacklist
          val tsmSpy = spy(tsm)
          val taskSetBlacklist = mock[TaskSetBlacklist]
          when(tsmSpy.taskSetBlacklistHelperOpt).thenReturn(Some(taskSetBlacklist))
          stageToMockTaskSetManager(taskSet.stageId) = tsmSpy
          stageToMockTaskSetBlacklist(taskSet.stageId) = taskSetBlacklist
          tsmSpy
        }
      }
    setupHelper()
  }

  def setupHelper(): TaskSchedulerImpl = {
    taskScheduler.initialize(new FakeSchedulerBackend)
    // Need to initialize a DAGScheduler for the taskScheduler to use for callbacks.
    dagScheduler = new DAGScheduler(sc, taskScheduler) {
      override def taskStarted(task: Task[_], taskInfo: TaskInfo): Unit = {}
      override def executorAdded(execId: String, host: String): Unit = {}
      override def taskSetFailed(
          taskSet: TaskSet,
          reason: String,
          exception: Option[Throwable]): Unit = {
        // Normally the DAGScheduler puts this in the event loop, which will eventually fail
        // dependent jobs
        failedTaskSet = true
        failedTaskSetReason = reason
        failedTaskSetException = exception
      }
    }
    taskScheduler
  }

  test("Scheduler does not always schedule tasks on the same workers") {
    val taskScheduler = setupScheduler()
    val numFreeCores = 1
    val workerOffers = IndexedSeq(new WorkerOffer("executor0", "host0", numFreeCores),
      new WorkerOffer("executor1", "host1", numFreeCores))
    // Repeatedly try to schedule a 1-task job, and make sure that it doesn't always
    // get scheduled on the same executor. While there is a chance this test will fail
    // because the task randomly gets placed on the first executor all 1000 times, the
    // probability of that happening is 2^-1000 (so sufficiently small to be considered
    // negligible).
    val numTrials = 1000
    val selectedExecutorIds = 1.to(numTrials).map { _ =>
      val taskSet = FakeTask.createTaskSet(1)
      taskScheduler.submitTasks(taskSet)
      val taskDescriptions = taskScheduler.resourceOffers(workerOffers).flatten
      assert(1 === taskDescriptions.length)
      taskDescriptions(0).executorId
    }
    val count = selectedExecutorIds.count(_ == workerOffers(0).executorId)
    assert(count > 0)
    assert(count < numTrials)
    assert(!failedTaskSet)
  }

  test("Scheduler correctly accounts for multiple CPUs per task") {
    val taskCpus = 2
    val taskScheduler = setupScheduler("spark.task.cpus" -> taskCpus.toString)
    // Give zero core offers. Should not generate any tasks
    val zeroCoreWorkerOffers = IndexedSeq(new WorkerOffer("executor0", "host0", 0),
      new WorkerOffer("executor1", "host1", 0))
    val taskSet = FakeTask.createTaskSet(1)
    taskScheduler.submitTasks(taskSet)
    var taskDescriptions = taskScheduler.resourceOffers(zeroCoreWorkerOffers).flatten
    assert(0 === taskDescriptions.length)

    // No tasks should run as we only have 1 core free.
    val numFreeCores = 1
    val singleCoreWorkerOffers = IndexedSeq(new WorkerOffer("executor0", "host0", numFreeCores),
      new WorkerOffer("executor1", "host1", numFreeCores))
    taskScheduler.submitTasks(taskSet)
    taskDescriptions = taskScheduler.resourceOffers(singleCoreWorkerOffers).flatten
    assert(0 === taskDescriptions.length)

    // Now change the offers to have 2 cores in one executor and verify if it
    // is chosen.
    val multiCoreWorkerOffers = IndexedSeq(new WorkerOffer("executor0", "host0", taskCpus),
      new WorkerOffer("executor1", "host1", numFreeCores))
    taskScheduler.submitTasks(taskSet)
    taskDescriptions = taskScheduler.resourceOffers(multiCoreWorkerOffers).flatten
    assert(1 === taskDescriptions.length)
    assert("executor0" === taskDescriptions(0).executorId)
    assert(!failedTaskSet)
  }

  test("Scheduler does not crash when tasks are not serializable") {
    val taskCpus = 2
    val taskScheduler = setupScheduler("spark.task.cpus" -> taskCpus.toString)
    val numFreeCores = 1
    val taskSet = new TaskSet(
      Array(new NotSerializableFakeTask(1, 0), new NotSerializableFakeTask(0, 1)), 0, 0, 0, null)
    val multiCoreWorkerOffers = IndexedSeq(new WorkerOffer("executor0", "host0", taskCpus),
      new WorkerOffer("executor1", "host1", numFreeCores))
    taskScheduler.submitTasks(taskSet)
    var taskDescriptions = taskScheduler.resourceOffers(multiCoreWorkerOffers).flatten
    assert(0 === taskDescriptions.length)
    assert(failedTaskSet)
    assert(failedTaskSetReason.contains("Failed to serialize task"))

    // Now check that we can still submit tasks
    // Even if one of the task sets has not-serializable tasks, the other task set should
    // still be processed without error
    taskScheduler.submitTasks(FakeTask.createTaskSet(1))
    taskScheduler.submitTasks(taskSet)
    taskDescriptions = taskScheduler.resourceOffers(multiCoreWorkerOffers).flatten
    assert(taskDescriptions.map(_.executorId) === Seq("executor0"))
  }

  test("refuse to schedule concurrent attempts for the same stage (SPARK-8103)") {
    val taskScheduler = setupScheduler()
    val attempt1 = FakeTask.createTaskSet(1, 0)
    val attempt2 = FakeTask.createTaskSet(1, 1)
    taskScheduler.submitTasks(attempt1)
    intercept[IllegalStateException] { taskScheduler.submitTasks(attempt2) }

    // OK to submit multiple if previous attempts are all zombie
    taskScheduler.taskSetManagerForAttempt(attempt1.stageId, attempt1.stageAttemptId)
      .get.isZombie = true
    taskScheduler.submitTasks(attempt2)
    val attempt3 = FakeTask.createTaskSet(1, 2)
    intercept[IllegalStateException] { taskScheduler.submitTasks(attempt3) }
    taskScheduler.taskSetManagerForAttempt(attempt2.stageId, attempt2.stageAttemptId)
      .get.isZombie = true
    taskScheduler.submitTasks(attempt3)
    assert(!failedTaskSet)
  }

  test("don't schedule more tasks after a taskset is zombie") {
    val taskScheduler = setupScheduler()

    val numFreeCores = 1
    val workerOffers = IndexedSeq(new WorkerOffer("executor0", "host0", numFreeCores))
    val attempt1 = FakeTask.createTaskSet(10)

    // submit attempt 1, offer some resources, some tasks get scheduled
    taskScheduler.submitTasks(attempt1)
    val taskDescriptions = taskScheduler.resourceOffers(workerOffers).flatten
    assert(1 === taskDescriptions.length)

    // now mark attempt 1 as a zombie
    taskScheduler.taskSetManagerForAttempt(attempt1.stageId, attempt1.stageAttemptId)
      .get.isZombie = true

    // don't schedule anything on another resource offer
    val taskDescriptions2 = taskScheduler.resourceOffers(workerOffers).flatten
    assert(0 === taskDescriptions2.length)

    // if we schedule another attempt for the same stage, it should get scheduled
    val attempt2 = FakeTask.createTaskSet(10, 1)

    // submit attempt 2, offer some resources, some tasks get scheduled
    taskScheduler.submitTasks(attempt2)
    val taskDescriptions3 = taskScheduler.resourceOffers(workerOffers).flatten
    assert(1 === taskDescriptions3.length)
    val mgr = taskScheduler.taskIdToTaskSetManager.get(taskDescriptions3(0).taskId).get
    assert(mgr.taskSet.stageAttemptId === 1)
    assert(!failedTaskSet)
  }

  test("if a zombie attempt finishes, continue scheduling tasks for non-zombie attempts") {
    val taskScheduler = setupScheduler()

    val numFreeCores = 10
    val workerOffers = IndexedSeq(new WorkerOffer("executor0", "host0", numFreeCores))
    val attempt1 = FakeTask.createTaskSet(10)

    // submit attempt 1, offer some resources, some tasks get scheduled
    taskScheduler.submitTasks(attempt1)
    val taskDescriptions = taskScheduler.resourceOffers(workerOffers).flatten
    assert(10 === taskDescriptions.length)

    // now mark attempt 1 as a zombie
    val mgr1 = taskScheduler.taskSetManagerForAttempt(attempt1.stageId, attempt1.stageAttemptId).get
    mgr1.isZombie = true

    // don't schedule anything on another resource offer
    val taskDescriptions2 = taskScheduler.resourceOffers(workerOffers).flatten
    assert(0 === taskDescriptions2.length)

    // submit attempt 2
    val attempt2 = FakeTask.createTaskSet(10, 1)
    taskScheduler.submitTasks(attempt2)

    // attempt 1 finished (this can happen even if it was marked zombie earlier -- all tasks were
    // already submitted, and then they finish)
    taskScheduler.taskSetFinished(mgr1)

    // now with another resource offer, we should still schedule all the tasks in attempt2
    val taskDescriptions3 = taskScheduler.resourceOffers(workerOffers).flatten
    assert(10 === taskDescriptions3.length)

    taskDescriptions3.foreach { task =>
      val mgr = taskScheduler.taskIdToTaskSetManager.get(task.taskId).get
      assert(mgr.taskSet.stageAttemptId === 1)
    }
    assert(!failedTaskSet)
  }

  test("tasks are not re-scheduled while executor loss reason is pending") {
    val taskScheduler = setupScheduler()

    val e0Offers = IndexedSeq(new WorkerOffer("executor0", "host0", 1))
    val e1Offers = IndexedSeq(new WorkerOffer("executor1", "host0", 1))
    val attempt1 = FakeTask.createTaskSet(1)

    // submit attempt 1, offer resources, task gets scheduled
    taskScheduler.submitTasks(attempt1)
    val taskDescriptions = taskScheduler.resourceOffers(e0Offers).flatten
    assert(1 === taskDescriptions.length)

    // mark executor0 as dead but pending fail reason
    taskScheduler.executorLost("executor0", LossReasonPending)

    // offer some more resources on a different executor, nothing should change
    val taskDescriptions2 = taskScheduler.resourceOffers(e1Offers).flatten
    assert(0 === taskDescriptions2.length)

    // provide the actual loss reason for executor0
    taskScheduler.executorLost("executor0", SlaveLost("oops"))

    // executor0's tasks should have failed now that the loss reason is known, so offering more
    // resources should make them be scheduled on the new executor.
    val taskDescriptions3 = taskScheduler.resourceOffers(e1Offers).flatten
    assert(1 === taskDescriptions3.length)
    assert("executor1" === taskDescriptions3(0).executorId)
    assert(!failedTaskSet)
  }

  test("scheduled tasks obey task and stage blacklists") {
    taskScheduler = setupSchedulerWithMockTaskSetBlacklist()
    (0 to 2).foreach {stageId =>
      val taskSet = FakeTask.createTaskSet(numTasks = 2, stageId = stageId, stageAttemptId = 0)
      taskScheduler.submitTasks(taskSet)
    }


    // Setup our mock blacklist:
    // * stage 0 is blacklisted on node "host1"
    // * stage 1 is blacklisted on executor "executor3"
    // * stage 0, partition 0 is blacklisted on executor 0
    // (mocked methods default to returning false, ie. no blacklisting)
    when(stageToMockTaskSetBlacklist(0).isNodeBlacklistedForTaskSet("host1")).thenReturn(true)
    when(stageToMockTaskSetBlacklist(1).isExecutorBlacklistedForTaskSet("executor3"))
      .thenReturn(true)
    when(stageToMockTaskSetBlacklist(0).isExecutorBlacklistedForTask("executor0", 0))
      .thenReturn(true)

    val offers = IndexedSeq(
      new WorkerOffer("executor0", "host0", 1),
      new WorkerOffer("executor1", "host1", 1),
      new WorkerOffer("executor2", "host1", 1),
      new WorkerOffer("executor3", "host2", 10)
    )
    val firstTaskAttempts = taskScheduler.resourceOffers(offers).flatten
    // We should schedule all tasks.
    assert(firstTaskAttempts.size === 6)
    // Whenever we schedule a task, we must consult the node and executor blacklist.  (The test
    // doesn't check exactly what checks are made because the offers get shuffled.)
    (0 to 2).foreach { stageId =>
      verify(stageToMockTaskSetBlacklist(stageId), atLeast(1))
        .isNodeBlacklistedForTaskSet(anyString())
      verify(stageToMockTaskSetBlacklist(stageId), atLeast(1))
        .isExecutorBlacklistedForTaskSet(anyString())
    }

    def tasksForStage(stageId: Int): Seq[TaskDescription] = {
      firstTaskAttempts.filter{_.name.contains(s"stage $stageId")}
    }
    tasksForStage(0).foreach { task =>
      // executors 1 & 2 blacklisted for node
      // executor 0 blacklisted just for partition 0
      if (task.index == 0) {
        assert(task.executorId === "executor3")
      } else {
        assert(Set("executor0", "executor3").contains(task.executorId))
      }
    }
    tasksForStage(1).foreach { task =>
      // executor 3 blacklisted
      assert("executor3" != task.executorId)
    }
    // no restrictions on stage 2

    // Finally, just make sure that we can still complete tasks as usual with blacklisting
    // in effect.  Finish each of the tasksets -- taskset 0 & 1 complete successfully, taskset 2
    // fails.
    (0 to 2).foreach { stageId =>
      val tasks = tasksForStage(stageId)
      val tsm = taskScheduler.taskSetManagerForAttempt(stageId, 0).get
      val valueSer = SparkEnv.get.serializer.newInstance()
      if (stageId == 2) {
        // Just need to make one task fail 4 times.
        var task = tasks(0)
        val taskIndex = task.index
        (0 until 4).foreach { attempt =>
          assert(task.attemptNumber === attempt)
          tsm.handleFailedTask(task.taskId, TaskState.FAILED, TaskResultLost)
          val nextAttempts =
            taskScheduler.resourceOffers(IndexedSeq(WorkerOffer("executor4", "host4", 1))).flatten
          if (attempt < 3) {
            assert(nextAttempts.size === 1)
            task = nextAttempts(0)
            assert(task.index === taskIndex)
          } else {
            assert(nextAttempts.size === 0)
          }
        }
        // End the other task of the taskset, doesn't matter whether it succeeds or fails.
        val otherTask = tasks(1)
        val result = new DirectTaskResult[Int](valueSer.serialize(otherTask.taskId), Seq())
        tsm.handleSuccessfulTask(otherTask.taskId, result)
      } else {
        tasks.foreach { task =>
          val result = new DirectTaskResult[Int](valueSer.serialize(task.taskId), Seq())
          tsm.handleSuccessfulTask(task.taskId, result)
        }
      }
      assert(tsm.isZombie)
    }

    // the tasksSets complete, so the tracker should be notified
    verify(blacklist, times(1)).updateBlacklistForSuccessfulTaskSet(
      stageId = 0,
      stageAttemptId = 0,
      failuresByExec = stageToMockTaskSetBlacklist(0).execToFailures)
    verify(blacklist, times(1)).updateBlacklistForSuccessfulTaskSet(
      stageId = 1,
      stageAttemptId = 0,
      failuresByExec = stageToMockTaskSetBlacklist(1).execToFailures)
    verify(blacklist, never).updateBlacklistForSuccessfulTaskSet(
      stageId = meq(2),
      stageAttemptId = anyInt(),
      failuresByExec = anyObject())
  }

  test("scheduled tasks obey node and executor blacklists") {
    taskScheduler = setupSchedulerWithMockTaskSetBlacklist()
    (0 to 2).foreach { stageId =>
      val taskSet = FakeTask.createTaskSet(numTasks = 2, stageId = stageId, stageAttemptId = 0)
      taskScheduler.submitTasks(taskSet)
    }

    val offers = IndexedSeq(
      new WorkerOffer("executor0", "host0", 1),
      new WorkerOffer("executor1", "host1", 1),
      new WorkerOffer("executor2", "host1", 1),
      new WorkerOffer("executor3", "host2", 10)
    )

    // setup our mock blacklist:
    // host1, executor0 & executor3 are completely blacklisted (which covers all the executors)
    when(blacklist.isNodeBlacklisted(anyString())).thenReturn(false)
    when(blacklist.isNodeBlacklisted("host1")).thenReturn(true)
    when(blacklist.isExecutorBlacklisted(anyString())).thenReturn(false)
    when(blacklist.isExecutorBlacklisted("executor0")).thenReturn(true)
    when(blacklist.isExecutorBlacklisted("executor3")).thenReturn(true)

    val stageToTsm = (0 to 2).map { stageId =>
      val tsm = taskScheduler.taskSetManagerForAttempt(stageId, 0).get
      stageId -> tsm
    }.toMap

    val firstTaskAttempts = taskScheduler.resourceOffers(offers).flatten
    firstTaskAttempts.foreach { task => logInfo(s"scheduled $task on ${task.executorId}") }
    assert(firstTaskAttempts.isEmpty)
    ('0' until '2').foreach { hostNum =>
      verify(blacklist, atLeast(1)).isNodeBlacklisted("host" + hostNum)
    }

    // we should have aborted the existing stages, since they aren't schedulable
    (0 to 2).foreach { stageId =>
      assert(stageToTsm(stageId).isZombie)
    }
  }

  test("abort stage when all executors are blacklisted") {
    taskScheduler = setupSchedulerWithMockTaskSetBlacklist()
    val taskSet = FakeTask.createTaskSet(numTasks = 10, stageAttemptId = 0)
    taskScheduler.submitTasks(taskSet)
    val tsm = stageToMockTaskSetManager(0)

    // first just submit some offers so the scheduler knows about all the executors
    taskScheduler.resourceOffers(IndexedSeq(
      WorkerOffer("executor0", "host0", 2),
      WorkerOffer("executor1", "host0", 2),
      WorkerOffer("executor2", "host0", 2),
      WorkerOffer("executor3", "host1", 2)
    ))

    // now say our blacklist updates to blacklist a bunch of resources, but *not* everything
    when(blacklist.isNodeBlacklisted(anyString())).thenReturn(false)
    when(blacklist.isNodeBlacklisted("host1")).thenReturn(true)
    when(blacklist.isExecutorBlacklisted(anyString())).thenReturn(false)
    when(blacklist.isExecutorBlacklisted("executor0")).thenReturn(true)

    // make an offer on the blacklisted resources.  We won't schedule anything, but also won't
    // abort yet, since we know of other resources that work
    assert(taskScheduler.resourceOffers(IndexedSeq(
      WorkerOffer("executor0", "host0", 2),
      WorkerOffer("executor3", "host1", 2)
    )).flatten.size === 0)
    assert(!tsm.isZombie)

    // now update the blacklist so that everything really is blacklisted
    when(blacklist.isExecutorBlacklisted("executor1")).thenReturn(true)
    when(blacklist.isExecutorBlacklisted("executor2")).thenReturn(true)
    assert(taskScheduler.resourceOffers(IndexedSeq(
      WorkerOffer("executor0", "host0", 2),
      WorkerOffer("executor3", "host1", 2)
    )).flatten.size === 0)
    assert(tsm.isZombie)
    verify(tsm).abort(anyString(), anyObject())
  }

  /**
   * Helper for performance tests.  Takes the explicitly blacklisted nodes and executors; verifies
   * that the blacklists are used efficiently to ensure scheduling is not O(numPendingTasks).
   * Creates 1 offer on executor[1-3].  Executor1 & 2 are on host1, executor3 is on host2.  Passed
   * in nodes and executors should be on that list.
   */
  private def testBlacklistPerformance(
      testName: String,
      nodeBlacklist: Seq[String],
      execBlacklist: Seq[String]): Unit = {
    // Because scheduling involves shuffling the order of offers around, we run this test a few
    // times to cover more possibilities.  There are only 3 offers, which means 6 permutations,
    // so 10 iterations is pretty good.
    (0 until 10).foreach { testItr =>
      test(s"$testName: iteration $testItr") {
        // When an executor or node is blacklisted, we want to make sure that we don't try
        // scheduling each pending task, one by one, to discover they are all blacklisted.  This is
        // important for performance -- if we did check each task one-by-one, then responding to a
        // resource offer (which is usually O(1)-ish) would become O(numPendingTasks), which would
        // slow down scheduler throughput and slow down scheduling even on healthy executors.
        // Here, we check a proxy for the runtime -- we make sure the scheduling is short-circuited
        // at the node or executor blacklist, so we never check the per-task blacklist.  We also
        // make sure we don't check the node & executor blacklist for the entire taskset
        // O(numPendingTasks) times.

        taskScheduler = setupSchedulerWithMockTaskSetBlacklist()
        // we schedule 500 tasks so we can clearly distinguish anything that is O(numPendingTasks)
        val taskSet = FakeTask.createTaskSet(numTasks = 500, stageId = 0, stageAttemptId = 0)
        taskScheduler.submitTasks(taskSet)

        val offers = IndexedSeq(
          new WorkerOffer("executor1", "host1", 1),
          new WorkerOffer("executor2", "host1", 1),
          new WorkerOffer("executor3", "host2", 1)
        )
        // We should check the node & exec blacklists, but only O(numOffers), not O(numPendingTasks)
        // times.  In the worst case, after shuffling, we offer our blacklisted resource first, and
        // then offer other resources which do get used.  The taskset blacklist is consulted
        // repeatedly as we offer resources to the taskset -- each iteration either schedules
        // something, or it terminates that locality level, so the maximum number of checks is
        // numCores + numLocalityLevels
        val numCoresOnAllOffers = offers.map(_.cores).sum
        val numLocalityLevels = TaskLocality.values.size
        val maxBlacklistChecks = numCoresOnAllOffers + numLocalityLevels

        // Setup the blacklist
        nodeBlacklist.foreach { node =>
          when(stageToMockTaskSetBlacklist(0).isNodeBlacklistedForTaskSet(node)).thenReturn(true)
        }
        execBlacklist.foreach { exec =>
          when(stageToMockTaskSetBlacklist(0).isExecutorBlacklistedForTaskSet(exec))
            .thenReturn(true)
        }

        // Figure out which nodes have any effective blacklisting on them.  This means all nodes
        // that are explicitly blacklisted, plus those that have *any* executors blacklisted.
        val nodesForBlacklistedExecutors = offers.filter { offer =>
          execBlacklist.contains(offer.executorId)
        }.map(_.host).toSet.toSeq
        val nodesWithAnyBlacklisting = (nodeBlacklist ++ nodesForBlacklistedExecutors).toSet
        // Similarly, figure out which executors have any blacklisting.  This means all executors
        // that are explicitly blacklisted, plus all executors on nodes that are blacklisted.
        val execsForBlacklistedNodes = offers.filter { offer =>
          nodeBlacklist.contains(offer.host)
        }.map(_.executorId).toSeq
        val executorsWithAnyBlacklisting = (execBlacklist ++ execsForBlacklistedNodes).toSet

        // Schedule a taskset, and make sure our test setup is correct -- we are able to schedule
        // a task on all executors that aren't blacklisted (whether that executor is a explicitly
        // blacklisted, or implicitly blacklisted via the node blacklist).
        val firstTaskAttempts = taskScheduler.resourceOffers(offers).flatten
        assert(firstTaskAttempts.size === offers.size - executorsWithAnyBlacklisting.size)

        // Now check that we haven't made too many calls to any of the blacklist methods.
        // We should be checking our node blacklist, but it should be within the bound we defined
        // above.
        verify(stageToMockTaskSetBlacklist(0), atMost(maxBlacklistChecks))
          .isNodeBlacklistedForTaskSet(anyString())
        // We shouldn't ever consult the per-task blacklist for the nodes that have been blacklisted
        // for the entire taskset, since the taskset level blacklisting should prevent scheduling
        // from ever looking at specific tasks.
        nodesWithAnyBlacklisting.foreach { node =>
          verify(stageToMockTaskSetBlacklist(0), never)
            .isNodeBlacklistedForTask(meq(node), anyInt())
        }
        executorsWithAnyBlacklisting.foreach { exec =>
          // We should be checking our executor blacklist, but it should be within the bound defined
          // above.  Its possible that this will be significantly fewer calls, maybe even 0, if
          // there is also a node-blacklist which takes effect first.  But this assert is all we
          // need to avoid an O(numPendingTask) slowdown.
          verify(stageToMockTaskSetBlacklist(0), atMost(maxBlacklistChecks))
            .isExecutorBlacklistedForTaskSet(exec)
          // We shouldn't ever consult the per-task blacklist for executors that have been
          // blacklisted for the entire taskset, since the taskset level blacklisting should prevent
          // scheduling from ever looking at specific tasks.
          verify(stageToMockTaskSetBlacklist(0), never)
            .isExecutorBlacklistedForTask(meq(exec), anyInt())
        }
      }
    }
  }

  testBlacklistPerformance(
    testName = "Blacklisted node for entire task set prevents per-task blacklist checks",
    nodeBlacklist = Seq("host1"),
    execBlacklist = Seq())

  testBlacklistPerformance(
    testName = "Blacklisted executor for entire task set prevents per-task blacklist checks",
    nodeBlacklist = Seq(),
    execBlacklist = Seq("executor3")
  )

  test("abort stage if executor loss results in unschedulability from previously failed tasks") {
    // Make sure we can detect when a taskset becomes unschedulable from a blacklisting.  This
    // test explores a particular corner case -- you may have one task fail, but still be
    // schedulable on another executor.  However, that executor may fail later on, leaving the
    // first task with no place to run.
    val taskScheduler = setupScheduler(
      config.BLACKLIST_ENABLED.key -> "true"
    )

    val taskSet = FakeTask.createTaskSet(2)
    taskScheduler.submitTasks(taskSet)
    val tsm = taskScheduler.taskSetManagerForAttempt(taskSet.stageId, taskSet.stageAttemptId).get

    val firstTaskAttempts = taskScheduler.resourceOffers(IndexedSeq(
      new WorkerOffer("executor0", "host0", 1),
      new WorkerOffer("executor1", "host1", 1)
    )).flatten
    assert(Set("executor0", "executor1") === firstTaskAttempts.map(_.executorId).toSet)

    // Fail one of the tasks, but leave the other running.
    val failedTask = firstTaskAttempts.find(_.executorId == "executor0").get
    taskScheduler.handleFailedTask(tsm, failedTask.taskId, TaskState.FAILED, TaskResultLost)
    // At this point, our failed task could run on the other executor, so don't give up the task
    // set yet.
    assert(!failedTaskSet)

    // Now we fail our second executor.  The other task can still run on executor1, so make an offer
    // on that executor, and make sure that the other task (not the failed one) is assigned there.
    taskScheduler.executorLost("executor1", SlaveLost("oops"))
    val nextTaskAttempts =
      taskScheduler.resourceOffers(IndexedSeq(new WorkerOffer("executor0", "host0", 1))).flatten
    // Note: Its OK if some future change makes this already realize the taskset has become
    // unschedulable at this point (though in the current implementation, we're sure it will not).
    assert(nextTaskAttempts.size === 1)
    assert(nextTaskAttempts.head.executorId === "executor0")
    assert(nextTaskAttempts.head.attemptNumber === 1)
    assert(nextTaskAttempts.head.index != failedTask.index)

    // Now we should definitely realize that our task set is unschedulable, because the only
    // task left can't be scheduled on any executors due to the blacklist.
    taskScheduler.resourceOffers(IndexedSeq(new WorkerOffer("executor0", "host0", 1)))
    sc.listenerBus.waitUntilEmpty(100000)
    assert(tsm.isZombie)
    assert(failedTaskSet)
    val idx = failedTask.index
    assert(failedTaskSetReason === s"Aborting TaskSet 0.0 because task $idx (partition $idx) " +
      s"cannot run anywhere due to node and executor blacklist.  Blacklisting behavior can be " +
      s"configured via spark.blacklist.*.")
  }

  test("don't abort if there is an executor available, though it hasn't had scheduled tasks yet") {
    // interaction of SPARK-15865 & SPARK-16106
    // if we have a small number of tasks, we might be able to schedule them all on the first
    // executor.  But if those tasks fail, we should still realize there is another executor
    // available and not bail on the job

    val taskScheduler = setupScheduler(
      config.BLACKLIST_ENABLED.key -> "true"
    )

    val taskSet = FakeTask.createTaskSet(2, (0 until 2).map { _ => Seq(TaskLocation("host0")) }: _*)
    taskScheduler.submitTasks(taskSet)
    val tsm = taskScheduler.taskSetManagerForAttempt(taskSet.stageId, taskSet.stageAttemptId).get

    val offers = IndexedSeq(
      // each offer has more than enough free cores for the entire task set, so when combined
      // with the locality preferences, we schedule all tasks on one executor
      new WorkerOffer("executor0", "host0", 4),
      new WorkerOffer("executor1", "host1", 4)
    )
    val firstTaskAttempts = taskScheduler.resourceOffers(offers).flatten
    assert(firstTaskAttempts.size == 2)
    firstTaskAttempts.foreach { taskAttempt => assert("executor0" === taskAttempt.executorId) }

    // fail all the tasks on the bad executor
    firstTaskAttempts.foreach { taskAttempt =>
      taskScheduler.handleFailedTask(tsm, taskAttempt.taskId, TaskState.FAILED, TaskResultLost)
    }

    // Here is the main check of this test -- we have the same offers again, and we schedule it
    // successfully.  Because the scheduler first tries to schedule with locality in mind, at first
    // it won't schedule anything on executor1.  But despite that, we don't abort the job.  Then the
    // scheduler tries for ANY locality, and successfully schedules tasks on executor1.
    val secondTaskAttempts = taskScheduler.resourceOffers(offers).flatten
    assert(secondTaskAttempts.size == 2)
    secondTaskAttempts.foreach { taskAttempt => assert("executor1" === taskAttempt.executorId) }
    assert(!failedTaskSet)
  }

  test("SPARK-16106 locality levels updated if executor added to existing host") {
    val taskScheduler = setupScheduler()

    taskScheduler.submitTasks(FakeTask.createTaskSet(2, 0,
      (0 until 2).map { _ => Seq(TaskLocation("host0", "executor2")) }: _*
    ))

    val taskDescs = taskScheduler.resourceOffers(IndexedSeq(
      new WorkerOffer("executor0", "host0", 1),
      new WorkerOffer("executor1", "host1", 1)
    )).flatten
    // only schedule one task because of locality
    assert(taskDescs.size === 1)

    val mgr = taskScheduler.taskIdToTaskSetManager.get(taskDescs(0).taskId).get
    assert(mgr.myLocalityLevels.toSet === Set(TaskLocality.NODE_LOCAL, TaskLocality.ANY))
    // we should know about both executors, even though we only scheduled tasks on one of them
    assert(taskScheduler.getExecutorsAliveOnHost("host0") === Some(Set("executor0")))
    assert(taskScheduler.getExecutorsAliveOnHost("host1") === Some(Set("executor1")))

    // when executor2 is added, we should realize that we can run process-local tasks.
    // And we should know its alive on the host.
    val secondTaskDescs = taskScheduler.resourceOffers(
      IndexedSeq(new WorkerOffer("executor2", "host0", 1))).flatten
    assert(secondTaskDescs.size === 1)
    assert(mgr.myLocalityLevels.toSet ===
      Set(TaskLocality.PROCESS_LOCAL, TaskLocality.NODE_LOCAL, TaskLocality.ANY))
    assert(taskScheduler.getExecutorsAliveOnHost("host0") === Some(Set("executor0", "executor2")))
    assert(taskScheduler.getExecutorsAliveOnHost("host1") === Some(Set("executor1")))

    // And even if we don't have anything left to schedule, another resource offer on yet another
    // executor should also update the set of live executors
    val thirdTaskDescs = taskScheduler.resourceOffers(
      IndexedSeq(new WorkerOffer("executor3", "host1", 1))).flatten
    assert(thirdTaskDescs.size === 0)
    assert(taskScheduler.getExecutorsAliveOnHost("host1") === Some(Set("executor1", "executor3")))
  }

<<<<<<< HEAD
  test("scheduler checks for executors that can be expired from blacklist") {
    taskScheduler = setupScheduler()

    taskScheduler.submitTasks(FakeTask.createTaskSet(1, 0))
    taskScheduler.resourceOffers(IndexedSeq(
      new WorkerOffer("executor0", "host0", 1)
    )).flatten

    verify(blacklist).applyBlacklistTimeout()
  }

=======
  test("if an executor is lost then the state for its running tasks is cleaned up (SPARK-18553)") {
    sc = new SparkContext("local", "TaskSchedulerImplSuite")
    val taskScheduler = new TaskSchedulerImpl(sc)
    taskScheduler.initialize(new FakeSchedulerBackend)
    // Need to initialize a DAGScheduler for the taskScheduler to use for callbacks.
    new DAGScheduler(sc, taskScheduler) {
      override def taskStarted(task: Task[_], taskInfo: TaskInfo) {}
      override def executorAdded(execId: String, host: String) {}
    }

    val e0Offers = IndexedSeq(WorkerOffer("executor0", "host0", 1))
    val attempt1 = FakeTask.createTaskSet(1)

    // submit attempt 1, offer resources, task gets scheduled
    taskScheduler.submitTasks(attempt1)
    val taskDescriptions = taskScheduler.resourceOffers(e0Offers).flatten
    assert(1 === taskDescriptions.length)

    // mark executor0 as dead
    taskScheduler.executorLost("executor0", SlaveLost())
    assert(!taskScheduler.isExecutorAlive("executor0"))
    assert(!taskScheduler.hasExecutorsAliveOnHost("host0"))
    assert(taskScheduler.getExecutorsAliveOnHost("host0").isEmpty)


    // Check that state associated with the lost task attempt is cleaned up:
    assert(taskScheduler.taskIdToExecutorId.isEmpty)
    assert(taskScheduler.taskIdToTaskSetManager.isEmpty)
    assert(taskScheduler.runningTasksByExecutors().get("executor0").isEmpty)
  }

  test("if a task finishes with TaskState.LOST its executor is marked as dead") {
    sc = new SparkContext("local", "TaskSchedulerImplSuite")
    val taskScheduler = new TaskSchedulerImpl(sc)
    taskScheduler.initialize(new FakeSchedulerBackend)
    // Need to initialize a DAGScheduler for the taskScheduler to use for callbacks.
    new DAGScheduler(sc, taskScheduler) {
      override def taskStarted(task: Task[_], taskInfo: TaskInfo) {}
      override def executorAdded(execId: String, host: String) {}
    }

    val e0Offers = IndexedSeq(WorkerOffer("executor0", "host0", 1))
    val attempt1 = FakeTask.createTaskSet(1)

    // submit attempt 1, offer resources, task gets scheduled
    taskScheduler.submitTasks(attempt1)
    val taskDescriptions = taskScheduler.resourceOffers(e0Offers).flatten
    assert(1 === taskDescriptions.length)

    // Report the task as failed with TaskState.LOST
    taskScheduler.statusUpdate(
      tid = taskDescriptions.head.taskId,
      state = TaskState.LOST,
      serializedData = ByteBuffer.allocate(0)
    )

    // Check that state associated with the lost task attempt is cleaned up:
    assert(taskScheduler.taskIdToExecutorId.isEmpty)
    assert(taskScheduler.taskIdToTaskSetManager.isEmpty)
    assert(taskScheduler.runningTasksByExecutors().get("executor0").isEmpty)

    // Check that the executor has been marked as dead
    assert(!taskScheduler.isExecutorAlive("executor0"))
    assert(!taskScheduler.hasExecutorsAliveOnHost("host0"))
    assert(taskScheduler.getExecutorsAliveOnHost("host0").isEmpty)
  }
>>>>>>> 3f03c90a
}<|MERGE_RESOLUTION|>--- conflicted
+++ resolved
@@ -747,7 +747,6 @@
     assert(taskScheduler.getExecutorsAliveOnHost("host1") === Some(Set("executor1", "executor3")))
   }
 
-<<<<<<< HEAD
   test("scheduler checks for executors that can be expired from blacklist") {
     taskScheduler = setupScheduler()
 
@@ -759,7 +758,6 @@
     verify(blacklist).applyBlacklistTimeout()
   }
 
-=======
   test("if an executor is lost then the state for its running tasks is cleaned up (SPARK-18553)") {
     sc = new SparkContext("local", "TaskSchedulerImplSuite")
     val taskScheduler = new TaskSchedulerImpl(sc)
@@ -826,5 +824,4 @@
     assert(!taskScheduler.hasExecutorsAliveOnHost("host0"))
     assert(taskScheduler.getExecutorsAliveOnHost("host0").isEmpty)
   }
->>>>>>> 3f03c90a
 }