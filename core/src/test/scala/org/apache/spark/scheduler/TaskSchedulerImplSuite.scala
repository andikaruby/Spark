--- conflicted
+++ resolved
@@ -37,11 +37,7 @@
 }
 
 class TaskSchedulerImplSuite extends SparkFunSuite with LocalSparkContext with BeforeAndAfterEach
-<<<<<<< HEAD
     with Logging with MockitoSugar {
-=======
-    with Logging {
->>>>>>> e3bf37fa
 
   var failedTaskSetException: Option[Throwable] = None
   var failedTaskSetReason: String = null
@@ -76,7 +72,6 @@
 
   def setupScheduler(confs: (String, String)*): TaskSchedulerImpl = {
     val conf = new SparkConf().setMaster("local").setAppName("TaskSchedulerImplSuite")
-<<<<<<< HEAD
     confs.foreach { case (k, v) =>
       conf.set(k, v)
     }
@@ -86,13 +81,11 @@
   }
 
   def setupScheduler(blacklist: BlacklistTracker, confs: (String, String)*): TaskSchedulerImpl = {
-    sc = new SparkContext("local", "TaskSchedulerImplSuite")
-=======
->>>>>>> e3bf37fa
+    val conf = new SparkConf().setMaster("local").setAppName("TaskSchedulerImplSuite")
     confs.foreach { case (k, v) =>
       conf.set(k, v)
     }
-<<<<<<< HEAD
+    sc = new SparkContext(conf)
     taskScheduler =
       new TaskSchedulerImpl(sc, sc.conf.getInt("spark.task.maxFailures", 4), Some(blacklist))
     setupHelper()
@@ -106,7 +99,7 @@
           val tsm = super.createTaskSetManager(taskSet, maxFailures)
           val tsmSpy = spy(tsm)
           val taskSetBlacklist = mock[TaskSetBlacklist]
-          when(tsmSpy.taskSetBlacklistOpt).thenReturn(Some(taskSetBlacklist))
+          when(tsmSpy.taskSetBlacklistHelperOpt).thenReturn(Some(taskSetBlacklist))
           stageToMockTaskSetManager(taskSet.stageId) = tsmSpy
           stageToMockTaskSetBlacklist(taskSet.stageId) = taskSetBlacklist
           // intentionally bogus, just lets us easily verify
@@ -120,10 +113,6 @@
   }
 
   def setupHelper(): TaskSchedulerImpl = {
-=======
-    sc = new SparkContext(conf)
-    taskScheduler = new TaskSchedulerImpl(sc)
->>>>>>> e3bf37fa
     taskScheduler.initialize(new FakeSchedulerBackend)
     // Need to initialize a DAGScheduler for the taskScheduler to use for callbacks.
     dagScheduler = new DAGScheduler(sc, taskScheduler) {
@@ -348,7 +337,7 @@
       taskScheduler.submitTasks(taskSet)
     }
 
-    val offers = Seq(
+    val offers = IndexedSeq(
       new WorkerOffer("executor0", "host0", 1),
       new WorkerOffer("executor1", "host1", 1),
       new WorkerOffer("executor2", "host1", 1),
@@ -436,7 +425,7 @@
           assert(task.attemptNumber === attempt)
           tsm.handleFailedTask(task.taskId, TaskState.FAILED, TaskResultLost)
           val nextAttempts =
-            taskScheduler.resourceOffers(Seq(WorkerOffer("executor4", "host4", 1))).flatten
+            taskScheduler.resourceOffers(IndexedSeq(WorkerOffer("executor4", "host4", 1))).flatten
           if (attempt < 3) {
             assert(nextAttempts.size === 1)
             task = nextAttempts(0)
@@ -472,7 +461,7 @@
       taskScheduler.submitTasks(taskSet)
     }
 
-    val offers = Seq(
+    val offers = IndexedSeq(
       new WorkerOffer("executor0", "host0", 1),
       new WorkerOffer("executor1", "host1", 1),
       new WorkerOffer("executor2", "host1", 1),
@@ -513,7 +502,7 @@
     val tsm = stageToMockTaskSetManager(0)
 
     // first just submit some offers so the scheduler knows about all the executors
-    taskScheduler.resourceOffers(Seq(
+    taskScheduler.resourceOffers(IndexedSeq(
       WorkerOffer("executor0", "host0", 2),
       WorkerOffer("executor1", "host0", 2),
       WorkerOffer("executor2", "host0", 2),
@@ -528,7 +517,7 @@
 
     // make an offer on the blacklisted resources.  We won't schedule anything, but also won't
     // abort yet, since we know of other resources that work
-    assert(taskScheduler.resourceOffers(Seq(
+    assert(taskScheduler.resourceOffers(IndexedSeq(
       WorkerOffer("executor0", "host0", 2),
       WorkerOffer("executor3", "host1", 2)
     )).flatten.size === 0)
@@ -537,7 +526,7 @@
     // now update the blacklist so that everything really is blacklisted
     when(blacklist.isExecutorBlacklisted("executor1")).thenReturn(true)
     when(blacklist.isExecutorBlacklisted("executor2")).thenReturn(true)
-    assert(taskScheduler.resourceOffers(Seq(
+    assert(taskScheduler.resourceOffers(IndexedSeq(
       WorkerOffer("executor0", "host0", 2),
       WorkerOffer("executor3", "host1", 2)
     )).flatten.size === 0)
@@ -637,13 +626,8 @@
   test("SPARK-16106 locality levels updated if executor added to existing host") {
     val taskScheduler = setupScheduler()
 
-<<<<<<< HEAD
     taskScheduler.submitTasks(FakeTask.createTaskSet(2, 0, 0,
       (0 until 2).map { _ => Seq(TaskLocation("host0", "executor2"))}: _*
-=======
-    taskScheduler.submitTasks(FakeTask.createTaskSet(2, 0,
-      (0 until 2).map { _ => Seq(TaskLocation("host0", "executor2")) }: _*
->>>>>>> e3bf37fa
     ))
 
     val taskDescs = taskScheduler.resourceOffers(IndexedSeq(
@@ -682,7 +666,7 @@
     taskScheduler = setupScheduler(blacklist)
 
     taskScheduler.submitTasks(FakeTask.createTaskSet(1, 0, 0))
-    taskScheduler.resourceOffers(Seq(
+    taskScheduler.resourceOffers(IndexedSeq(
       new WorkerOffer("executor0", "host0", 1)
     )).flatten
 
@@ -696,7 +680,7 @@
     val stage0 = FakeTask.createTaskSet(numTasks = 4, stageId = 0, stageAttemptId = 0)
     taskScheduler.submitTasks(stage0)
     val taskDescs = taskScheduler.resourceOffers(
-      Seq(new WorkerOffer("executor0", "host0", 10))).flatten
+      IndexedSeq(new WorkerOffer("executor0", "host0", 10))).flatten
     assert(taskDescs.size === 4)
 
     val tsm = stageToMockTaskSetManager(0)
