/*
 * Licensed to the Apache Software Foundation (ASF) under one or more
 * contributor license agreements.  See the NOTICE file distributed with
 * this work for additional information regarding copyright ownership.
 * The ASF licenses this file to You under the Apache License, Version 2.0
 * (the "License"); you may not use this file except in compliance with
 * the License.  You may obtain a copy of the License at
 *
 *    http://www.apache.org/licenses/LICENSE-2.0
 *
 * Unless required by applicable law or agreed to in writing, software
 * distributed under the License is distributed on an "AS IS" BASIS,
 * WITHOUT WARRANTIES OR CONDITIONS OF ANY KIND, either express or implied.
 * See the License for the specific language governing permissions and
 * limitations under the License.
 */

package org.apache.spark

import org.scalatest.Matchers

import org.apache.spark.ShuffleSuite.NonJavaSerializableClass
import org.apache.spark.rdd.{CoGroupedRDD, OrderedRDDFunctions, RDD, ShuffledRDD, SubtractedRDD}
import org.apache.spark.scheduler.{SparkListener, SparkListenerTaskEnd}
import org.apache.spark.serializer.KryoSerializer
import org.apache.spark.storage.{ShuffleBlockSizeLimitException, BlockSizeLimitException, ShuffleDataBlockId, ShuffleBlockId}
import org.apache.spark.util.MutablePair

abstract class ShuffleSuite extends SparkFunSuite with Matchers with LocalSparkContext {

  val conf = new SparkConf(loadDefaults = false)

  // Ensure that the DAGScheduler doesn't retry stages whose fetches fail, so that we accurately
  // test that the shuffle works (rather than retrying until all blocks are local to one Executor).
  conf.set("spark.test.noStageRetry", "true")

  test("groupByKey without compression") {
    val myConf = conf.clone().set("spark.shuffle.compress", "false")
    sc = new SparkContext("local", "test", myConf)
    val pairs = sc.parallelize(Array((1, 1), (1, 2), (1, 3), (2, 1)), 4)
    val groups = pairs.groupByKey(4).collect()
    assert(groups.size === 2)
    val valuesFor1 = groups.find(_._1 == 1).get._2
    assert(valuesFor1.toList.sorted === List(1, 2, 3))
    val valuesFor2 = groups.find(_._1 == 2).get._2
    assert(valuesFor2.toList.sorted === List(1))
  }

  test("shuffle non-zero block size") {
    sc = new SparkContext("local-cluster[2,1,512]", "test", conf)
    val NUM_BLOCKS = 3

    val a = sc.parallelize(1 to 10, 2)
    val b = a.map { x =>
      (x, new NonJavaSerializableClass(x * 2))
    }
    // If the Kryo serializer is not used correctly, the shuffle would fail because the
    // default Java serializer cannot handle the non serializable class.
    val c = new ShuffledRDD[Int,
      NonJavaSerializableClass,
      NonJavaSerializableClass](b, new HashPartitioner(NUM_BLOCKS))
    c.setSerializer(new KryoSerializer(conf))
    val shuffleId = c.dependencies.head.asInstanceOf[ShuffleDependency[_, _, _]].shuffleId

    assert(c.count === 10)

    // All blocks must have non-zero size
    (0 until NUM_BLOCKS).foreach { id =>
      val statuses = SparkEnv.get.mapOutputTracker.getServerStatuses(shuffleId, id)
      assert(statuses.forall(s => s._2 > 0))
    }
  }

  test("shuffle serializer") {
    // Use a local cluster with 2 processes to make sure there are both local and remote blocks
    sc = new SparkContext("local-cluster[2,1,512]", "test", conf)
    val a = sc.parallelize(1 to 10, 2)
    val b = a.map { x =>
      (x, new NonJavaSerializableClass(x * 2))
    }
    // If the Kryo serializer is not used correctly, the shuffle would fail because the
    // default Java serializer cannot handle the non serializable class.
    val c = new ShuffledRDD[Int,
      NonJavaSerializableClass,
      NonJavaSerializableClass](b, new HashPartitioner(3))
    c.setSerializer(new KryoSerializer(conf))
    assert(c.count === 10)
  }

  test("zero sized blocks") {
    // Use a local cluster with 2 processes to make sure there are both local and remote blocks
    sc = new SparkContext("local-cluster[2,1,512]", "test", conf)

    // 201 partitions (greater than "spark.shuffle.sort.bypassMergeThreshold") from 4 keys
    val NUM_BLOCKS = 201
    val a = sc.parallelize(1 to 4, NUM_BLOCKS)
    val b = a.map(x => (x, x*2))

    // NOTE: The default Java serializer doesn't create zero-sized blocks.
    //       So, use Kryo
    val c = new ShuffledRDD[Int, Int, Int](b, new HashPartitioner(NUM_BLOCKS))
      .setSerializer(new KryoSerializer(conf))

    val shuffleId = c.dependencies.head.asInstanceOf[ShuffleDependency[_, _, _]].shuffleId
    assert(c.count === 4)

    val blockSizes = (0 until NUM_BLOCKS).flatMap { id =>
      val statuses = SparkEnv.get.mapOutputTracker.getServerStatuses(shuffleId, id)
      statuses.map(x => x._2)
    }
    val nonEmptyBlocks = blockSizes.filter(x => x > 0)

    // We should have at most 4 non-zero sized partitions
    assert(nonEmptyBlocks.size <= 4)
  }

  test("zero sized blocks without kryo") {
    // Use a local cluster with 2 processes to make sure there are both local and remote blocks
    sc = new SparkContext("local-cluster[2,1,512]", "test", conf)

    // 201 partitions (greater than "spark.shuffle.sort.bypassMergeThreshold") from 4 keys
    val NUM_BLOCKS = 201
    val a = sc.parallelize(1 to 4, NUM_BLOCKS)
    val b = a.map(x => (x, x*2))

    // NOTE: The default Java serializer should create zero-sized blocks
    val c = new ShuffledRDD[Int, Int, Int](b, new HashPartitioner(NUM_BLOCKS))

    val shuffleId = c.dependencies.head.asInstanceOf[ShuffleDependency[_, _, _]].shuffleId
    assert(c.count === 4)

    val blockSizes = (0 until NUM_BLOCKS).flatMap { id =>
      val statuses = SparkEnv.get.mapOutputTracker.getServerStatuses(shuffleId, id)
      statuses.map(x => x._2)
    }
    val nonEmptyBlocks = blockSizes.filter(x => x > 0)

    // We should have at most 4 non-zero sized partitions
    assert(nonEmptyBlocks.size <= 4)
  }

  test("shuffle on mutable pairs") {
    // Use a local cluster with 2 processes to make sure there are both local and remote blocks
    sc = new SparkContext("local-cluster[2,1,512]", "test", conf)
    def p[T1, T2](_1: T1, _2: T2): MutablePair[T1, T2] = MutablePair(_1, _2)
    val data = Array(p(1, 1), p(1, 2), p(1, 3), p(2, 1))
    val pairs: RDD[MutablePair[Int, Int]] = sc.parallelize(data, 2)
    val results = new ShuffledRDD[Int, Int, Int](pairs,
      new HashPartitioner(2)).collect()

    data.foreach { pair => results should contain ((pair._1, pair._2)) }
  }

  test("sorting on mutable pairs") {
    // This is not in SortingSuite because of the local cluster setup.
    // Use a local cluster with 2 processes to make sure there are both local and remote blocks
    sc = new SparkContext("local-cluster[2,1,512]", "test", conf)
    def p[T1, T2](_1: T1, _2: T2): MutablePair[T1, T2] = MutablePair(_1, _2)
    val data = Array(p(1, 11), p(3, 33), p(100, 100), p(2, 22))
    val pairs: RDD[MutablePair[Int, Int]] = sc.parallelize(data, 2)
    val results = new OrderedRDDFunctions[Int, Int, MutablePair[Int, Int]](pairs)
      .sortByKey().collect()
    results(0) should be ((1, 11))
    results(1) should be ((2, 22))
    results(2) should be ((3, 33))
    results(3) should be ((100, 100))
  }

  test("cogroup using mutable pairs") {
    // Use a local cluster with 2 processes to make sure there are both local and remote blocks
    sc = new SparkContext("local-cluster[2,1,512]", "test", conf)
    def p[T1, T2](_1: T1, _2: T2): MutablePair[T1, T2] = MutablePair(_1, _2)
    val data1 = Seq(p(1, 1), p(1, 2), p(1, 3), p(2, 1))
    val data2 = Seq(p(1, "11"), p(1, "12"), p(2, "22"), p(3, "3"))
    val pairs1: RDD[MutablePair[Int, Int]] = sc.parallelize(data1, 2)
    val pairs2: RDD[MutablePair[Int, String]] = sc.parallelize(data2, 2)
    val results = new CoGroupedRDD[Int](Seq(pairs1, pairs2), new HashPartitioner(2))
      .map(p => (p._1, p._2.map(_.toArray)))
      .collectAsMap()

    assert(results(1)(0).length === 3)
    assert(results(1)(0).contains(1))
    assert(results(1)(0).contains(2))
    assert(results(1)(0).contains(3))
    assert(results(1)(1).length === 2)
    assert(results(1)(1).contains("11"))
    assert(results(1)(1).contains("12"))
    assert(results(2)(0).length === 1)
    assert(results(2)(0).contains(1))
    assert(results(2)(1).length === 1)
    assert(results(2)(1).contains("22"))
    assert(results(3)(0).length === 0)
    assert(results(3)(1).contains("3"))
  }

  test("subtract mutable pairs") {
    // Use a local cluster with 2 processes to make sure there are both local and remote blocks
    sc = new SparkContext("local-cluster[2,1,512]", "test", conf)
    def p[T1, T2](_1: T1, _2: T2): MutablePair[T1, T2] = MutablePair(_1, _2)
    val data1 = Seq(p(1, 1), p(1, 2), p(1, 3), p(2, 1), p(3, 33))
    val data2 = Seq(p(1, "11"), p(1, "12"), p(2, "22"))
    val pairs1: RDD[MutablePair[Int, Int]] = sc.parallelize(data1, 2)
    val pairs2: RDD[MutablePair[Int, String]] = sc.parallelize(data2, 2)
    val results = new SubtractedRDD(pairs1, pairs2, new HashPartitioner(2)).collect()
    results should have length (1)
    // substracted rdd return results as Tuple2
    results(0) should be ((3, 33))
  }

  test("sort with Java non serializable class - Kryo") {
    // Use a local cluster with 2 processes to make sure there are both local and remote blocks
    val myConf = conf.clone().set("spark.serializer", "org.apache.spark.serializer.KryoSerializer")
    sc = new SparkContext("local-cluster[2,1,512]", "test", myConf)
    val a = sc.parallelize(1 to 10, 2)
    val b = a.map { x =>
      (new NonJavaSerializableClass(x), x)
    }
    // If the Kryo serializer is not used correctly, the shuffle would fail because the
    // default Java serializer cannot handle the non serializable class.
    val c = b.sortByKey().map(x => x._2)
    assert(c.collect() === Array(1, 2, 3, 4, 5, 6, 7, 8, 9, 10))
  }

  test("sort with Java non serializable class - Java") {
    // Use a local cluster with 2 processes to make sure there are both local and remote blocks
    sc = new SparkContext("local-cluster[2,1,512]", "test", conf)
    val a = sc.parallelize(1 to 10, 2)
    val b = a.map { x =>
      (new NonJavaSerializableClass(x), x)
    }
    // default Java serializer cannot handle the non serializable class.
    val thrown = intercept[SparkException] {
      b.sortByKey().collect()
    }

    assert(thrown.getClass === classOf[SparkException])
    assert(thrown.getMessage.toLowerCase.contains("serializable"))
  }

  test("shuffle with different compression settings (SPARK-3426)") {
    for (
      shuffleSpillCompress <- Set(true, false);
      shuffleCompress <- Set(true, false)
    ) {
      val myConf = conf.clone()
        .setAppName("test")
        .setMaster("local")
        .set("spark.shuffle.spill.compress", shuffleSpillCompress.toString)
        .set("spark.shuffle.compress", shuffleCompress.toString)
        .set("spark.shuffle.memoryFraction", "0.001")
      resetSparkContext()
      sc = new SparkContext(myConf)
      try {
        sc.parallelize(0 until 100000).map(i => (i / 4, i)).groupByKey().collect()
      } catch {
        case e: Exception =>
          val errMsg = s"Failed with spark.shuffle.spill.compress=$shuffleSpillCompress," +
            s" spark.shuffle.compress=$shuffleCompress"
          throw new Exception(errMsg, e)
      }
    }
  }

  test("[SPARK-4085] rerun map stage if reduce stage cannot find its local shuffle file") {
    val myConf = conf.clone().set("spark.test.noStageRetry", "false")
    sc = new SparkContext("local", "test", myConf)
    val rdd = sc.parallelize(1 to 10, 2).map((_, 1)).reduceByKey(_ + _)
    rdd.count()

    // Delete one of the local shuffle blocks.
    val hashFile = sc.env.blockManager.diskBlockManager.getFile(new ShuffleBlockId(0, 0, 0))
    val sortFile = sc.env.blockManager.diskBlockManager.getFile(new ShuffleDataBlockId(0, 0, 0))
    assert(hashFile.exists() || sortFile.exists())

    if (hashFile.exists()) {
      hashFile.delete()
    }
    if (sortFile.exists()) {
      sortFile.delete()
    }

    // This count should retry the execution of the previous stage and rerun shuffle.
    rdd.count()
  }

<<<<<<< HEAD
  test("shuffle blocks > 2GB fail with sane exception") {
    //  note that this *could* succeed in local mode, b/c local shuffles actually don't
    //  have a limit at 2GB.  BUT, we make them fail in any case, b/c its better to have
    //  a consistent failure, and not have success depend on where tasks get scheduled

    sc = new SparkContext("local", "test", conf)
    val rdd = sc.parallelize(1 to 1e6.toInt, 1).map{ i =>
      val n = 3e3.toInt
      val arr = new Array[Byte](n)
      //need to make sure the array doesn't compress to something small
      scala.util.Random.nextBytes(arr)
      (2 * i, arr)
    }

    val exc = intercept[SparkException] {
      rdd.partitionBy(new org.apache.spark.HashPartitioner(2)).count()
    }

    exc.getMessage should include (classOf[ShuffleBlockSizeLimitException].getSimpleName)

=======
  test("metrics for shuffle without aggregation") {
    sc = new SparkContext("local", "test", conf.clone())
    val numRecords = 10000

    val metrics = ShuffleSuite.runAndReturnMetrics(sc) {
      sc.parallelize(1 to numRecords, 4)
        .map(key => (key, 1))
        .groupByKey()
        .collect()
    }

    assert(metrics.recordsRead === numRecords)
    assert(metrics.recordsWritten === numRecords)
    assert(metrics.bytesWritten === metrics.byresRead)
    assert(metrics.bytesWritten > 0)
  }

  test("metrics for shuffle with aggregation") {
    sc = new SparkContext("local", "test", conf.clone())
    val numRecords = 10000

    val metrics = ShuffleSuite.runAndReturnMetrics(sc) {
      sc.parallelize(1 to numRecords, 4)
        .flatMap(key => Array.fill(100)((key, 1)))
        .countByKey()
    }

    assert(metrics.recordsRead === numRecords)
    assert(metrics.recordsWritten === numRecords)
    assert(metrics.bytesWritten === metrics.byresRead)
    assert(metrics.bytesWritten > 0)
>>>>>>> 80043e9e
  }
}

object ShuffleSuite {

  def mergeCombineException(x: Int, y: Int): Int = {
    throw new SparkException("Exception for map-side combine.")
  }

  class NonJavaSerializableClass(val value: Int) extends Comparable[NonJavaSerializableClass] {
    override def compareTo(o: NonJavaSerializableClass): Int = {
      value - o.value
    }
  }

  case class AggregatedShuffleMetrics(
    recordsWritten: Long,
    recordsRead: Long,
    bytesWritten: Long,
    byresRead: Long)

  def runAndReturnMetrics(sc: SparkContext)(job: => Unit): AggregatedShuffleMetrics = {
    @volatile var recordsWritten: Long = 0
    @volatile var recordsRead: Long = 0
    @volatile var bytesWritten: Long = 0
    @volatile var bytesRead: Long = 0
    val listener = new SparkListener {
      override def onTaskEnd(taskEnd: SparkListenerTaskEnd) {
        taskEnd.taskMetrics.shuffleWriteMetrics.foreach { m =>
          recordsWritten += m.shuffleRecordsWritten
          bytesWritten += m.shuffleBytesWritten
        }
        taskEnd.taskMetrics.shuffleReadMetrics.foreach { m =>
          recordsRead += m.recordsRead
          bytesRead += m.totalBytesRead
        }
      }
    }
    sc.addSparkListener(listener)

    job

    sc.listenerBus.waitUntilEmpty(500)
    AggregatedShuffleMetrics(recordsWritten, recordsRead, bytesWritten, bytesRead)
  }
}<|MERGE_RESOLUTION|>--- conflicted
+++ resolved
@@ -283,7 +283,6 @@
     rdd.count()
   }
 
-<<<<<<< HEAD
   test("shuffle blocks > 2GB fail with sane exception") {
     //  note that this *could* succeed in local mode, b/c local shuffles actually don't
     //  have a limit at 2GB.  BUT, we make them fail in any case, b/c its better to have
@@ -303,8 +302,8 @@
     }
 
     exc.getMessage should include (classOf[ShuffleBlockSizeLimitException].getSimpleName)
-
-=======
+  }
+
   test("metrics for shuffle without aggregation") {
     sc = new SparkContext("local", "test", conf.clone())
     val numRecords = 10000
@@ -336,7 +335,6 @@
     assert(metrics.recordsWritten === numRecords)
     assert(metrics.bytesWritten === metrics.byresRead)
     assert(metrics.bytesWritten > 0)
->>>>>>> 80043e9e
   }
 }
 
