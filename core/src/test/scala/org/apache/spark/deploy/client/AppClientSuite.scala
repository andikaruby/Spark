/*
 * Licensed to the Apache Software Foundation (ASF) under one or more
 * contributor license agreements.  See the NOTICE file distributed with
 * this work for additional information regarding copyright ownership.
 * The ASF licenses this file to You under the Apache License, Version 2.0
 * (the "License"); you may not use this file except in compliance with
 * the License.  You may obtain a copy of the License at
 *
 *    http://www.apache.org/licenses/LICENSE-2.0
 *
 * Unless required by applicable law or agreed to in writing, software
 * distributed under the License is distributed on an "AS IS" BASIS,
 * WITHOUT WARRANTIES OR CONDITIONS OF ANY KIND, either express or implied.
 * See the License for the specific language governing permissions and
 * limitations under the License.
 */

package org.apache.spark.deploy.client

import java.io.Closeable
import java.util.concurrent.ConcurrentLinkedQueue

import scala.concurrent.duration._

import org.scalatest.BeforeAndAfterAll
import org.scalatest.concurrent.{Eventually, ScalaFutures}

import org.apache.spark._
import org.apache.spark.deploy.{ApplicationDescription, Command}
import org.apache.spark.deploy.DeployMessages.{MasterStateResponse, RequestMasterState}
import org.apache.spark.deploy.master.{ApplicationInfo, Master}
import org.apache.spark.deploy.worker.Worker
import org.apache.spark.internal.{config, Logging}
import org.apache.spark.rpc.RpcEnv
import org.apache.spark.util.Utils

/**
 * End-to-end tests for application client in standalone mode.
 */
class AppClientSuite
    extends SparkFunSuite
    with LocalSparkContext
    with BeforeAndAfterAll
    with Eventually
    with ScalaFutures {
  private val numWorkers = 2

  private var conf: SparkConf = null
  private var masterRpcEnv: RpcEnv = null
  private var workerRpcEnvs: Seq[RpcEnv] = null
  private var master: Master = null
  private var workers: Seq[Worker] = null
  private var securityManager: SecurityManager = null

  /**
   * Start the local cluster.
   * Note: local-cluster mode is insufficient because we want a reference to the Master.
   */
  override def beforeAll(): Unit = {
    super.beforeAll()
    conf = new SparkConf().set(config.WORKER_DECOMMISSION_ENABLED.key, "true")
    securityManager = new SecurityManager(conf)
    masterRpcEnv = RpcEnv.create(Master.SYSTEM_NAME, "localhost", 0, conf, securityManager)
    workerRpcEnvs = (0 until numWorkers).map { i =>
      RpcEnv.create(Worker.SYSTEM_NAME + i, "localhost", 0, conf, securityManager)
    }
    master = makeMaster()
    workers = makeWorkers(10, 2048)
    // Wait until all workers register with master successfully
    eventually(timeout(60.seconds), interval(10.millis)) {
      assert(getMasterState.workers.size === numWorkers)
    }
  }

  override def afterAll(): Unit = {
    try {
      workerRpcEnvs.foreach(_.shutdown())
      masterRpcEnv.shutdown()
      workers.foreach(_.stop())
      master.stop()
      workerRpcEnvs = null
      masterRpcEnv = null
      workers = null
      master = null
    } finally {
      super.afterAll()
    }
  }

  test("interface methods of AppClient using local Master") {
    Utils.tryWithResource(new AppClientInst(masterRpcEnv.address.toSparkURL)) { ci =>

      ci.client.start()

      // Client should connect with one Master which registers the application
      eventually(timeout(10.seconds), interval(10.millis)) {
        val apps = getApplications()
        assert(ci.listener.connectedIdList.size === 1, "client listener should have one connection")
        assert(apps.size === 1, "master should have 1 registered app")
      }

      // Send message to Master to request Executors, verify request by change in executor limit
      val numExecutorsRequested = 1
      whenReady(
        ci.client.requestTotalExecutors(numExecutorsRequested),
        timeout(10.seconds),
        interval(10.millis)) { acknowledged =>
        assert(acknowledged)
      }

      eventually(timeout(10.seconds), interval(10.millis)) {
        val apps = getApplications()
        assert(apps.head.getExecutorLimit === numExecutorsRequested, s"executor request failed")
      }

<<<<<<< HEAD
    // Save the executor id before decommissioning so we can kill it
    val application = getApplications().head
    val executors = application.executors
    val executorId: String = executors.head._2.fullId

    // Send a decommission self to all the workers
    // Note: normally the worker would send this on their own.
    workers.foreach(worker => worker.decommissionSelf())

    // Decommissioning is async.
    eventually(timeout(1.seconds), interval(10.millis)) {
      // We only record decommissioning for the executor we've requested
      assert(ci.listener.execDecommissionedList.size === 1)
    }

    // Send request to kill executor, verify request was made
    whenReady(
=======
      // Send request to kill executor, verify request was made
      val executorId: String = getApplications().head.executors.head._2.fullId
      whenReady(
>>>>>>> af4c59c0
        ci.client.killExecutors(Seq(executorId)),
        timeout(10.seconds),
        interval(10.millis)) { acknowledged =>
        assert(acknowledged)
      }

<<<<<<< HEAD
    // Verify that asking for executors on the decommissioned workers fails
    whenReady(
        ci.client.requestTotalExecutors(numExecutorsRequested),
        timeout(10.seconds),
        interval(10.millis)) { acknowledged =>
      assert(acknowledged)
    }
    assert(getApplications().head.executors.size === 0)

    // Issue stop command for Client to disconnect from Master
    ci.client.stop()
=======
      // Issue stop command for Client to disconnect from Master
      ci.client.stop()
>>>>>>> af4c59c0

      // Verify Client is marked dead and unregistered from Master
      eventually(timeout(10.seconds), interval(10.millis)) {
        val apps = getApplications()
        assert(ci.listener.deadReasonList.size === 1, "client should have been marked dead")
        assert(apps.isEmpty, "master should have 0 registered apps")
      }
    }
  }

  test("request from AppClient before initialized with master") {
    Utils.tryWithResource(new AppClientInst(masterRpcEnv.address.toSparkURL)) { ci =>

      // requests to master should fail immediately
      whenReady(ci.client.requestTotalExecutors(3), timeout(1.seconds)) { success =>
        assert(success === false)
      }
    }
  }

  // ===============================
  // | Utility methods for testing |
  // ===============================

  /** Return a SparkConf for applications that want to talk to our Master. */
  private def appConf: SparkConf = {
    new SparkConf()
      .setMaster(masterRpcEnv.address.toSparkURL)
      .setAppName("test")
      .set("spark.executor.memory", "256m")
  }

  /** Make a master to which our application will send executor requests. */
  private def makeMaster(): Master = {
    val master = new Master(masterRpcEnv, masterRpcEnv.address, 0, securityManager, conf)
    masterRpcEnv.setupEndpoint(Master.ENDPOINT_NAME, master)
    master
  }

  /** Make a few workers that talk to our master. */
  private def makeWorkers(cores: Int, memory: Int): Seq[Worker] = {
    (0 until numWorkers).map { i =>
      val rpcEnv = workerRpcEnvs(i)
      val worker = new Worker(rpcEnv, 0, cores, memory, Array(masterRpcEnv.address),
        Worker.ENDPOINT_NAME, null, conf, securityManager)
      rpcEnv.setupEndpoint(Worker.ENDPOINT_NAME, worker)
      worker
    }
  }

  /** Get the Master state */
  private def getMasterState: MasterStateResponse = {
    master.self.askSync[MasterStateResponse](RequestMasterState)
  }

  /** Get the applications that are active from Master */
  private def getApplications(): Seq[ApplicationInfo] = {
    getMasterState.activeApps
  }

  /** Application Listener to collect events */
  private class AppClientCollector extends StandaloneAppClientListener with Logging {
    val connectedIdList = new ConcurrentLinkedQueue[String]()
    @volatile var disconnectedCount: Int = 0
    val deadReasonList = new ConcurrentLinkedQueue[String]()
    val execAddedList = new ConcurrentLinkedQueue[String]()
    val execRemovedList = new ConcurrentLinkedQueue[String]()
    val execDecommissionedList = new ConcurrentLinkedQueue[String]()

    def connected(id: String): Unit = {
      connectedIdList.add(id)
    }

    def disconnected(): Unit = {
      synchronized {
        disconnectedCount += 1
      }
    }

    def dead(reason: String): Unit = {
      deadReasonList.add(reason)
    }

    def executorAdded(
        id: String,
        workerId: String,
        hostPort: String,
        cores: Int,
        memory: Int): Unit = {
      execAddedList.add(id)
    }

    def executorRemoved(
        id: String, message: String, exitStatus: Option[Int], workerLost: Boolean): Unit = {
      execRemovedList.add(id)
    }

    def executorDecommissioned(id: String, message: String): Unit = {
      execDecommissionedList.add(id)
    }

    def workerRemoved(workerId: String, host: String, message: String): Unit = {}
  }

  /** Create AppClient and supporting objects */
  private class AppClientInst(masterUrl: String) extends Closeable {
    val rpcEnv = RpcEnv.create("spark", Utils.localHostName(), 0, conf, securityManager)
    private val cmd = new Command(TestExecutor.getClass.getCanonicalName.stripSuffix("$"),
      List(), Map(), Seq(), Seq(), Seq())
    private val desc = new ApplicationDescription("AppClientSuite", Some(1), 512, cmd, "ignored")
    val listener = new AppClientCollector
    val client = new StandaloneAppClient(rpcEnv, Array(masterUrl), desc, listener, new SparkConf)

    override def close(): Unit = {
      rpcEnv.shutdown()
    }
  }

}<|MERGE_RESOLUTION|>--- conflicted
+++ resolved
@@ -113,53 +113,44 @@
         assert(apps.head.getExecutorLimit === numExecutorsRequested, s"executor request failed")
       }
 
-<<<<<<< HEAD
-    // Save the executor id before decommissioning so we can kill it
-    val application = getApplications().head
-    val executors = application.executors
-    val executorId: String = executors.head._2.fullId
-
-    // Send a decommission self to all the workers
-    // Note: normally the worker would send this on their own.
-    workers.foreach(worker => worker.decommissionSelf())
-
-    // Decommissioning is async.
-    eventually(timeout(1.seconds), interval(10.millis)) {
-      // We only record decommissioning for the executor we've requested
-      assert(ci.listener.execDecommissionedList.size === 1)
-    }
-
-    // Send request to kill executor, verify request was made
-    whenReady(
-=======
+
+      // Save the executor id before decommissioning so we can kill it
+      val application = getApplications().head
+      val executors = application.executors
+      val executorId: String = executors.head._2.fullId
+
+      // Send a decommission self to all the workers
+      // Note: normally the worker would send this on their own.
+      workers.foreach(worker => worker.decommissionSelf())
+
+      // Decommissioning is async.
+      eventually(timeout(1.seconds), interval(10.millis)) {
+        // We only record decommissioning for the executor we've requested
+        assert(ci.listener.execDecommissionedList.size === 1)
+      }
+
       // Send request to kill executor, verify request was made
-      val executorId: String = getApplications().head.executors.head._2.fullId
       whenReady(
->>>>>>> af4c59c0
-        ci.client.killExecutors(Seq(executorId)),
-        timeout(10.seconds),
-        interval(10.millis)) { acknowledged =>
-        assert(acknowledged)
-      }
-
-<<<<<<< HEAD
-    // Verify that asking for executors on the decommissioned workers fails
-    whenReady(
-        ci.client.requestTotalExecutors(numExecutorsRequested),
-        timeout(10.seconds),
-        interval(10.millis)) { acknowledged =>
-      assert(acknowledged)
-    }
-    assert(getApplications().head.executors.size === 0)
-
-    // Issue stop command for Client to disconnect from Master
-    ci.client.stop()
-=======
-      // Issue stop command for Client to disconnect from Master
-      ci.client.stop()
->>>>>>> af4c59c0
-
-      // Verify Client is marked dead and unregistered from Master
+        whenReady(
+          ci.client.killExecutors(Seq(executorId)),
+          timeout(10.seconds),
+          interval(10.millis)) { acknowledged =>
+          assert(acknowledged)
+        }
+
+        // Verify that asking for executors on the decommissioned workers fails
+        whenReady(
+          ci.client.requestTotalExecutors(numExecutorsRequested),
+          timeout(10.seconds),
+          interval(10.millis)) { acknowledged =>
+          assert(acknowledged)
+        }
+          assert(getApplications().head.executors.size === 0)
+
+        // Issue stop command for Client to disconnect from Master
+        ci.client.stop()
+
+        // Verify Client is marked dead and unregistered from Master
       eventually(timeout(10.seconds), interval(10.millis)) {
         val apps = getApplications()
         assert(ci.listener.deadReasonList.size === 1, "client should have been marked dead")
