--- conflicted
+++ resolved
@@ -29,11 +29,7 @@
 import com.google.common.io.ByteStreams
 import org.apache.commons.io.FileUtils
 import org.apache.hadoop.conf.Configuration
-<<<<<<< HEAD
 import org.apache.hadoop.fs.{FileStatus, FSDataInputStream, Path}
-=======
-import org.apache.hadoop.fs.{FileStatus, Path, RawLocalFileSystem}
->>>>>>> 628bdeab
 import org.scalatest.{BeforeAndAfterEach, Matchers}
 import org.scalatest.concurrent.Timeouts
 import org.scalatest.time.SpanSugar._
@@ -1015,24 +1011,26 @@
     new Path(path.toUri.getPath)
   }
 
-<<<<<<< HEAD
+  private def toRemote(status: FileStatus): FileStatus = {
+    val path = s"s3a://${status.getPath.toUri.getPath}"
+    status.setPath(new Path(path))
+    status
+  }
+
   override def isFile(path: Path): Boolean = super.isFile(local(path))
 
-  override def listStatus(path: Path): Array[FileStatus] = super.listStatus(local(path))
+  override def globStatus(pathPattern: Path): Array[FileStatus] = {
+    val newPath = new Path(pathPattern.toUri.getPath)
+    super.globStatus(newPath).map(toRemote)
+  }
+
+  override def listStatus(path: Path): Array[FileStatus] = {
+    super.listStatus(local(path)).map(toRemote)
+  }
 
   override def copyToLocalFile(src: Path, dst: Path): Unit = {
     super.copyToLocalFile(local(src), dst)
   }
 
   override def open(path: Path): FSDataInputStream = super.open(local(path))
-=======
-  override def globStatus(pathPattern: Path): Array[FileStatus] = {
-    val newPath = new Path(pathPattern.toUri.getPath)
-    super.globStatus(newPath).map { status =>
-      val path = s"s3a://${status.getPath.toUri.getPath}"
-      status.setPath(new Path(path))
-      status
-    }
-  }
->>>>>>> 628bdeab
 }