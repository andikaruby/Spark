/*
 * Licensed to the Apache Software Foundation (ASF) under one or more
 * contributor license agreements.  See the NOTICE file distributed with
 * this work for additional information regarding copyright ownership.
 * The ASF licenses this file to You under the Apache License, Version 2.0
 * (the "License"); you may not use this file except in compliance with
 * the License.  You may obtain a copy of the License at
 *
 *    http://www.apache.org/licenses/LICENSE-2.0
 *
 * Unless required by applicable law or agreed to in writing, software
 * distributed under the License is distributed on an "AS IS" BASIS,
 * WITHOUT WARRANTIES OR CONDITIONS OF ANY KIND, either express or implied.
 * See the License for the specific language governing permissions and
 * limitations under the License.
 */

package org.apache.spark.status.protobuf

import java.util.Date

import org.apache.spark.{JobExecutionStatus, SparkFunSuite}
<<<<<<< HEAD
import org.apache.spark.executor.ExecutorMetrics
import org.apache.spark.metrics.ExecutorMetricType
import org.apache.spark.status.{ExecutorStageSummaryWrapper, JobDataWrapper, TaskDataWrapper}
import org.apache.spark.status.api.v1.{AccumulableInfo, ExecutorStageSummary, JobData}
=======
import org.apache.spark.resource.{ExecutorResourceRequest, TaskResourceRequest}
import org.apache.spark.status.{ApplicationEnvironmentInfoWrapper, JobDataWrapper, TaskDataWrapper}
import org.apache.spark.status.api.v1.{AccumulableInfo, ApplicationEnvironmentInfo, JobData, ResourceProfileInfo, RuntimeInfo}
>>>>>>> 45d9daa2

class KVStoreProtobufSerializerSuite extends SparkFunSuite {
  private val serializer = new KVStoreProtobufSerializer()

  test("Job data") {
    val input = new JobDataWrapper(
      new JobData(
        jobId = 1,
        name = "test",
        description = Some("test description"),
        submissionTime = Some(new Date(123456L)),
        completionTime = Some(new Date(654321L)),
        stageIds = Seq(1, 2, 3, 4),
        jobGroup = Some("group"),
        status = JobExecutionStatus.UNKNOWN,
        numTasks = 2,
        numActiveTasks = 3,
        numCompletedTasks = 4,
        numSkippedTasks = 5,
        numFailedTasks = 6,
        numKilledTasks = 7,
        numCompletedIndices = 8,
        numActiveStages = 9,
        numCompletedStages = 10,
        numSkippedStages = 11,
        numFailedStages = 12,
        killedTasksSummary = Map("a" -> 1, "b" -> 2)),
      Set(1, 2),
      Some(999)
    )

    val bytes = serializer.serialize(input)
    val result = serializer.deserialize(bytes, classOf[JobDataWrapper])
    assert(result.info.jobId == input.info.jobId)
    assert(result.info.description == input.info.description)
    assert(result.info.submissionTime == input.info.submissionTime)
    assert(result.info.completionTime == input.info.completionTime)
    assert(result.info.stageIds == input.info.stageIds)
    assert(result.info.jobGroup == input.info.jobGroup)
    assert(result.info.status == input.info.status)
    assert(result.info.numTasks == input.info.numTasks)
    assert(result.info.numActiveTasks == input.info.numActiveTasks)
    assert(result.info.numCompletedTasks == input.info.numCompletedTasks)
    assert(result.info.numSkippedTasks == input.info.numSkippedTasks)
    assert(result.info.numFailedTasks == input.info.numFailedTasks)
    assert(result.info.numKilledTasks == input.info.numKilledTasks)
    assert(result.info.numCompletedIndices == input.info.numCompletedIndices)
    assert(result.info.numActiveStages == input.info.numActiveStages)
    assert(result.info.numCompletedStages == input.info.numCompletedStages)
    assert(result.info.numSkippedStages == input.info.numSkippedStages)
    assert(result.info.numFailedStages == input.info.numFailedStages)
    assert(result.info.killedTasksSummary == input.info.killedTasksSummary)
    assert(result.skippedStages == input.skippedStages)
    assert(result.sqlExecutionId == input.sqlExecutionId)
  }

  test("Task Data") {
    val accumulatorUpdates = Seq(
      new AccumulableInfo(1L, "duration", Some("update"), "value1"),
      new AccumulableInfo(2L, "duration2", None, "value2")
    )
    val input = new TaskDataWrapper(
      taskId = 1,
      index = 2,
      attempt = 3,
      partitionId = 4,
      launchTime = 5L,
      resultFetchStart = 6L,
      duration = 10000L,
      executorId = "executor_id_1",
      host = "host_name",
      status = "SUCCESS",
      taskLocality = "LOCAL",
      speculative = true,
      accumulatorUpdates = accumulatorUpdates,
      errorMessage = Some("error"),
      hasMetrics = true,
      executorDeserializeTime = 7L,
      executorDeserializeCpuTime = 8L,
      executorRunTime = 9L,
      executorCpuTime = 10L,
      resultSize = 11L,
      jvmGcTime = 12L,
      resultSerializationTime = 13L,
      memoryBytesSpilled = 14L,
      diskBytesSpilled = 15L,
      peakExecutionMemory = 16L,
      inputBytesRead = 17L,
      inputRecordsRead = 18L,
      outputBytesWritten = 19L,
      outputRecordsWritten = 20L,
      shuffleRemoteBlocksFetched = 21L,
      shuffleLocalBlocksFetched = 22L,
      shuffleFetchWaitTime = 23L,
      shuffleRemoteBytesRead = 24L,
      shuffleRemoteBytesReadToDisk = 25L,
      shuffleLocalBytesRead = 26L,
      shuffleRecordsRead = 27L,
      shuffleBytesWritten = 28L,
      shuffleWriteTime = 29L,
      shuffleRecordsWritten = 30L,
      stageId = 31,
      stageAttemptId = 32)

    val bytes = serializer.serialize(input)
    val result = serializer.deserialize(bytes, classOf[TaskDataWrapper])
    assert(result.accumulatorUpdates.length == input.accumulatorUpdates.length)
    result.accumulatorUpdates.zip(input.accumulatorUpdates).foreach { case (a1, a2) =>
      assert(a1.id == a2.id)
      assert(a1.name == a2.name)
      assert(a1.update.getOrElse("") == a2.update.getOrElse(""))
      assert(a1.update == a2.update)
    }
    assert(result.taskId == input.taskId)
    assert(result.index == input.index)
    assert(result.attempt == input.attempt)
    assert(result.partitionId == input.partitionId)
    assert(result.launchTime == input.launchTime)
    assert(result.resultFetchStart == input.resultFetchStart)
    assert(result.duration == input.duration)
    assert(result.executorId == input.executorId)
    assert(result.host == input.host)
    assert(result.status == input.status)
    assert(result.taskLocality == input.taskLocality)
    assert(result.speculative == input.speculative)
    assert(result.errorMessage == input.errorMessage)
    assert(result.hasMetrics == input.hasMetrics)
    assert(result.executorDeserializeTime == input.executorDeserializeTime)
    assert(result.executorDeserializeCpuTime == input.executorDeserializeCpuTime)
    assert(result.executorRunTime == input.executorRunTime)
    assert(result.executorCpuTime == input.executorCpuTime)
    assert(result.resultSize == input.resultSize)
    assert(result.jvmGcTime == input.jvmGcTime)
    assert(result.resultSerializationTime == input.resultSerializationTime)
    assert(result.memoryBytesSpilled == input.memoryBytesSpilled)
    assert(result.diskBytesSpilled == input.diskBytesSpilled)
    assert(result.peakExecutionMemory == input.peakExecutionMemory)
    assert(result.inputBytesRead == input.inputBytesRead)
    assert(result.inputRecordsRead == input.inputRecordsRead)
    assert(result.outputBytesWritten == input.outputBytesWritten)
    assert(result.outputRecordsWritten == input.outputRecordsWritten)
    assert(result.shuffleRemoteBlocksFetched == input.shuffleRemoteBlocksFetched)
    assert(result.shuffleLocalBlocksFetched == input.shuffleLocalBlocksFetched)
    assert(result.shuffleFetchWaitTime == input.shuffleFetchWaitTime)
    assert(result.shuffleRemoteBytesRead == input.shuffleRemoteBytesRead)
    assert(result.shuffleRemoteBytesReadToDisk == input.shuffleRemoteBytesReadToDisk)
    assert(result.shuffleLocalBytesRead == input.shuffleLocalBytesRead)
    assert(result.shuffleRecordsRead == input.shuffleRecordsRead)
    assert(result.shuffleBytesWritten == input.shuffleBytesWritten)
    assert(result.shuffleWriteTime == input.shuffleWriteTime)
    assert(result.shuffleRecordsWritten == input.shuffleRecordsWritten)
    assert(result.stageId == input.stageId)
    assert(result.stageAttemptId == input.stageAttemptId)
  }

<<<<<<< HEAD
  test("Executor Stage Summary") {
    val peakMemoryMetrics =
      Some(new ExecutorMetrics(Array(1L, 2L, 3L, 4L, 5L, 6L, 7L, 8L, 9L, 1024L)))
    val info = new ExecutorStageSummary(
      taskTime = 1L,
      failedTasks = 2,
      succeededTasks = 3,
      killedTasks = 4,
      inputBytes = 5L,
      inputRecords = 6L,
      outputBytes = 7L,
      outputRecords = 8L,
      shuffleRead = 9L,
      shuffleReadRecords = 10L,
      shuffleWrite = 11L,
      shuffleWriteRecords = 12L,
      memoryBytesSpilled = 13L,
      diskBytesSpilled = 14L,
      isBlacklistedForStage = true,
      peakMemoryMetrics = peakMemoryMetrics,
      isExcludedForStage = false)
    val input = new ExecutorStageSummaryWrapper(
      stageId = 1,
      stageAttemptId = 2,
      executorId = "executor_id_1",
      info = info)
    val bytes = serializer.serialize(input)
    val result = serializer.deserialize(bytes, classOf[ExecutorStageSummaryWrapper])
    assert(result.stageId == input.stageId)
    assert(result.stageAttemptId == input.stageAttemptId)
    assert(result.executorId == input.executorId)
    assert(result.info.taskTime == input.info.taskTime)
    assert(result.info.failedTasks == input.info.failedTasks)
    assert(result.info.succeededTasks == input.info.succeededTasks)
    assert(result.info.killedTasks == input.info.killedTasks)
    assert(result.info.inputBytes == input.info.inputBytes)
    assert(result.info.inputRecords == input.info.inputRecords)
    assert(result.info.outputBytes == input.info.outputBytes)
    assert(result.info.outputRecords == input.info.outputRecords)
    assert(result.info.shuffleRead == input.info.shuffleRead)
    assert(result.info.shuffleReadRecords == input.info.shuffleReadRecords)
    assert(result.info.shuffleWrite == input.info.shuffleWrite)
    assert(result.info.shuffleWriteRecords == input.info.shuffleWriteRecords)
    assert(result.info.memoryBytesSpilled == input.info.memoryBytesSpilled)
    assert(result.info.diskBytesSpilled == input.info.diskBytesSpilled)
    assert(result.info.isBlacklistedForStage == input.info.isBlacklistedForStage)
    assert(result.info.isExcludedForStage == input.info.isExcludedForStage)
    assert(result.info.peakMemoryMetrics.isDefined)
    ExecutorMetricType.metricToOffset.foreach { case (name, index) =>
      result.info.peakMemoryMetrics.get.getMetricValue(name) ==
        input.info.peakMemoryMetrics.get.getMetricValue(name)
=======
  test("Application Environment Info") {
    val input = new ApplicationEnvironmentInfoWrapper(
      new ApplicationEnvironmentInfo(
        runtime = new RuntimeInfo(
          javaVersion = "1.8",
          javaHome = "/tmp/java",
          scalaVersion = "2.13"),
        sparkProperties = Seq(("spark.conf.1", "1"), ("spark.conf.2", "2")),
        hadoopProperties = Seq(("hadoop.conf.conf1", "1"), ("hadoop.conf2", "val2")),
        systemProperties = Seq(("sys.prop.1", "value1"), ("sys.prop.2", "value2")),
        metricsProperties = Seq(("metric.1", "klass1"), ("metric2", "klass2")),
        classpathEntries = Seq(("/jar1", "System"), ("/jar2", "User")),
        resourceProfiles = Seq(new ResourceProfileInfo(
          id = 0,
          executorResources = Map(
            "0" -> new ExecutorResourceRequest(
              resourceName = "exec1",
              amount = 1,
              discoveryScript = "script0",
              vendor = "apache"),
            "1" -> new ExecutorResourceRequest(
              resourceName = "exec2",
              amount = 1,
              discoveryScript = "script1",
              vendor = "apache")
          ),
          taskResources = Map(
            "0" -> new TaskResourceRequest(resourceName = "exec1", amount = 1),
            "1" -> new TaskResourceRequest(resourceName = "exec2", amount = 1)
          )
        ))
      )
    )

    val bytes = serializer.serialize(input)
    val result = serializer.deserialize(bytes, classOf[ApplicationEnvironmentInfoWrapper])
    assert(result.info.runtime.javaVersion == input.info.runtime.javaVersion)
    assert(result.info.runtime.javaHome == input.info.runtime.javaHome)
    assert(result.info.runtime.scalaVersion == input.info.runtime.scalaVersion)
    assert(result.info.sparkProperties.length == input.info.sparkProperties.length)
    result.info.sparkProperties.zip(input.info.sparkProperties).foreach { case (p1, p2) =>
      assert(p1 == p2)
    }
    assert(result.info.hadoopProperties.length == input.info.hadoopProperties.length)
    result.info.hadoopProperties.zip(input.info.hadoopProperties).foreach { case (p1, p2) =>
      assert(p1 == p2)
    }
    assert(result.info.systemProperties.length == input.info.systemProperties.length)
    result.info.systemProperties.zip(input.info.systemProperties).foreach { case (p1, p2) =>
      assert(p1 == p2)
    }
    assert(result.info.metricsProperties.length == input.info.metricsProperties.length)
    result.info.metricsProperties.zip(input.info.metricsProperties).foreach { case (p1, p2) =>
      assert(p1 == p2)
    }
    assert(result.info.classpathEntries.length == input.info.classpathEntries.length)
    result.info.classpathEntries.zip(input.info.classpathEntries).foreach { case (p1, p2) =>
      assert(p1 == p2)
    }
    assert(result.info.resourceProfiles.length == input.info.resourceProfiles.length)
    result.info.resourceProfiles.zip(input.info.resourceProfiles).foreach { case (p1, p2) =>
      assert(p1.id == p2.id)
      assert(p1.executorResources.size == p2.executorResources.size)
      assert(p1.executorResources.keys.size == p2.executorResources.keys.size)
      p1.executorResources.keysIterator.foreach { k =>
        assert(p1.executorResources.contains(k))
        assert(p2.executorResources.contains(k))
        assert(p1.executorResources(k) == p2.executorResources(k))
      }
      assert(p1.taskResources.size == p2.taskResources.size)
      assert(p1.taskResources.keys.size == p2.taskResources.keys.size)
      p1.taskResources.keysIterator.foreach { k =>
        assert(p1.taskResources.contains(k))
        assert(p2.taskResources.contains(k))
        assert(p1.taskResources(k) == p2.taskResources(k))
      }
>>>>>>> 45d9daa2
    }
  }
}<|MERGE_RESOLUTION|>--- conflicted
+++ resolved
@@ -20,16 +20,11 @@
 import java.util.Date
 
 import org.apache.spark.{JobExecutionStatus, SparkFunSuite}
-<<<<<<< HEAD
 import org.apache.spark.executor.ExecutorMetrics
 import org.apache.spark.metrics.ExecutorMetricType
-import org.apache.spark.status.{ExecutorStageSummaryWrapper, JobDataWrapper, TaskDataWrapper}
-import org.apache.spark.status.api.v1.{AccumulableInfo, ExecutorStageSummary, JobData}
-=======
 import org.apache.spark.resource.{ExecutorResourceRequest, TaskResourceRequest}
-import org.apache.spark.status.{ApplicationEnvironmentInfoWrapper, JobDataWrapper, TaskDataWrapper}
-import org.apache.spark.status.api.v1.{AccumulableInfo, ApplicationEnvironmentInfo, JobData, ResourceProfileInfo, RuntimeInfo}
->>>>>>> 45d9daa2
+import org.apache.spark.status._
+import org.apache.spark.status.api.v1._
 
 class KVStoreProtobufSerializerSuite extends SparkFunSuite {
   private val serializer = new KVStoreProtobufSerializer()
@@ -185,7 +180,6 @@
     assert(result.stageAttemptId == input.stageAttemptId)
   }
 
-<<<<<<< HEAD
   test("Executor Stage Summary") {
     val peakMemoryMetrics =
       Some(new ExecutorMetrics(Array(1L, 2L, 3L, 4L, 5L, 6L, 7L, 8L, 9L, 1024L)))
@@ -237,7 +231,9 @@
     ExecutorMetricType.metricToOffset.foreach { case (name, index) =>
       result.info.peakMemoryMetrics.get.getMetricValue(name) ==
         input.info.peakMemoryMetrics.get.getMetricValue(name)
-=======
+    }
+  }
+
   test("Application Environment Info") {
     val input = new ApplicationEnvironmentInfoWrapper(
       new ApplicationEnvironmentInfo(
@@ -314,7 +310,6 @@
         assert(p2.taskResources.contains(k))
         assert(p1.taskResources(k) == p2.taskResources(k))
       }
->>>>>>> 45d9daa2
     }
   }
 }