--- conflicted
+++ resolved
@@ -618,32 +618,6 @@
     assert(result.info.numKilledTasks == input.info.numKilledTasks)
   }
 
-<<<<<<< HEAD
-  test("Process Summary") {
-    val input = new ProcessSummaryWrapper(
-      info = new ProcessSummary(
-        id = "id_1",
-        hostPort = "localhost:2020",
-        isActive = true,
-        totalCores = 4,
-        addTime = new Date(1234567L),
-        removeTime = Some(new Date(1234568L)),
-        processLogs = Map("log1" -> "log/log1", "log2" -> "logs/log2.log")
-      )
-    )
-    val bytes = serializer.serialize(input)
-    val result = serializer.deserialize(bytes, classOf[ProcessSummaryWrapper])
-    assert(result.info.id == input.info.id)
-    assert(result.info.hostPort == input.info.hostPort)
-    assert(result.info.isActive == input.info.isActive)
-    assert(result.info.totalCores == input.info.totalCores)
-    assert(result.info.addTime == input.info.addTime)
-    assert(result.info.removeTime == input.info.removeTime)
-    assert(result.info.processLogs.size == input.info.processLogs.size)
-    result.info.processLogs.keys.foreach { k =>
-      assert(input.info.processLogs.contains(k))
-      assert(result.info.processLogs(k) == input.info.processLogs(k))
-=======
   test("Executor Summary") {
     val memoryMetrics =
       Some(new MemoryMetrics(
@@ -770,7 +744,33 @@
     assert(result.info.excludedInStages.size == input.info.excludedInStages.size)
     result.info.excludedInStages.foreach { stage =>
       assert(input.info.excludedInStages.contains(stage))
->>>>>>> 82a22606
+    }
+  }
+
+  test("Process Summary") {
+    val input = new ProcessSummaryWrapper(
+      info = new ProcessSummary(
+        id = "id_1",
+        hostPort = "localhost:2020",
+        isActive = true,
+        totalCores = 4,
+        addTime = new Date(1234567L),
+        removeTime = Some(new Date(1234568L)),
+        processLogs = Map("log1" -> "log/log1", "log2" -> "logs/log2.log")
+      )
+    )
+    val bytes = serializer.serialize(input)
+    val result = serializer.deserialize(bytes, classOf[ProcessSummaryWrapper])
+    assert(result.info.id == input.info.id)
+    assert(result.info.hostPort == input.info.hostPort)
+    assert(result.info.isActive == input.info.isActive)
+    assert(result.info.totalCores == input.info.totalCores)
+    assert(result.info.addTime == input.info.addTime)
+    assert(result.info.removeTime == input.info.removeTime)
+    assert(result.info.processLogs.size == input.info.processLogs.size)
+    result.info.processLogs.keys.foreach { k =>
+      assert(input.info.processLogs.contains(k))
+      assert(result.info.processLogs(k) == input.info.processLogs(k))
     }
   }
 }