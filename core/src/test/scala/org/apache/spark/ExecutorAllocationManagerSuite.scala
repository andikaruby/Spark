--- conflicted
+++ resolved
@@ -192,7 +192,42 @@
     assert(numExecutorsTarget(manager) === 10)
   }
 
-<<<<<<< HEAD
+  test("add executors when speculative tasks added - original") {
+    sc = createSparkContext(0, 10, 0)
+    val manager = sc.executorAllocationManager.get
+
+    val stages = Seq(createStageInfo(0, 2))
+    sc.listenerBus.postToAll(SparkListenerJobStart(0, 0, stages, sc.getLocalProperties))
+    sc.listenerBus.postToAll(SparkListenerStageSubmitted(stages(0)))
+    // Verify that we're capped at number of tasks including the speculative ones in the stage
+    sc.listenerBus.postToAll(SparkListenerSpeculativeTaskSubmitted(0))
+    assert(numExecutorsTarget(manager) === 0)
+    assert(numExecutorsToAdd(manager) === 1)
+    assert(addExecutors(manager) === 1)
+    sc.listenerBus.postToAll(SparkListenerSpeculativeTaskSubmitted(0))
+    sc.listenerBus.postToAll(SparkListenerSpeculativeTaskSubmitted(0))
+    assert(numExecutorsTarget(manager) === 1)
+    assert(numExecutorsToAdd(manager) === 2)
+    assert(addExecutors(manager) === 2)
+    assert(numExecutorsTarget(manager) === 3)
+    assert(numExecutorsToAdd(manager) === 4)
+    assert(addExecutors(manager) === 2)
+    assert(numExecutorsTarget(manager) === 5)
+    assert(numExecutorsToAdd(manager) === 1)
+
+    // Verify that running a task doesn't affect the target
+    sc.listenerBus.postToAll(SparkListenerTaskStart(0, 0, createTaskInfo(0, 0, "executor-1")))
+    assert(numExecutorsTarget(manager) === 5)
+    assert(addExecutors(manager) === 0)
+    assert(numExecutorsToAdd(manager) === 1)
+
+    // Verify that running a speculative task doesn't affect the target
+    sc.listenerBus.postToAll(SparkListenerTaskStart(0, 0, createTaskInfo(0, 0, "executor-2", true)))
+    assert(numExecutorsTarget(manager) === 5)
+    assert(addExecutors(manager) === 0)
+    assert(numExecutorsToAdd(manager) === 1)
+  }
+
   test("add executors capped by max concurrent tasks for a job group with single core executors") {
     val conf = new SparkConf()
       .setMaster("myDummyLocalExternalClusterManager")
@@ -374,40 +409,81 @@
     sc.listenerBus.postToAll(SparkListenerStageCompleted(stage4))
     sc.listenerBus.postToAll(SparkListenerJobEnd(4, 20, JobSucceeded))
     assert(maxNumExecutorsNeeded(manager) === 17) // 350 - 333
-=======
-  test("add executors when speculative tasks added") {
-    sc = createSparkContext(0, 10, 0)
-    val manager = sc.executorAllocationManager.get
-
-    // Verify that we're capped at number of tasks including the speculative ones in the stage
-    sc.listenerBus.postToAll(SparkListenerSpeculativeTaskSubmitted(1))
-    assert(numExecutorsTarget(manager) === 0)
-    assert(numExecutorsToAdd(manager) === 1)
-    assert(addExecutors(manager) === 1)
-    sc.listenerBus.postToAll(SparkListenerSpeculativeTaskSubmitted(1))
-    sc.listenerBus.postToAll(SparkListenerSpeculativeTaskSubmitted(1))
-    sc.listenerBus.postToAll(SparkListenerStageSubmitted(createStageInfo(1, 2)))
-    assert(numExecutorsTarget(manager) === 1)
-    assert(numExecutorsToAdd(manager) === 2)
-    assert(addExecutors(manager) === 2)
-    assert(numExecutorsTarget(manager) === 3)
-    assert(numExecutorsToAdd(manager) === 4)
-    assert(addExecutors(manager) === 2)
-    assert(numExecutorsTarget(manager) === 5)
-    assert(numExecutorsToAdd(manager) === 1)
-
-    // Verify that running a task doesn't affect the target
-    sc.listenerBus.postToAll(SparkListenerTaskStart(1, 0, createTaskInfo(0, 0, "executor-1")))
-    assert(numExecutorsTarget(manager) === 5)
-    assert(addExecutors(manager) === 0)
-    assert(numExecutorsToAdd(manager) === 1)
-
-    // Verify that running a speculative task doesn't affect the target
-    sc.listenerBus.postToAll(SparkListenerTaskStart(1, 0, createTaskInfo(0, 0, "executor-2", true)))
-    assert(numExecutorsTarget(manager) === 5)
-    assert(addExecutors(manager) === 0)
-    assert(numExecutorsToAdd(manager) === 1)
->>>>>>> 32fa0b81
+  }
+
+  test("add executors capped by max concurrent tasks for concurrent job groups with speculation") {
+    val conf = new SparkConf()
+      .setMaster("myDummyLocalExternalClusterManager")
+      .setAppName("test-executor-allocation-manager")
+      .set("spark.dynamicAllocation.enabled", "true")
+      .set("spark.dynamicAllocation.testing", "true")
+      .set("spark.job.group1.maxConcurrentTasks", "5")
+      .set("spark.job.group2.maxConcurrentTasks", "11")
+      .set("spark.job.group3.maxConcurrentTasks", "17")
+    val sc = new SparkContext(conf)
+    contexts += sc
+
+    val manager = sc.executorAllocationManager.get
+
+    // Submit a job in group1
+    sc.setJobGroup("group1", "", false)
+    val stages = Seq(createStageInfo(0, 2), createStageInfo(1, 10))
+    // Submit the job and stage start/submit events
+    sc.listenerBus.postToAll(SparkListenerJobStart(0, 0, stages, sc.getLocalProperties))
+    sc.listenerBus.postToAll(SparkListenerStageSubmitted(stages(0)))
+
+    // Verify that we're capped at number of max concurrent tasks in the job group
+    assert(maxNumExecutorsNeeded(manager) === 2)
+
+    // submit a speculative task
+    sc.listenerBus.postToAll(SparkListenerSpeculativeTaskSubmitted(0))
+    assert(maxNumExecutorsNeeded(manager) === 3) // should increase the no.
+
+    // Submit another stage in the same job
+    sc.listenerBus.postToAll(SparkListenerStageSubmitted(stages(1)))
+    assert(maxNumExecutorsNeeded(manager) === 5)
+
+    // Submit a job in group 2
+    sc.setJobGroup("group2", "", false)
+    val stage2 = createStageInfo(2, 20)
+    sc.listenerBus.postToAll(SparkListenerJobStart(1, 0, Seq(stage2), sc.getLocalProperties))
+    sc.listenerBus.postToAll(SparkListenerStageSubmitted(stage2))
+    assert(maxNumExecutorsNeeded(manager) === 16) // 5 + 11
+
+    // Submit a job in group 3
+    sc.setJobGroup("group3", "", false)
+    val stage3 = createStageInfo(3, 50)
+    sc.listenerBus.postToAll(SparkListenerJobStart(2, 0, Seq(stage3), sc.getLocalProperties))
+    sc.listenerBus.postToAll(SparkListenerStageSubmitted(stage3))
+    assert(maxNumExecutorsNeeded(manager) === 33) // 5 + 11 + 17
+
+    // Mark job in group 2 as complete
+    sc.listenerBus.postToAll(SparkListenerStageCompleted(stage2))
+    sc.listenerBus.postToAll(SparkListenerJobEnd(1, 20, JobSucceeded))
+    assert(maxNumExecutorsNeeded(manager) === 22) // 33 - 11
+
+    // Mark job in group 1 as complete
+    sc.listenerBus.postToAll(SparkListenerStageCompleted(stages(0)))
+    sc.listenerBus.postToAll(SparkListenerStageCompleted(stages(1)))
+    sc.listenerBus.postToAll(SparkListenerJobEnd(0, 10, JobSucceeded))
+    assert(maxNumExecutorsNeeded(manager) === 17) // 22 - 5
+
+    // Submit a job without any job group
+    sc.clearJobGroup()
+    val stage4 = createStageInfo(4, 333)
+    sc.listenerBus.postToAll(SparkListenerJobStart(4, 0, Seq(stage4), sc.getLocalProperties))
+    sc.listenerBus.postToAll(SparkListenerStageSubmitted(stage4))
+    assert(maxNumExecutorsNeeded(manager) === 350) // 17 + 333
+
+    // Submit a speculative task in unbounded job group
+    sc.listenerBus.postToAll(SparkListenerSpeculativeTaskSubmitted(4))
+    sc.listenerBus.postToAll(SparkListenerSpeculativeTaskSubmitted(4))
+    assert(maxNumExecutorsNeeded(manager) === 352) // should increase the no.
+
+    // Mark job without job group as complete
+    sc.listenerBus.postToAll(SparkListenerStageCompleted(stage4))
+    sc.listenerBus.postToAll(SparkListenerJobEnd(4, 20, JobSucceeded))
+    assert(maxNumExecutorsNeeded(manager) === 17) // 350 - 333
   }
 
   test("cancel pending executors when no longer needed") {
