/*
 * Licensed to the Apache Software Foundation (ASF) under one or more
 * contributor license agreements.  See the NOTICE file distributed with
 * this work for additional information regarding copyright ownership.
 * The ASF licenses this file to You under the Apache License, Version 2.0
 * (the "License"); you may not use this file except in compliance with
 * the License.  You may obtain a copy of the License at
 *
 *    http://www.apache.org/licenses/LICENSE-2.0
 *
 * Unless required by applicable law or agreed to in writing, software
 * distributed under the License is distributed on an "AS IS" BASIS,
 * WITHOUT WARRANTIES OR CONDITIONS OF ANY KIND, either express or implied.
 * See the License for the specific language governing permissions and
 * limitations under the License.
 */

package org.apache.spark

import java.io.File
import java.net.{MalformedURLException, URI}
import java.nio.charset.StandardCharsets
import java.util.concurrent.{CountDownLatch, Semaphore, TimeUnit}

import scala.concurrent.duration._
import scala.io.Source

import com.google.common.io.Files
import org.apache.hadoop.conf.Configuration
import org.apache.hadoop.fs.Path
import org.apache.hadoop.io.{BytesWritable, LongWritable, Text}
import org.apache.hadoop.mapred.TextInputFormat
import org.apache.hadoop.mapreduce.lib.input.{TextInputFormat => NewTextInputFormat}
import org.apache.logging.log4j.{Level, LogManager}
import org.json4s.{DefaultFormats, Extraction}
import org.scalatest.concurrent.Eventually
import org.scalatest.matchers.must.Matchers._

import org.apache.spark.TestUtils._
import org.apache.spark.executor.ExecutorExitCode
import org.apache.spark.internal.config._
import org.apache.spark.internal.config.Tests._
import org.apache.spark.internal.config.UI._
import org.apache.spark.launcher.SparkLauncher
import org.apache.spark.resource.ResourceAllocation
import org.apache.spark.resource.ResourceUtils._
import org.apache.spark.resource.TestResourceIDs._
import org.apache.spark.scheduler.{SparkListener, SparkListenerExecutorMetricsUpdate, SparkListenerJobStart, SparkListenerTaskEnd, SparkListenerTaskStart}
import org.apache.spark.shuffle.FetchFailedException
import org.apache.spark.util.{ThreadUtils, Utils}
import org.apache.spark.util.ArrayImplicits._

class SparkContextSuite extends SparkFunSuite with LocalSparkContext with Eventually {

  test("Only one SparkContext may be active at a time") {
    // Regression test for SPARK-4180
    val conf = new SparkConf().setAppName("test").setMaster("local")
    sc = new SparkContext(conf)
    val envBefore = SparkEnv.get
    // A SparkContext is already running, so we shouldn't be able to create a second one
    intercept[SparkException] { new SparkContext(conf) }
    val envAfter = SparkEnv.get
    // SparkEnv and other context variables should be the same
    assert(envBefore == envAfter)
    // After stopping the running context, we should be able to create a new one
    resetSparkContext()
    sc = new SparkContext(conf)
  }

  test("Can still construct a new SparkContext after failing to construct a previous one") {
    val conf = new SparkConf()
    // This is an invalid configuration (no app name or master URL)
    intercept[SparkException] {
      new SparkContext(conf)
    }
    // Even though those earlier calls failed, we should still be able to create a new context
    sc = new SparkContext(conf.setMaster("local").setAppName("test"))
  }

  test("Test getOrCreate") {
    var sc2: SparkContext = null
    SparkContext.clearActiveContext()
    val conf = new SparkConf().setAppName("test").setMaster("local")

    sc = SparkContext.getOrCreate(conf)

    assert(sc.getConf.get("spark.app.name").equals("test"))
    sc2 = SparkContext.getOrCreate(new SparkConf().setAppName("test2").setMaster("local"))
    assert(sc2.getConf.get("spark.app.name").equals("test"))
    assert(sc === sc2)
    assert(sc eq sc2)

    sc2.stop()
  }

  test("BytesWritable implicit conversion is correct") {
    // Regression test for SPARK-3121
    val bytesWritable = new BytesWritable()
    val inputArray = (1 to 10).map(_.toByte).toArray
    bytesWritable.set(inputArray, 0, 10)
    bytesWritable.set(inputArray, 0, 5)

    val converter = WritableConverter.bytesWritableConverter()
    val byteArray = converter.convert(bytesWritable)
    assert(byteArray.length === 5)

    bytesWritable.set(inputArray, 0, 0)
    val byteArray2 = converter.convert(bytesWritable)
    assert(byteArray2.length === 0)
  }

  test("basic case for addFile and listFiles") {
    withTempDir { dir =>
      val file1 = File.createTempFile("someprefix1", "somesuffix1", dir)
      val absolutePath1 = file1.getAbsolutePath

      val file2 = File.createTempFile("someprefix2", "somesuffix2", dir)
      val relativePath = file2.getParent + "/../" + file2.getParentFile.getName +
        "/" + file2.getName
      val absolutePath2 = file2.getAbsolutePath

      try {
        Files.asCharSink(file1, StandardCharsets.UTF_8).write("somewords1")
        Files.asCharSink(file2, StandardCharsets.UTF_8).write("somewords2")
        val length1 = file1.length()
        val length2 = file2.length()

        sc = new SparkContext(new SparkConf().setAppName("test").setMaster("local"))
        sc.addFile(file1.getAbsolutePath)
        sc.addFile(relativePath)
        sc.parallelize(Array(1).toImmutableArraySeq, 1).map(x => {
          val gotten1 = new File(SparkFiles.get(file1.getName))
          val gotten2 = new File(SparkFiles.get(file2.getName))
          if (!gotten1.exists()) {
            throw new SparkException("file doesn't exist : " + absolutePath1)
          }
          if (!gotten2.exists()) {
            throw new SparkException("file doesn't exist : " + absolutePath2)
          }

          if (length1 != gotten1.length()) {
            throw new SparkException(
              s"file has different length $length1 than added file ${gotten1.length()} : " +
                absolutePath1)
          }
          if (length2 != gotten2.length()) {
            throw new SparkException(
              s"file has different length $length2 than added file ${gotten2.length()} : " +
                absolutePath2)
          }

          if (absolutePath1 == gotten1.getAbsolutePath) {
            throw new SparkException("file should have been copied :" + absolutePath1)
          }
          if (absolutePath2 == gotten2.getAbsolutePath) {
            throw new SparkException("file should have been copied : " + absolutePath2)
          }
          x
        }).count()
        assert(sc.listFiles().count(_.contains("somesuffix1")) == 1)
      } finally {
        sc.stop()
      }
    }
  }

  test("SPARK-33530: basic case for addArchive and listArchives") {
    withTempDir { dir =>
      val file1 = File.createTempFile("someprefix1", "somesuffix1", dir)
      val file2 = File.createTempFile("someprefix2", "somesuffix2", dir)
      val file3 = File.createTempFile("someprefix3", "somesuffix3", dir)
      val file4 = File.createTempFile("someprefix4", "somesuffix4", dir)

      val jarFile = new File(dir, "test!@$jar.jar")
      val zipFile = new File(dir, "test-zip.zip")
      val relativePath1 =
        s"${zipFile.getParent}/../${zipFile.getParentFile.getName}/${zipFile.getName}"
      val relativePath2 =
        s"${jarFile.getParent}/../${jarFile.getParentFile.getName}/${jarFile.getName}#zoo"

      try {
        Files.asCharSink(file1, StandardCharsets.UTF_8).write("somewords1")
        Files.asCharSink(file2, StandardCharsets.UTF_8).write("somewords22")
        Files.asCharSink(file3, StandardCharsets.UTF_8).write("somewords333")
        Files.asCharSink(file4, StandardCharsets.UTF_8).write("somewords4444")
        val length1 = file1.length()
        val length2 = file2.length()
        val length3 = file1.length()
        val length4 = file2.length()

        createJar(Seq(file1, file2), jarFile)
        createJar(Seq(file3, file4), zipFile)

        sc = new SparkContext(new SparkConf().setAppName("test").setMaster("local"))
        sc.addArchive(jarFile.getAbsolutePath)
        sc.addArchive(relativePath1)
        sc.addArchive(s"${jarFile.getAbsolutePath}#foo")
        sc.addArchive(s"${zipFile.getAbsolutePath}#bar")
        sc.addArchive(relativePath2)

        sc.parallelize(Array(1).toImmutableArraySeq, 1).map { x =>
          val gotten1 = new File(SparkFiles.get(jarFile.getName))
          val gotten2 = new File(SparkFiles.get(zipFile.getName))
          val gotten3 = new File(SparkFiles.get("foo"))
          val gotten4 = new File(SparkFiles.get("bar"))
          val gotten5 = new File(SparkFiles.get("zoo"))

          Seq(gotten1, gotten2, gotten3, gotten4, gotten5).foreach { gotten =>
            if (!gotten.exists()) {
              throw new SparkException(s"The archive doesn't exist: ${gotten.getAbsolutePath}")
            }
            if (!gotten.isDirectory) {
              throw new SparkException(s"The archive was not unpacked: ${gotten.getAbsolutePath}")
            }
          }

          // Jars
          Seq(gotten1, gotten3, gotten5).foreach { gotten =>
            val actualLength1 = new File(gotten, file1.getName).length()
            val actualLength2 = new File(gotten, file2.getName).length()
            if (actualLength1 != length1 || actualLength2 != length2) {
              s"Unpacked files have different lengths $actualLength1 and $actualLength2. at " +
                s"${gotten.getAbsolutePath}. They should be $length1 and $length2."
            }
          }

          // Zip
          Seq(gotten2, gotten4).foreach { gotten =>
            val actualLength3 = new File(gotten, file1.getName).length()
            val actualLength4 = new File(gotten, file2.getName).length()
            if (actualLength3 != length3 || actualLength4 != length4) {
              s"Unpacked files have different lengths $actualLength3 and $actualLength4. at " +
                s"${gotten.getAbsolutePath}. They should be $length3 and $length4."
            }
          }
          x
        }.count()
        assert(sc.listArchives().count(_.endsWith("test!@$jar.jar")) == 1)
        assert(sc.listArchives().count(_.contains("test-zip.zip")) == 2)
      } finally {
        sc.stop()
      }
    }
  }

  test("add and list jar files") {
    val jarPath = Thread.currentThread().getContextClassLoader.getResource("TestUDTF.jar")
    try {
      sc = new SparkContext(new SparkConf().setAppName("test").setMaster("local"))
      sc.addJar(jarPath.toString)
      assert(sc.listJars().count(_.contains("TestUDTF.jar")) == 1)
    } finally {
      sc.stop()
    }
  }

  test("add FS jar files not exists") {
    try {
      val jarPath = "hdfs:///no/path/to/TestUDTF.jar"
      sc = new SparkContext(new SparkConf().setAppName("test").setMaster("local"))
      sc.addJar(jarPath)
      assert(sc.listJars().forall(!_.contains("TestUDTF.jar")))
    } finally {
      sc.stop()
    }
  }

  test("SPARK-17650: malformed url's throw exceptions before bricking Executors") {
    try {
      sc = new SparkContext(new SparkConf().setAppName("test").setMaster("local"))
      Seq("http", "https", "ftp").foreach { scheme =>
        val badURL = s"$scheme://user:pwd/path"
        val e1 = intercept[MalformedURLException] {
          sc.addFile(badURL)
        }
        assert(e1.getMessage.contains(badURL))
        val e2 = intercept[MalformedURLException] {
          sc.addJar(badURL)
        }
        assert(e2.getMessage.contains(badURL))
        assert(sc.allAddedFiles.isEmpty)
        assert(sc.allAddedJars.isEmpty)
      }
    } finally {
      sc.stop()
    }
  }

  test("addFile recursive works") {
    withTempDir { pluto =>
      val neptune = Utils.createTempDir(pluto.getAbsolutePath)
      val saturn = Utils.createTempDir(neptune.getAbsolutePath)
      val alien1 = File.createTempFile("alien", "1", neptune)
      val alien2 = File.createTempFile("alien", "2", saturn)

      try {
        sc = new SparkContext(new SparkConf().setAppName("test").setMaster("local"))
        sc.addFile(neptune.getAbsolutePath, true)
        sc.parallelize(Array(1).toImmutableArraySeq, 1).map(x => {
          val sep = File.separator
          if (!new File(SparkFiles.get(neptune.getName + sep + alien1.getName)).exists()) {
            throw new SparkException("can't access file under root added directory")
          }
          if (!new File(SparkFiles.get(
            neptune.getName + sep + saturn.getName + sep + alien2.getName)).exists()) {
            throw new SparkException("can't access file in nested directory")
          }
          if (new File(SparkFiles.get(
            pluto.getName + sep + neptune.getName + sep + alien1.getName)).exists()) {
            throw new SparkException("file exists that shouldn't")
          }
          x
        }).count()
      } finally {
        sc.stop()
      }
    }
  }

  test("SPARK-30126: addFile when file path contains spaces with recursive works") {
    withTempDir { dir =>
      try {
        val sep = File.separator
        val tmpDir = Utils.createTempDir(dir.getAbsolutePath + sep + "test space")
        val tmpConfFile1 = File.createTempFile("test file", ".conf", tmpDir)

        sc = new SparkContext(new SparkConf().setAppName("test").setMaster("local"))
        sc.addFile(tmpConfFile1.getAbsolutePath, true)

        assert(sc.listFiles().size == 1)
        assert(sc.listFiles().head.contains(new Path(tmpConfFile1.getName).toUri.toString))
      } finally {
        sc.stop()
      }
    }
  }

  test("SPARK-30126: addFile when file path contains spaces without recursive works") {
    withTempDir { dir =>
      try {
          val sep = File.separator
          val tmpDir = Utils.createTempDir(dir.getAbsolutePath + sep + "test space")
          val tmpConfFile2 = File.createTempFile("test file", ".conf", tmpDir)

          sc = new SparkContext(new SparkConf().setAppName("test").setMaster("local"))
          sc.addFile(tmpConfFile2.getAbsolutePath)

          assert(sc.listFiles().size == 1)
          assert(sc.listFiles().head.contains(new Path(tmpConfFile2.getName).toUri.toString))
      } finally {
        sc.stop()
      }
    }
  }

  test("addFile recursive can't add directories by default") {
    withTempDir { dir =>
      try {
        sc = new SparkContext(new SparkConf().setAppName("test").setMaster("local"))
        intercept[SparkException] {
          sc.addFile(dir.getAbsolutePath)
        }
      } finally {
        sc.stop()
      }
    }
  }

  test("cannot call addFile with different paths that have the same filename") {
    withTempDir { dir =>
      val subdir1 = new File(dir, "subdir1")
      val subdir2 = new File(dir, "subdir2")
      assert(subdir1.mkdir())
      assert(subdir2.mkdir())
      val file1 = new File(subdir1, "file")
      val file2 = new File(subdir2, "file")
      Files.asCharSink(file1, StandardCharsets.UTF_8).write("old")
      Files.asCharSink(file2, StandardCharsets.UTF_8).write("new")
      sc = new SparkContext("local-cluster[1,1,1024]", "test")
      sc.addFile(file1.getAbsolutePath)
      def getAddedFileContents(): String = {
        sc.parallelize(Seq(0)).map { _ =>
          Utils.tryWithResource(Source.fromFile(SparkFiles.get("file")))(_.mkString)
        }.first()
      }
      assert(getAddedFileContents() === "old")
      intercept[IllegalArgumentException] {
        sc.addFile(file2.getAbsolutePath)
      }
      assert(getAddedFileContents() === "old")
    }
  }

  // Regression tests for SPARK-16787
  for (
    schedulingMode <- Seq("local-mode", "non-local-mode");
    method <- Seq("addJar", "addFile")
  ) {
    val jarPath = Thread.currentThread().getContextClassLoader.getResource("TestUDTF.jar").toString
    val master = schedulingMode match {
      case "local-mode" => "local"
      case "non-local-mode" => "local-cluster[1,1,1024]"
    }
    test(s"$method can be called twice with same file in $schedulingMode (SPARK-16787)") {
      sc = new SparkContext(master, "test")
      method match {
        case "addJar" =>
          sc.addJar(jarPath)
          sc.addJar(jarPath)
        case "addFile" =>
          sc.addFile(jarPath)
          sc.addFile(jarPath)
      }
    }
  }

  test("SPARK-30126: add jar when path contains spaces") {
    withTempDir { dir =>
       try {
          val sep = File.separator
          val tmpDir = Utils.createTempDir(dir.getAbsolutePath + sep + "test space")
          val tmpJar = File.createTempFile("test", ".jar", tmpDir)

          sc = new SparkContext(new SparkConf().setAppName("test").setMaster("local"))
          sc.addJar(tmpJar.getAbsolutePath)

          assert(sc.listJars().size == 1)
          assert(sc.listJars().head.contains(tmpJar.getName))
       } finally {
         sc.stop()
       }
    }
  }

  test("add jar with invalid path") {
    withTempDir { tmpDir =>
      val tmpJar = File.createTempFile("test", ".jar", tmpDir)

      sc = new SparkContext(new SparkConf().setAppName("test").setMaster("local"))
      sc.addJar(tmpJar.getAbsolutePath)

      // Invalid jar path will only print the error log, will not add to file server.
      sc.addJar("dummy.jar")
      sc.addJar("")
      sc.addJar(tmpDir.getAbsolutePath)

      assert(sc.listJars().size == 1)
      assert(sc.listJars().head.contains(tmpJar.getName))
    }
  }

  test("SPARK-22585 addJar argument without scheme is interpreted literally without url decoding") {
    withTempDir { dir =>
      val tmpDir = new File(dir, "host%3A443")
      tmpDir.mkdirs()
      val tmpJar = File.createTempFile("t%2F", ".jar", tmpDir)

      sc = new SparkContext("local", "test")

      sc.addJar(tmpJar.getAbsolutePath)
      assert(sc.listJars().size === 1)
    }
  }

  test("Cancelling job group should not cause SparkContext to shutdown (SPARK-6414)") {
    try {
      sc = new SparkContext(new SparkConf().setAppName("test").setMaster("local"))
      val future = sc.parallelize(Seq(0)).foreachAsync(_ => {Thread.sleep(1000L)})
      sc.cancelJobGroup("nonExistGroupId")
      ThreadUtils.awaitReady(future, Duration(2, TimeUnit.SECONDS))

      // In SPARK-6414, sc.cancelJobGroup will cause NullPointerException and cause
      // SparkContext to shutdown, so the following assertion will fail.
      assert(sc.parallelize(1 to 10).count() == 10L)
    } finally {
      sc.stop()
    }
  }

  test("Comma separated paths for newAPIHadoopFile/wholeTextFiles/binaryFiles (SPARK-7155)") {
    // Regression test for SPARK-7155
    // dir1 and dir2 are used for wholeTextFiles and binaryFiles
    withTempDir { dir1 =>
      withTempDir { dir2 =>
        val dirpath1 = dir1.getAbsolutePath
        val dirpath2 = dir2.getAbsolutePath

        // file1 and file2 are placed inside dir1, they are also used for
        // textFile, hadoopFile, and newAPIHadoopFile
        // file3, file4 and file5 are placed inside dir2, they are used for
        // textFile, hadoopFile, and newAPIHadoopFile as well
        val file1 = new File(dir1, "part-00000")
        val file2 = new File(dir1, "part-00001")
        val file3 = new File(dir2, "part-00000")
        val file4 = new File(dir2, "part-00001")
        val file5 = new File(dir2, "part-00002")

        val filepath1 = file1.getAbsolutePath
        val filepath2 = file2.getAbsolutePath
        val filepath3 = file3.getAbsolutePath
        val filepath4 = file4.getAbsolutePath
        val filepath5 = file5.getAbsolutePath


        try {
          // Create 5 text files.
          Files.asCharSink(file1, StandardCharsets.UTF_8)
            .write("someline1 in file1\nsomeline2 in file1\nsomeline3 in file1")
          Files.asCharSink(file2, StandardCharsets.UTF_8)
            .write("someline1 in file2\nsomeline2 in file2")
          Files.asCharSink(file3, StandardCharsets.UTF_8).write("someline1 in file3")
          Files.asCharSink(file4, StandardCharsets.UTF_8)
            .write("someline1 in file4\nsomeline2 in file4")
          Files.asCharSink(file5, StandardCharsets.UTF_8)
            .write("someline1 in file2\nsomeline2 in file5")

          sc = new SparkContext(new SparkConf().setAppName("test").setMaster("local"))

          // Test textFile, hadoopFile, and newAPIHadoopFile for file1 and file2
          assert(sc.textFile(filepath1 + "," + filepath2).count() == 5L)
          assert(sc.hadoopFile(filepath1 + "," + filepath2,
            classOf[TextInputFormat], classOf[LongWritable], classOf[Text]).count() == 5L)
          assert(sc.newAPIHadoopFile(filepath1 + "," + filepath2,
            classOf[NewTextInputFormat], classOf[LongWritable], classOf[Text]).count() == 5L)

          // Test textFile, hadoopFile, and newAPIHadoopFile for file3, file4, and file5
          assert(sc.textFile(filepath3 + "," + filepath4 + "," + filepath5).count() == 5L)
          assert(sc.hadoopFile(filepath3 + "," + filepath4 + "," + filepath5,
            classOf[TextInputFormat], classOf[LongWritable], classOf[Text]).count() == 5L)
          assert(sc.newAPIHadoopFile(filepath3 + "," + filepath4 + "," + filepath5,
            classOf[NewTextInputFormat], classOf[LongWritable], classOf[Text]).count() == 5L)

          // Test wholeTextFiles, and binaryFiles for dir1 and dir2
          assert(sc.wholeTextFiles(dirpath1 + "," + dirpath2).count() == 5L)
          assert(sc.binaryFiles(dirpath1 + "," + dirpath2).count() == 5L)

        } finally {
          sc.stop()
        }
      }
    }
  }

  test("Default path for file based RDDs is properly set (SPARK-12517)") {
    sc = new SparkContext(new SparkConf().setAppName("test").setMaster("local"))

    // Test filetextFile, wholeTextFiles, binaryFiles, hadoopFile and
    // newAPIHadoopFile for setting the default path as the RDD name
    val mockPath = "default/path/for/"

    var targetPath = mockPath + "textFile"
    assert(sc.textFile(targetPath).name === targetPath)

    targetPath = mockPath + "wholeTextFiles"
    assert(sc.wholeTextFiles(targetPath).name === targetPath)

    targetPath = mockPath + "binaryFiles"
    assert(sc.binaryFiles(targetPath).name === targetPath)

    targetPath = mockPath + "hadoopFile"
    assert(sc.hadoopFile(targetPath).name === targetPath)

    targetPath = mockPath + "newAPIHadoopFile"
    assert(sc.newAPIHadoopFile(targetPath).name === targetPath)

    sc.stop()
  }

  test("calling multiple sc.stop() must not throw any exception") {
    noException should be thrownBy {
      sc = new SparkContext(new SparkConf().setAppName("test").setMaster("local"))
      val cnt = sc.parallelize(1 to 4).count()
      sc.cancelAllJobs()
      sc.stop()
      // call stop second time
      sc.stop()
    }
  }

  test("No exception when both num-executors and dynamic allocation set.") {
    noException should be thrownBy {
      sc = new SparkContext(new SparkConf().setAppName("test").setMaster("local")
        .set(DYN_ALLOCATION_ENABLED, true).set("spark.executor.instances", "6"))
      assert(sc.executorAllocationManager.isEmpty)
      assert(sc.getConf.getInt("spark.executor.instances", 0) === 6)
    }
  }


  test("localProperties are inherited by spawned threads.") {
    sc = new SparkContext(new SparkConf().setAppName("test").setMaster("local"))
    sc.setLocalProperty("testProperty", "testValue")
    var result = "unset";
    val thread = new Thread() {
      override def run(): Unit = {result = sc.getLocalProperty("testProperty")}
    }
    thread.start()
    thread.join()
    sc.stop()
    assert(result == "testValue")
  }

  test("localProperties do not cross-talk between threads.") {
    sc = new SparkContext(new SparkConf().setAppName("test").setMaster("local"))
    var result = "unset";
    val thread1 = new Thread() {
      override def run(): Unit = {sc.setLocalProperty("testProperty", "testValue")}}
    // testProperty should be unset and thus return null
    val thread2 = new Thread() {
      override def run(): Unit = {result = sc.getLocalProperty("testProperty")}}
    thread1.start()
    thread1.join()
    thread2.start()
    thread2.join()
    sc.stop()
    assert(result == null)
  }

  test("log level case-insensitive and reset log level") {
    sc = new SparkContext(new SparkConf().setAppName("test").setMaster("local"))
    val originalLevel = LogManager.getRootLogger().getLevel
    try {
      sc.setLogLevel("debug")
      assert(LogManager.getRootLogger().getLevel === Level.DEBUG)
      sc.setLogLevel("INfo")
      assert(LogManager.getRootLogger().getLevel === Level.INFO)
    } finally {
      sc.setLogLevel(originalLevel.toString)
      assert(LogManager.getRootLogger().getLevel === originalLevel)
      sc.stop()
    }
  }

  test("SPARK-43782: conf to override log level") {
    sc = new SparkContext(new SparkConf().setAppName("test").setMaster("local")
      .set(SPARK_LOG_LEVEL, "ERROR"))
    assert(LogManager.getRootLogger().getLevel === Level.ERROR)
    sc.stop()

    sc = new SparkContext(new SparkConf().setAppName("test").setMaster("local")
      .set(SPARK_LOG_LEVEL, "TRACE"))
    assert(LogManager.getRootLogger().getLevel === Level.TRACE)
    sc.stop()
  }

  test("register and deregister Spark listener from SparkContext") {
    sc = new SparkContext(new SparkConf().setAppName("test").setMaster("local"))
    val sparkListener1 = new SparkListener { }
    val sparkListener2 = new SparkListener { }
    sc.addSparkListener(sparkListener1)
    sc.addSparkListener(sparkListener2)
    assert(sc.listenerBus.listeners.contains(sparkListener1))
    assert(sc.listenerBus.listeners.contains(sparkListener2))
    sc.removeSparkListener(sparkListener1)
    assert(!sc.listenerBus.listeners.contains(sparkListener1))
    assert(sc.listenerBus.listeners.contains(sparkListener2))
  }

  test("Cancelling stages/jobs with custom reasons.") {
    sc = new SparkContext(new SparkConf().setAppName("test").setMaster("local"))
    sc.setLocalProperty(SparkContext.SPARK_JOB_INTERRUPT_ON_CANCEL, "true")
    val REASON = "You shall not pass"

    for (cancelWhat <- Seq("stage", "job")) {
      // This countdown latch used to make sure stage or job canceled in listener
      val latch = new CountDownLatch(1)

      val listener = cancelWhat match {
        case "stage" =>
          new SparkListener {
            override def onTaskStart(taskStart: SparkListenerTaskStart): Unit = {
              sc.cancelStage(taskStart.stageId, REASON)
              latch.countDown()
            }
          }
        case "job" =>
          new SparkListener {
            override def onJobStart(jobStart: SparkListenerJobStart): Unit = {
              sc.cancelJob(jobStart.jobId, REASON)
              latch.countDown()
            }
          }
      }
      sc.addSparkListener(listener)

      val ex = intercept[SparkException] {
        sc.range(0, 10000L, numSlices = 10).mapPartitions { x =>
          x.synchronized {
            x.wait()
          }
          x
        }.count()
      }

      ex.getCause() match {
        case null =>
          assert(ex.getMessage().contains(REASON))
        case cause: SparkException =>
          assert(cause.getMessage().contains(REASON))
        case cause: Throwable =>
          fail("Expected the cause to be SparkException, got " + cause.toString() + " instead.")
      }

      latch.await(20, TimeUnit.SECONDS)
      eventually(timeout(20.seconds)) {
        assert(sc.statusTracker.getExecutorInfos.map(_.numRunningTasks()).sum == 0)
      }
      sc.removeSparkListener(listener)
    }
  }

  test("client mode with a k8s master url") {
    intercept[SparkException] {
      sc = new SparkContext("k8s://https://host:port", "test", new SparkConf())
    }
  }

  testCancellingTasks("that raise interrupted exception on cancel") {
    Thread.sleep(9999999)
  }

  // SPARK-20217 should not fail stage if task throws non-interrupted exception
  testCancellingTasks("that raise runtime exception on cancel") {
    try {
      Thread.sleep(9999999)
    } catch {
      case t: Throwable =>
        throw new RuntimeException("killed")
    }
  }

  // Launches one task that will block forever. Once the SparkListener detects the task has
  // started, kill and re-schedule it. The second run of the task will complete immediately.
  // If this test times out, then the first version of the task wasn't killed successfully.
  def testCancellingTasks(desc: String)(blockFn: => Unit): Unit = test(s"Killing tasks $desc") {
    sc = new SparkContext(new SparkConf().setAppName("test").setMaster("local"))

    SparkContextSuite.isTaskStarted = false
    SparkContextSuite.taskKilled = false
    SparkContextSuite.taskSucceeded = false

    val listener = new SparkListener {
      override def onTaskStart(taskStart: SparkListenerTaskStart): Unit = {
        eventually(timeout(10.seconds)) {
          assert(SparkContextSuite.isTaskStarted)
        }
        if (!SparkContextSuite.taskKilled) {
          SparkContextSuite.taskKilled = true
          sc.killTaskAttempt(taskStart.taskInfo.taskId, true, "first attempt will hang")
        }
      }
      override def onTaskEnd(taskEnd: SparkListenerTaskEnd): Unit = {
        if (taskEnd.taskInfo.attemptNumber == 1 && taskEnd.reason == Success) {
          SparkContextSuite.taskSucceeded = true
        }
      }
    }
    sc.addSparkListener(listener)
    eventually(timeout(20.seconds)) {
      sc.parallelize(1 to 1).foreach { x =>
        // first attempt will hang
        if (!SparkContextSuite.isTaskStarted) {
          SparkContextSuite.isTaskStarted = true
          blockFn
        }
        // second attempt succeeds immediately
      }
    }
    eventually(timeout(10.seconds)) {
      assert(SparkContextSuite.taskSucceeded)
    }
  }

  test("SPARK-19446: DebugFilesystem.assertNoOpenStreams should report " +
    "open streams to help debugging") {
    val fs = new DebugFilesystem()
    fs.initialize(new URI("file:///"), new Configuration())
    val file = File.createTempFile("SPARK19446", "temp")
    file.deleteOnExit()
    Files.write(Array.ofDim[Byte](1000), file)
    val path = new Path("file:///" + file.getCanonicalPath)
    val stream = fs.open(path)
    val exc = intercept[RuntimeException] {
      DebugFilesystem.assertNoOpenStreams()
    }
    assert(exc != null)
    assert(exc.getCause() != null)
    stream.close()
  }

  test("support barrier execution mode under local mode") {
    val conf = new SparkConf().setAppName("test").setMaster("local[2]")
    sc = new SparkContext(conf)
    val rdd = sc.makeRDD(Seq(1, 2, 3, 4), 2)
    val rdd2 = rdd.barrier().mapPartitions { it =>
      val context = BarrierTaskContext.get()
      // If we don't get the expected taskInfos, the job shall abort due to stage failure.
      if (context.getTaskInfos().length != 2) {
        throw new SparkException("Expected taksInfos length is 2, actual length is " +
          s"${context.getTaskInfos().length}.")
      }
      context.barrier()
      it
    }
    rdd2.collect()

    eventually(timeout(10.seconds)) {
      assert(sc.statusTracker.getExecutorInfos.map(_.numRunningTasks()).sum == 0)
    }
  }

  test("support barrier execution mode under local-cluster mode") {
    val conf = new SparkConf()
      .setMaster("local-cluster[3, 1, 1024]")
      .setAppName("test-cluster")
    sc = new SparkContext(conf)

    val rdd = sc.makeRDD(Seq(1, 2, 3, 4), 2)
    val rdd2 = rdd.barrier().mapPartitions { it =>
      val context = BarrierTaskContext.get()
      // If we don't get the expected taskInfos, the job shall abort due to stage failure.
      if (context.getTaskInfos().length != 2) {
        throw new SparkException("Expected taksInfos length is 2, actual length is " +
          s"${context.getTaskInfos().length}.")
      }
      context.barrier()
      it
    }
    rdd2.collect()

    eventually(timeout(10.seconds)) {
      assert(sc.statusTracker.getExecutorInfos.map(_.numRunningTasks()).sum == 0)
    }
  }

  test("cancel zombie tasks in a result stage when the job finishes") {
    val conf = new SparkConf()
      .setMaster("local-cluster[1,2,1024]")
      .setAppName("test-cluster")
      .set(UI_ENABLED.key, "false")
      // Disable this so that if a task is running, we can make sure the executor will always send
      // task metrics via heartbeat to driver.
      .set(EXECUTOR_HEARTBEAT_DROP_ZERO_ACCUMULATOR_UPDATES.key, "false")
      // Set a short heartbeat interval to send SparkListenerExecutorMetricsUpdate fast
      .set(EXECUTOR_HEARTBEAT_INTERVAL.key, "1s")
    sc = new SparkContext(conf)
    sc.setLocalProperty(SparkContext.SPARK_JOB_INTERRUPT_ON_CANCEL, "true")
    @volatile var runningTaskIds: Seq[Long] = null
    val listener = new SparkListener {
      override def onExecutorMetricsUpdate(
          executorMetricsUpdate: SparkListenerExecutorMetricsUpdate): Unit = {
        if (executorMetricsUpdate.execId != SparkContext.DRIVER_IDENTIFIER) {
          runningTaskIds = executorMetricsUpdate.accumUpdates.map(_._1)
        }
      }
    }
    sc.addSparkListener(listener)
    sc.range(0, 2).groupBy((x: Long) => x % 2, 2).map { case (x, _) =>
      val context = org.apache.spark.TaskContext.get()
      if (context.stageAttemptNumber() == 0) {
        if (context.partitionId() == 0) {
          // Make the first task in the first stage attempt fail.
          throw new FetchFailedException(SparkEnv.get.blockManager.blockManagerId, 0, 0L, 0, 0,
            new java.io.IOException("fake"))
        } else {
          // Make the second task in the first stage attempt sleep to generate a zombie task
          Thread.sleep(60000)
        }
      } else {
        // Make the second stage attempt successful.
      }
      x
    }.collect()
    sc.listenerBus.waitUntilEmpty()
    // As executors will send the metrics of running tasks via heartbeat, we can use this to check
    // whether there is any running task.
    eventually(timeout(10.seconds)) {
      // Make sure runningTaskIds has been set
      assert(runningTaskIds != null)
      // Verify there is no running task.
      assert(runningTaskIds.isEmpty)
    }
  }

  test(s"Avoid setting ${CPUS_PER_TASK.key} unreasonably (SPARK-27192)") {
    val FAIL_REASON = " has to be >= the number of cpus per task"
    Seq(
      ("local", 2, None),
      ("local[2]", 3, None),
      ("local[2, 1]", 3, None),
      ("spark://test-spark-cluster", 2, Option(1)),
      ("local-cluster[1, 1, 1000]", 2, Option(1)),
      ("yarn", 2, Option(1))
    ).foreach { case (master, cpusPerTask, executorCores) =>
      val conf = new SparkConf()
      conf.set(CPUS_PER_TASK, cpusPerTask)
      executorCores.map(executorCores => conf.set(EXECUTOR_CORES, executorCores))
      val ex = intercept[SparkException] {
        sc = new SparkContext(master, "test", conf)
      }
      assert(ex.getMessage.contains(FAIL_REASON))
      resetSparkContext()
    }
  }

  test("test driver discovery under local-cluster mode") {
    withTempDir { dir =>
      val scriptPath = createTempScriptWithExpectedOutput(dir, "gpuDiscoveryScript",
        """{"name": "gpu","addresses":["5", "6"]}""")

      val conf = new SparkConf()
        .setMaster("local-cluster[1, 1, 1024]")
        .setAppName("test-cluster")
      conf.set(DRIVER_GPU_ID.amountConf, "2")
      conf.set(DRIVER_GPU_ID.discoveryScriptConf, scriptPath)
      sc = new SparkContext(conf)

      // Ensure all executors has started
      TestUtils.waitUntilExecutorsUp(sc, 1, 60000)
      assert(sc.resources.size === 1)
      assert(sc.resources.get(GPU).get.addresses === Array("5", "6"))
      assert(sc.resources.get(GPU).get.name === "gpu")
    }
  }

  test("test gpu driver resource files and discovery under local-cluster mode") {
    withTempDir { dir =>
      val scriptPath = createTempScriptWithExpectedOutput(dir, "gpuDiscoveryScript",
        """{"name": "gpu","addresses":["5", "6"]}""")

      implicit val formats = DefaultFormats
      val gpusAllocated =
        ResourceAllocation(DRIVER_GPU_ID, Seq("0", "1", "8"))
      val ja = Extraction.decompose(Seq(gpusAllocated))
      val resourcesFile = createTempJsonFile(dir, "resources", ja)

      val conf = new SparkConf()
        .set(DRIVER_RESOURCES_FILE, resourcesFile)
        .setMaster("local-cluster[1, 1, 1024]")
        .setAppName("test-cluster")
        .set(DRIVER_GPU_ID.amountConf, "3")
        .set(DRIVER_GPU_ID.discoveryScriptConf, scriptPath)

      sc = new SparkContext(conf)

      // Ensure all executors has started
      TestUtils.waitUntilExecutorsUp(sc, 1, 60000)
      // driver gpu resources file should take precedence over the script
      assert(sc.resources.size === 1)
      assert(sc.resources.get(GPU).get.addresses === Array("0", "1", "8"))
      assert(sc.resources.get(GPU).get.name === "gpu")
    }
  }

  test("Test parsing resources task configs with missing executor config") {
    val conf = new SparkConf()
      .setMaster("local-cluster[1, 1, 1024]")
      .setAppName("test-cluster")
    conf.set(TASK_GPU_ID.amountConf, "1")

    val error = intercept[SparkException] {
      sc = new SparkContext(conf)
    }.getMessage()

    assert(error.contains("No executor resource configs were specified for the following " +
      "task configs: gpu"))
  }

  test("Test parsing resources executor config < task requirements") {
    val conf = new SparkConf()
      .setMaster("local-cluster[1, 1, 1024]")
      .setAppName("test-cluster")
    conf.set(TASK_GPU_ID.amountConf, "2")
    conf.set(EXECUTOR_GPU_ID.amountConf, "1")

    val error = intercept[SparkException] {
      sc = new SparkContext(conf)
    }.getMessage()

    assert(error.contains("The executor resource: gpu, amount: 1 needs to be >= the task " +
      "resource request amount of 2.0"))
  }

  test("Parse resources executor config not the same multiple numbers of the task requirements") {
    val conf = new SparkConf()
      .setMaster("local-cluster[1, 1, 1024]")
      .setAppName("test-cluster")
    conf.set(RESOURCES_WARNING_TESTING, true)
    conf.set(TASK_GPU_ID.amountConf, "2")
    conf.set(EXECUTOR_GPU_ID.amountConf, "4")

    val error = intercept[SparkException] {
      sc = new SparkContext(conf)
    }.getMessage()

    assert(error.contains(
      "The configuration of resource: gpu (exec = 4, task = 2.0/1, runnable tasks = 2) will " +
        "result in wasted resources due to resource cpus limiting the number of runnable " +
        "tasks per executor to: 1. Please adjust your configuration."))
  }

  test("test resource scheduling under local-cluster mode") {
    import org.apache.spark.TestUtils._

    assume(!(Utils.isWindows))
    withTempDir { dir =>
      val discoveryScript = createTempScriptWithExpectedOutput(dir, "resourceDiscoveryScript",
        """{"name": "gpu","addresses":["0", "1", "2"]}""")

      val conf = new SparkConf()
        .setMaster("local-cluster[3, 2, 1024]")
        .setAppName("test-cluster")
        .set(CPUS_PER_TASK, 2)
        .set(WORKER_GPU_ID.amountConf, "3")
        .set(WORKER_GPU_ID.discoveryScriptConf, discoveryScript)
        .set(TASK_GPU_ID.amountConf, "3")
        .set(EXECUTOR_GPU_ID.amountConf, "3")

      sc = new SparkContext(conf)

      // Ensure all executors has started
      TestUtils.waitUntilExecutorsUp(sc, 3, 60000)

      val rdd1 = sc.makeRDD(1 to 10, 3).mapPartitions { it =>
        val context = TaskContext.get()
        Iterator(context.cpus())
      }
      val cpus = rdd1.collect()
      assert(cpus === Array(2, 2, 2))

      val rdd2 = sc.makeRDD(1 to 10, 3).mapPartitions { it =>
        val context = TaskContext.get()
        context.resources().get(GPU).get.addresses.iterator
      }
      val gpus = rdd2.collect()
      assert(gpus.sorted === Seq("0", "0", "0", "1", "1", "1", "2", "2", "2"))

      eventually(timeout(10.seconds)) {
        assert(sc.statusTracker.getExecutorInfos.map(_.numRunningTasks()).sum == 0)
      }
    }
  }

  test("SPARK-32160: Disallow to create SparkContext in executors") {
    sc = new SparkContext(new SparkConf().setAppName("test").setMaster("local-cluster[3, 1, 1024]"))

    val error = intercept[SparkException] {
      sc.range(0, 1).foreach { _ =>
        new SparkContext(new SparkConf().setAppName("test").setMaster("local"))
      }
    }.getMessage()

    assert(error.contains("SparkContext should only be created and accessed on the driver."))
  }

  test("SPARK-32160: Allow to create SparkContext in executors if the config is set") {
    sc = new SparkContext(new SparkConf().setAppName("test").setMaster("local-cluster[3, 1, 1024]"))

    sc.range(0, 1).foreach { _ =>
      new SparkContext(new SparkConf().setAppName("test").setMaster("local")
        .set(EXECUTOR_ALLOW_SPARK_CONTEXT, true)).stop()
    }
  }

  test("SPARK-33084: Add jar support Ivy URI -- default transitive = true") {
    sc = new SparkContext(new SparkConf().setAppName("test").setMaster("local-cluster[3, 1, 1024]"))
    sc.addJar("ivy://org.apache.hive:hive-storage-api:2.7.0")
    assert(sc.listJars().exists(_.contains("org.apache.hive_hive-storage-api-2.7.0.jar")))
    assert(sc.listJars().exists(_.contains("commons-lang_commons-lang-2.6.jar")))
  }

  test("SPARK-33084: Add jar support Ivy URI -- invalid transitive use default false") {
    sc = new SparkContext(new SparkConf().setAppName("test").setMaster("local-cluster[3, 1, 1024]"))
    sc.addJar("ivy://org.apache.hive:hive-storage-api:2.7.0?transitive=foo")
    assert(sc.listJars().exists(_.contains("org.apache.hive_hive-storage-api-2.7.0.jar")))
    assert(!sc.listJars().exists(_.contains("org.slf4j_slf4j-api-1.7.10.jar")))
    assert(!sc.listJars().exists(_.contains("commons-lang_commons-lang-2.6.jar")))
  }

  test("SPARK-33084: Add jar support Ivy URI -- transitive=true will download dependency jars") {
    val logAppender = new LogAppender("transitive=true will download dependency jars")
    withLogAppender(logAppender) {
      sc = new SparkContext(
        new SparkConf().setAppName("test").setMaster("local-cluster[3, 1, 1024]"))
      sc.addJar("ivy://org.apache.hive:hive-storage-api:2.7.0?transitive=true")
      val dependencyJars = Array(
        "org.apache.hive_hive-storage-api-2.7.0.jar",
        "org.slf4j_slf4j-api-1.7.10.jar",
        "commons-lang_commons-lang-2.6.jar")

      dependencyJars.foreach(jar => assert(sc.listJars().exists(_.contains(jar))))

      eventually(timeout(10.seconds), interval(1.second)) {
        assert(logAppender.loggingEvents.count(_.getMessage.getFormattedMessage.contains(
          "Added dependency jars of Ivy URI " +
            "ivy://org.apache.hive:hive-storage-api:2.7.0?transitive=true")) == 1)
      }

      // test dependency jars exist
      sc.addJar("ivy://org.apache.hive:hive-storage-api:2.7.0?transitive=true")
      eventually(timeout(10.seconds), interval(1.second)) {
        assert(logAppender.loggingEvents.count(_.getMessage.getFormattedMessage.contains(
          "The dependency jars of Ivy URI " +
            "ivy://org.apache.hive:hive-storage-api:2.7.0?transitive=true")) == 1)
        val existMsg = logAppender.loggingEvents.filter(_.getMessage.getFormattedMessage.contains(
          "The dependency jars of Ivy URI " +
            "ivy://org.apache.hive:hive-storage-api:2.7.0?transitive=true"))
          .head.getMessage.getFormattedMessage
        dependencyJars.foreach(jar => assert(existMsg.contains(jar)))
      }
    }
  }

  test("SPARK-34506: Add jar support Ivy URI -- transitive=false will not download " +
    "dependency jars") {
    sc = new SparkContext(new SparkConf().setAppName("test").setMaster("local-cluster[3, 1, 1024]"))
    sc.addJar("ivy://org.apache.hive:hive-storage-api:2.7.0?transitive=false")
    assert(sc.listJars().exists(_.contains("org.apache.hive_hive-storage-api-2.7.0.jar")))
    assert(!sc.listJars().exists(_.contains("commons-lang_commons-lang-2.6.jar")))
  }

  test("SPARK-34506: Add jar support Ivy URI -- test exclude param when transitive unspecified") {
    sc = new SparkContext(new SparkConf().setAppName("test").setMaster("local-cluster[3, 1, 1024]"))
    sc.addJar("ivy://org.apache.hive:hive-storage-api:2.7.0?exclude=commons-lang:commons-lang")
    assert(sc.listJars().exists(_.contains("org.apache.hive_hive-storage-api-2.7.0.jar")))
    assert(sc.listJars().exists(_.contains("org.slf4j_slf4j-api-1.7.10.jar")))
    assert(!sc.listJars().exists(_.contains("commons-lang_commons-lang-2.6.jar")))
  }

  test("SPARK-33084: Add jar support Ivy URI -- test exclude param when transitive=true") {
    sc = new SparkContext(new SparkConf().setAppName("test").setMaster("local-cluster[3, 1, 1024]"))
    sc.addJar("ivy://org.apache.hive:hive-storage-api:2.7.0" +
      "?exclude=commons-lang:commons-lang&transitive=true")
    assert(sc.listJars().exists(_.contains("org.apache.hive_hive-storage-api-2.7.0.jar")))
    assert(sc.listJars().exists(_.contains("org.slf4j_slf4j-api-1.7.10.jar")))
    assert(!sc.listJars().exists(_.contains("commons-lang_commons-lang-2.6.jar")))
  }

  test("SPARK-33084: Add jar support Ivy URI -- test different version") {
    sc = new SparkContext(new SparkConf().setAppName("test").setMaster("local-cluster[3, 1, 1024]"))
    sc.addJar("ivy://org.apache.hive:hive-storage-api:2.7.0")
    sc.addJar("ivy://org.apache.hive:hive-storage-api:2.6.0")
    assert(sc.listJars().exists(_.contains("org.apache.hive_hive-storage-api-2.7.0.jar")))
    assert(sc.listJars().exists(_.contains("org.apache.hive_hive-storage-api-2.6.0.jar")))
  }

  test("SPARK-33084: Add jar support Ivy URI -- test invalid param") {
    val logAppender = new LogAppender("test log when have invalid parameter")
    withLogAppender(logAppender) {
      sc = new SparkContext(
        new SparkConf().setAppName("test").setMaster("local-cluster[3, 1, 1024]"))
      sc.addJar("ivy://org.apache.hive:hive-storage-api:2.7.0?" +
        "invalidParam1=foo&invalidParam2=boo")
      assert(sc.listJars().exists(_.contains("org.apache.hive_hive-storage-api-2.7.0.jar")))
      eventually(timeout(10.seconds), interval(1.second)) {
        assert(logAppender.loggingEvents.exists(_.getMessage.getFormattedMessage.contains(
          "Invalid parameters `invalidParam1,invalidParam2` found in Ivy URI query " +
            "`invalidParam1=foo&invalidParam2=boo`.")))
      }
    }
  }

  test("SPARK-33084: Add jar support Ivy URI -- test multiple transitive params") {
    sc = new SparkContext(new SparkConf().setAppName("test").setMaster("local-cluster[3, 1, 1024]"))
    // transitive=invalidValue will win and treated as false
    sc.addJar("ivy://org.apache.hive:hive-storage-api:2.7.0?" +
      "transitive=true&transitive=invalidValue")
    assert(sc.listJars().exists(_.contains("org.apache.hive_hive-storage-api-2.7.0.jar")))
    assert(!sc.listJars().exists(_.contains("commons-lang_commons-lang-2.6.jar")))

    // transitive=true will win
    sc.addJar("ivy://org.apache.hive:hive-storage-api:2.7.0?" +
      "transitive=false&transitive=invalidValue&transitive=true")
    assert(sc.listJars().exists(_.contains("org.apache.hive_hive-storage-api-2.7.0.jar")))
    assert(sc.listJars().exists(_.contains("commons-lang_commons-lang-2.6.jar")))
  }

  test("SPARK-33084: Add jar support Ivy URI -- test param key case sensitive") {
    sc = new SparkContext(new SparkConf().setAppName("test").setMaster("local-cluster[3, 1, 1024]"))
    sc.addJar("ivy://org.apache.hive:hive-storage-api:2.7.0?transitive=false")
    assert(sc.listJars().exists(_.contains("org.apache.hive_hive-storage-api-2.7.0.jar")))
    assert(!sc.listJars().exists(_.contains("commons-lang_commons-lang-2.6.jar")))

    sc.addJar("ivy://org.apache.hive:hive-storage-api:2.7.0?TRANSITIVE=false")
    assert(sc.listJars().exists(_.contains("org.apache.hive_hive-storage-api-2.7.0.jar")))
    assert(sc.listJars().exists(_.contains("commons-lang_commons-lang-2.6.jar")))
  }

  test("SPARK-33084: Add jar support Ivy URI -- test transitive value case insensitive") {
    sc = new SparkContext(new SparkConf().setAppName("test").setMaster("local-cluster[3, 1, 1024]"))
    sc.addJar("ivy://org.apache.hive:hive-storage-api:2.7.0?transitive=FALSE")
    assert(sc.listJars().exists(_.contains("org.apache.hive_hive-storage-api-2.7.0.jar")))
    assert(!sc.listJars().exists(_.contains("commons-lang_commons-lang-2.6.jar")))

    sc.addJar("ivy://org.apache.hive:hive-storage-api:2.7.0?transitive=false")
    assert(sc.listJars().exists(_.contains("org.apache.hive_hive-storage-api-2.7.0.jar")))
    assert(!sc.listJars().exists(_.contains("commons-lang_commons-lang-2.6.jar")))
  }

  test("SPARK-34346: hadoop configuration priority for spark/hive/hadoop configs") {
    val testKey = "hadoop.tmp.dir"
    val bufferKey = "io.file.buffer.size"
    val hadoopConf0 = new Configuration()
    hadoopConf0.set(testKey, "/tmp/hive_zero")

    val hiveConfFile = Utils.getContextOrSparkClassLoader.getResource("hive-site.xml")
    assert(hiveConfFile != null)
    hadoopConf0.addResource(hiveConfFile)
    assert(hadoopConf0.get(testKey) === "/tmp/hive_zero")
    assert(hadoopConf0.get(bufferKey) === "201811")

    val sparkConf = new SparkConf()
      .setAppName("test")
      .setMaster("local")
      .set(BUFFER_SIZE, 65536)
    sc = new SparkContext(sparkConf)
    assert(sc.hadoopConfiguration.get(testKey) === "/tmp/hive_one",
      "hive configs have higher priority than hadoop ones ")
    assert(sc.hadoopConfiguration.get(bufferKey).toInt === 65536,
      "spark configs have higher priority than hive ones")

    resetSparkContext()

    sparkConf
      .set("spark.hadoop.hadoop.tmp.dir", "/tmp/hive_two")
      .set(s"spark.hadoop.$bufferKey", "20181117")
    sc = new SparkContext(sparkConf)
    assert(sc.hadoopConfiguration.get(testKey) === "/tmp/hive_two",
      "spark.hadoop configs have higher priority than hive/hadoop ones")
    assert(sc.hadoopConfiguration.get(bufferKey).toInt === 65536,
      "spark configs have higher priority than spark.hadoop configs")
  }

  test("SPARK-34225: addFile/addJar shouldn't further encode URI if a URI form string is passed") {
    withTempDir { dir =>
      val jar1 = File.createTempFile("testprefix", "test jar.jar", dir)
      val jarUrl1 = jar1.toURI.toString
      val file1 = File.createTempFile("testprefix", "test file.txt", dir)
      val fileUrl1 = file1.toURI.toString
      val jar2 = File.createTempFile("testprefix", "test %20jar.jar", dir)
      val file2 = File.createTempFile("testprefix", "test %20file.txt", dir)

      try {
        sc = new SparkContext(new SparkConf().setAppName("test").setMaster("local"))
        sc.addJar(jarUrl1)
        sc.addFile(fileUrl1)
        sc.addJar(jar2.toString)
        sc.addFile(file2.toString)
        sc.parallelize(Array(1).toImmutableArraySeq, 1).map { x =>
          val gottenJar1 = new File(SparkFiles.get(jar1.getName))
          if (!gottenJar1.exists()) {
            throw new SparkException("file doesn't exist : " + jar1)
          }
          val gottenFile1 = new File(SparkFiles.get(file1.getName))
          if (!gottenFile1.exists()) {
            throw new SparkException("file doesn't exist : " + file1)
          }
          val gottenJar2 = new File(SparkFiles.get(jar2.getName))
          if (!gottenJar2.exists()) {
            throw new SparkException("file doesn't exist : " + jar2)
          }
          val gottenFile2 = new File(SparkFiles.get(file2.getName))
          if (!gottenFile2.exists()) {
            throw new SparkException("file doesn't exist : " + file2)
          }
          x
        }.collect()
      } finally {
        sc.stop()
      }
    }
  }

  test("SPARK-35383: Fill missing S3A magic committer configs if needed") {
    val c1 = new SparkConf().setAppName("s3a-test").setMaster("local")
    sc = new SparkContext(c1)
    assert(!sc.getConf.contains("spark.hadoop.fs.s3a.committer.name"))

    resetSparkContext()
    val c2 = c1.clone.set("spark.hadoop.fs.s3a.bucket.mybucket.committer.magic.enabled", "false")
    sc = new SparkContext(c2)
    assert(!sc.getConf.contains("spark.hadoop.fs.s3a.committer.name"))

    resetSparkContext()
    val c3 = c1.clone.set("spark.hadoop.fs.s3a.bucket.mybucket.committer.magic.enabled", "true")
    sc = new SparkContext(c3)
    Seq(
      "spark.hadoop.fs.s3a.committer.magic.enabled" -> "true",
      "spark.hadoop.fs.s3a.committer.name" -> "magic",
      "spark.hadoop.mapreduce.outputcommitter.factory.scheme.s3a" ->
        "org.apache.hadoop.fs.s3a.commit.S3ACommitterFactory",
      "spark.sql.parquet.output.committer.class" ->
        "org.apache.spark.internal.io.cloud.BindingParquetOutputCommitter",
      "spark.sql.sources.commitProtocolClass" ->
        "org.apache.spark.internal.io.cloud.PathOutputCommitProtocol"
    ).foreach { case (k, v) =>
      assert(v == sc.getConf.get(k))
    }

    // Respect a user configuration
    resetSparkContext()
    val c4 = c1.clone
      .set("spark.hadoop.fs.s3a.committer.magic.enabled", "false")
      .set("spark.hadoop.fs.s3a.bucket.mybucket.committer.magic.enabled", "true")
    sc = new SparkContext(c4)
    Seq(
      "spark.hadoop.fs.s3a.committer.magic.enabled" -> "false",
      "spark.hadoop.fs.s3a.committer.name" -> null,
      "spark.hadoop.mapreduce.outputcommitter.factory.scheme.s3a" -> null,
      "spark.sql.parquet.output.committer.class" -> null,
      "spark.sql.sources.commitProtocolClass" -> null
    ).foreach { case (k, v) =>
      if (v == null) {
        assert(!sc.getConf.contains(k))
      } else {
        assert(v == sc.getConf.get(k))
      }
    }
  }

  test("SPARK-35691: addFile/addJar/addDirectory should put CanonicalFile") {
    withTempDir { dir =>
      try {
        sc = new SparkContext(
          new SparkConf().setAppName("test").setMaster("local-cluster[3, 1, 1024]"))

        val sep = File.separator
        val tmpCanonicalDir = Utils.createTempDir(dir.getAbsolutePath + sep + "test space")
        val tmpAbsoluteDir = new File(tmpCanonicalDir.getAbsolutePath + sep + '.' + sep)
        val tmpJar = File.createTempFile("test", ".jar", tmpAbsoluteDir)
        val tmpFile = File.createTempFile("test", ".txt", tmpAbsoluteDir)

        // Check those files and directory are not canonical
        assert(tmpAbsoluteDir.getAbsolutePath !== tmpAbsoluteDir.getCanonicalPath)
        assert(tmpJar.getAbsolutePath !== tmpJar.getCanonicalPath)
        assert(tmpFile.getAbsolutePath !== tmpFile.getCanonicalPath)

        sc.addJar(tmpJar.getAbsolutePath)
        sc.addFile(tmpFile.getAbsolutePath)

        assert(sc.listJars().size === 1)
        assert(sc.listFiles().size === 1)
        assert(sc.listJars().head.contains(tmpJar.getName))
        assert(sc.listFiles().head.contains(tmpFile.getName))
        assert(!sc.listJars().head.contains("." + sep))
        assert(!sc.listFiles().head.contains("." + sep))
      } finally {
        sc.stop()
      }
    }
  }

  test("SPARK-36772: Store application attemptId in BlockStoreClient for push based shuffle") {
    val conf = new SparkConf().setAppName("testAppAttemptId")
      .setMaster("pushbasedshuffleclustermanager")
    conf.set(PUSH_BASED_SHUFFLE_ENABLED.key, "true")
    conf.set(IS_TESTING.key, "true")
    conf.set(SHUFFLE_SERVICE_ENABLED.key, "true")
    sc = new SparkContext(conf)
    val env = SparkEnv.get
    assert(env.blockManager.blockStoreClient.getAppAttemptId.equals("1"))
  }

  test("SPARK-34659: check invalid UI_REVERSE_PROXY_URL") {
    val reverseProxyUrl = "http://proxyhost:8080/path/proxy/spark"
    val conf = new SparkConf().setAppName("testAppAttemptId")
      .setMaster("pushbasedshuffleclustermanager")
    conf.set(UI_REVERSE_PROXY, true)
    conf.set(UI_REVERSE_PROXY_URL, reverseProxyUrl)
    val msg = intercept[java.lang.IllegalArgumentException] {
      new SparkContext(conf)
    }.getMessage
    assert(msg.contains("Cannot use the keyword 'proxy' or 'history' in reverse proxy URL"))
  }

  test("SPARK-39957: ExitCode HEARTBEAT_FAILURE should be counted as network failure") {
    // This test is used to prove that driver will receive executorExitCode before onDisconnected
    // removes the executor. If the executor is removed by onDisconnected, the executor loss will be
    // considered as a task failure. Spark will throw a SparkException because TASK_MAX_FAILURES is
    // 1. On the other hand, driver removes executor with exitCode HEARTBEAT_FAILURE, the loss
    // should be counted as network failure, and thus the job should not throw SparkException.

    val conf = new SparkConf().set(TASK_MAX_FAILURES, 1)
    val sc = new SparkContext("local-cluster[1, 1, 1024]", "test-exit-code-heartbeat", conf)
    val result = sc.parallelize(1 to 10, 1).map { x =>
      val context = org.apache.spark.TaskContext.get()
      if (context.taskAttemptId() == 0) {
        System.exit(ExecutorExitCode.HEARTBEAT_FAILURE)
      } else {
        x
      }
    }.count()
    assert(result == 10L)
    sc.stop()
  }

  test("SPARK-39957: ExitCode HEARTBEAT_FAILURE will be counted as task failure when" +
    "EXECUTOR_REMOVE_DELAY is disabled") {
    // If the executor is removed by onDisconnected, the executor loss will be considered as a task
    // failure. Spark will throw a SparkException because TASK_MAX_FAILURES is 1.

    val conf = new SparkConf().set(TASK_MAX_FAILURES, 1).set(EXECUTOR_REMOVE_DELAY.key, "0s")
    val sc = new SparkContext("local-cluster[1, 1, 1024]", "test-exit-code-heartbeat", conf)
    eventually(timeout(30.seconds), interval(1.seconds)) {
      val e = intercept[SparkException] {
        sc.parallelize(1 to 10, 1).map { x =>
          val context = org.apache.spark.TaskContext.get()
          if (context.taskAttemptId() == 0) {
            System.exit(ExecutorExitCode.HEARTBEAT_FAILURE)
          } else {
            x
          }
        }.count()
      }
      assert(e.getMessage.contains("Remote RPC client disassociated"))
    }
    sc.stop()
  }

  test("SPARK-42689: ShuffleDataIO initialized after application id has been configured") {
    val conf = new SparkConf().setAppName("test").setMaster("local")
    // TestShuffleDataIO will validate if application id has been configured in its constructor
    conf.set(SHUFFLE_IO_PLUGIN_CLASS.key, classOf[TestShuffleDataIOWithMockedComponents].getName)
    sc = new SparkContext(conf)
    sc.stop()
  }

<<<<<<< HEAD
  test("SPARK-49984: Don't duplicate default Java options to extra Java options") {
    val conf = new SparkConf().setAppName("test").setMaster("local")
    conf.set(SparkLauncher.DRIVER_DEFAULT_JAVA_OPTIONS, "-Dfoo=bar")
    conf.set(SparkLauncher.EXECUTOR_DEFAULT_JAVA_OPTIONS, "-Dfoo=bar")
    sc = new SparkContext(conf)
    assert(!sc.conf.get(SparkLauncher.DRIVER_EXTRA_JAVA_OPTIONS).contains("-Dfoo=bar"))
    assert(!sc.conf.get(SparkLauncher.EXECUTOR_EXTRA_JAVA_OPTIONS).contains("-Dfoo=bar"))

=======
  test("SPARK-50247: BLOCK_MANAGER_REREGISTRATION_FAILED should be counted as network failure") {
    // This test case follows the test structure of HEARTBEAT_FAILURE error code (SPARK-39957)
    val conf = new SparkConf().set(TASK_MAX_FAILURES, 1)
    val sc = new SparkContext("local-cluster[1, 1, 1024]", "test-exit-code", conf)
    val result = sc.parallelize(1 to 10, 1).map { x =>
      val context = org.apache.spark.TaskContext.get()
      if (context.taskAttemptId() == 0) {
        System.exit(ExecutorExitCode.BLOCK_MANAGER_REREGISTRATION_FAILED)
      } else {
        x
      }
    }.count()
    assert(result == 10L)
    sc.stop()
  }

  test("SPARK-50247: BLOCK_MANAGER_REREGISTRATION_FAILED will be counted as task failure when " +
    "EXECUTOR_REMOVE_DELAY is disabled") {
    // This test case follows the test structure of HEARTBEAT_FAILURE error code (SPARK-39957)
    val conf = new SparkConf().set(TASK_MAX_FAILURES, 1).set(EXECUTOR_REMOVE_DELAY.key, "0s")
    val sc = new SparkContext("local-cluster[1, 1, 1024]", "test-exit-code", conf)
    eventually(timeout(30.seconds), interval(1.seconds)) {
      val e = intercept[SparkException] {
        sc.parallelize(1 to 10, 1).map { x =>
          val context = org.apache.spark.TaskContext.get()
          if (context.taskAttemptId() == 0) {
            System.exit(ExecutorExitCode.BLOCK_MANAGER_REREGISTRATION_FAILED)
          } else {
            x
          }
        }.count()
      }
      assert(e.getMessage.contains("Remote RPC client disassociated"))
    }
>>>>>>> da4bcb73
    sc.stop()
  }
}

object SparkContextSuite {
  @volatile var isTaskStarted = false
  @volatile var taskKilled = false
  @volatile var taskSucceeded = false
  val semaphore = new Semaphore(0)
}<|MERGE_RESOLUTION|>--- conflicted
+++ resolved
@@ -1425,16 +1425,6 @@
     sc.stop()
   }
 
-<<<<<<< HEAD
-  test("SPARK-49984: Don't duplicate default Java options to extra Java options") {
-    val conf = new SparkConf().setAppName("test").setMaster("local")
-    conf.set(SparkLauncher.DRIVER_DEFAULT_JAVA_OPTIONS, "-Dfoo=bar")
-    conf.set(SparkLauncher.EXECUTOR_DEFAULT_JAVA_OPTIONS, "-Dfoo=bar")
-    sc = new SparkContext(conf)
-    assert(!sc.conf.get(SparkLauncher.DRIVER_EXTRA_JAVA_OPTIONS).contains("-Dfoo=bar"))
-    assert(!sc.conf.get(SparkLauncher.EXECUTOR_EXTRA_JAVA_OPTIONS).contains("-Dfoo=bar"))
-
-=======
   test("SPARK-50247: BLOCK_MANAGER_REREGISTRATION_FAILED should be counted as network failure") {
     // This test case follows the test structure of HEARTBEAT_FAILURE error code (SPARK-39957)
     val conf = new SparkConf().set(TASK_MAX_FAILURES, 1)
@@ -1469,7 +1459,16 @@
       }
       assert(e.getMessage.contains("Remote RPC client disassociated"))
     }
->>>>>>> da4bcb73
+    sc.stop()
+  }
+
+  test("SPARK-49984: Don't duplicate default Java options to extra Java options") {
+    val conf = new SparkConf().setAppName("test").setMaster("local")
+    conf.set(SparkLauncher.DRIVER_DEFAULT_JAVA_OPTIONS, "-Dfoo=bar")
+    conf.set(SparkLauncher.EXECUTOR_DEFAULT_JAVA_OPTIONS, "-Dfoo=bar")
+    sc = new SparkContext(conf)
+    assert(!sc.conf.get(SparkLauncher.DRIVER_EXTRA_JAVA_OPTIONS).contains("-Dfoo=bar"))
+    assert(!sc.conf.get(SparkLauncher.EXECUTOR_EXTRA_JAVA_OPTIONS).contains("-Dfoo=bar"))
     sc.stop()
   }
 }
