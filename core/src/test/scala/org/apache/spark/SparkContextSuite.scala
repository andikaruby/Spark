/*
 * Licensed to the Apache Software Foundation (ASF) under one or more
 * contributor license agreements.  See the NOTICE file distributed with
 * this work for additional information regarding copyright ownership.
 * The ASF licenses this file to You under the Apache License, Version 2.0
 * (the "License"); you may not use this file except in compliance with
 * the License.  You may obtain a copy of the License at
 *
 *    http://www.apache.org/licenses/LICENSE-2.0
 *
 * Unless required by applicable law or agreed to in writing, software
 * distributed under the License is distributed on an "AS IS" BASIS,
 * WITHOUT WARRANTIES OR CONDITIONS OF ANY KIND, either express or implied.
 * See the License for the specific language governing permissions and
 * limitations under the License.
 */

package org.apache.spark

import java.io.File
import java.util.concurrent.TimeUnit

import com.google.common.base.Charsets._
import com.google.common.io.Files

import org.apache.hadoop.io.{BytesWritable, LongWritable, Text}
import org.apache.hadoop.conf.Configuration
import org.apache.hadoop.mapred.TextInputFormat
import org.apache.hadoop.mapreduce.lib.input.{TextInputFormat => NewTextInputFormat}
import org.apache.spark.util.Utils
import org.apache.spark.rdd.{RDD, HadoopRDD, NewHadoopRDD}

import scala.concurrent.Await
import scala.concurrent.duration.Duration
import org.scalatest.Matchers._

class SparkContextSuite extends SparkFunSuite with LocalSparkContext {

  test("Only one SparkContext may be active at a time") {
    // Regression test for SPARK-4180
    val conf = new SparkConf().setAppName("test").setMaster("local")
      .set("spark.driver.allowMultipleContexts", "false")
    sc = new SparkContext(conf)
    // A SparkContext is already running, so we shouldn't be able to create a second one
    intercept[SparkException] { new SparkContext(conf) }
    // After stopping the running context, we should be able to create a new one
    resetSparkContext()
    sc = new SparkContext(conf)
  }

  test("Can still construct a new SparkContext after failing to construct a previous one") {
    val conf = new SparkConf().set("spark.driver.allowMultipleContexts", "false")
    // This is an invalid configuration (no app name or master URL)
    intercept[SparkException] {
      new SparkContext(conf)
    }
    // Even though those earlier calls failed, we should still be able to create a new context
    sc = new SparkContext(conf.setMaster("local").setAppName("test"))
  }

  test("Check for multiple SparkContexts can be disabled via undocumented debug option") {
    var secondSparkContext: SparkContext = null
    try {
      val conf = new SparkConf().setAppName("test").setMaster("local")
        .set("spark.driver.allowMultipleContexts", "true")
      sc = new SparkContext(conf)
      secondSparkContext = new SparkContext(conf)
    } finally {
      Option(secondSparkContext).foreach(_.stop())
    }
  }

  test("Test getOrCreate") {
    var sc2: SparkContext = null
    SparkContext.clearActiveContext()
    val conf = new SparkConf().setAppName("test").setMaster("local")

    sc = SparkContext.getOrCreate(conf)

    assert(sc.getConf.get("spark.app.name").equals("test"))
    sc2 = SparkContext.getOrCreate(new SparkConf().setAppName("test2").setMaster("local"))
    assert(sc2.getConf.get("spark.app.name").equals("test"))
    assert(sc === sc2)
    assert(sc eq sc2)

    // Try creating second context to confirm that it's still possible, if desired
    sc2 = new SparkContext(new SparkConf().setAppName("test3").setMaster("local")
        .set("spark.driver.allowMultipleContexts", "true"))

    sc2.stop()
  }

  test("BytesWritable implicit conversion is correct") {
    // Regression test for SPARK-3121
    val bytesWritable = new BytesWritable()
    val inputArray = (1 to 10).map(_.toByte).toArray
    bytesWritable.set(inputArray, 0, 10)
    bytesWritable.set(inputArray, 0, 5)

    val converter = WritableConverter.bytesWritableConverter()
    val byteArray = converter.convert(bytesWritable)
    assert(byteArray.length === 5)

    bytesWritable.set(inputArray, 0, 0)
    val byteArray2 = converter.convert(bytesWritable)
    assert(byteArray2.length === 0)
  }

  test("addFile works") {
    val dir = Utils.createTempDir()

    val file1 = File.createTempFile("someprefix1", "somesuffix1", dir)
    val absolutePath1 = file1.getAbsolutePath

    val file2 = File.createTempFile("someprefix2", "somesuffix2", dir)
    val relativePath = file2.getParent + "/../" + file2.getParentFile.getName + "/" + file2.getName
    val absolutePath2 = file2.getAbsolutePath

    try {
      Files.write("somewords1", file1, UTF_8)
      Files.write("somewords2", file2, UTF_8)
      val length1 = file1.length()
      val length2 = file2.length()

      sc = new SparkContext(new SparkConf().setAppName("test").setMaster("local"))
      sc.addFile(file1.getAbsolutePath)
      sc.addFile(relativePath)
      sc.parallelize(Array(1), 1).map(x => {
        val gotten1 = new File(SparkFiles.get(file1.getName))
        val gotten2 = new File(SparkFiles.get(file2.getName))
        if (!gotten1.exists()) {
          throw new SparkException("file doesn't exist : " + absolutePath1)
        }
        if (!gotten2.exists()) {
          throw new SparkException("file doesn't exist : " + absolutePath2)
        }

        if (length1 != gotten1.length()) {
          throw new SparkException(
            s"file has different length $length1 than added file ${gotten1.length()} : " +
              absolutePath1)
        }
        if (length2 != gotten2.length()) {
          throw new SparkException(
            s"file has different length $length2 than added file ${gotten2.length()} : " +
              absolutePath2)
        }

        if (absolutePath1 == gotten1.getAbsolutePath) {
          throw new SparkException("file should have been copied :" + absolutePath1)
        }
        if (absolutePath2 == gotten2.getAbsolutePath) {
          throw new SparkException("file should have been copied : " + absolutePath2)
        }
        x
      }).count()
    } finally {
      sc.stop()
    }
  }

  test("addFile recursive works") {
    val pluto = Utils.createTempDir()
    val neptune = Utils.createTempDir(pluto.getAbsolutePath)
    val saturn = Utils.createTempDir(neptune.getAbsolutePath)
    val alien1 = File.createTempFile("alien", "1", neptune)
    val alien2 = File.createTempFile("alien", "2", saturn)

    try {
      sc = new SparkContext(new SparkConf().setAppName("test").setMaster("local"))
      sc.addFile(neptune.getAbsolutePath, true)
      sc.parallelize(Array(1), 1).map(x => {
        val sep = File.separator
        if (!new File(SparkFiles.get(neptune.getName + sep + alien1.getName)).exists()) {
          throw new SparkException("can't access file under root added directory")
        }
        if (!new File(SparkFiles.get(neptune.getName + sep + saturn.getName + sep + alien2.getName))
            .exists()) {
          throw new SparkException("can't access file in nested directory")
        }
        if (new File(SparkFiles.get(pluto.getName + sep + neptune.getName + sep + alien1.getName))
            .exists()) {
          throw new SparkException("file exists that shouldn't")
        }
        x
      }).count()
    } finally {
      sc.stop()
    }
  }

  test("addFile recursive can't add directories by default") {
    val dir = Utils.createTempDir()

    try {
      sc = new SparkContext(new SparkConf().setAppName("test").setMaster("local"))
      intercept[SparkException] {
        sc.addFile(dir.getAbsolutePath)
      }
    } finally {
      sc.stop()
    }
  }

  test("Cancelling job group should not cause SparkContext to shutdown (SPARK-6414)") {
    try {
      sc = new SparkContext(new SparkConf().setAppName("test").setMaster("local"))
      val future = sc.parallelize(Seq(0)).foreachAsync(_ => {Thread.sleep(1000L)})
      sc.cancelJobGroup("nonExistGroupId")
      Await.ready(future, Duration(2, TimeUnit.SECONDS))

      // In SPARK-6414, sc.cancelJobGroup will cause NullPointerException and cause
      // SparkContext to shutdown, so the following assertion will fail.
      assert(sc.parallelize(1 to 10).count() == 10L)
    } finally {
      sc.stop()
    }
  }

  test("Comma separated paths for newAPIHadoopFile/wholeTextFiles/binaryFiles (SPARK-7155)") {
    // Regression test for SPARK-7155
    // dir1 and dir2 are used for wholeTextFiles and binaryFiles
    val dir1 = Utils.createTempDir()
    val dir2 = Utils.createTempDir()

    val dirpath1 = dir1.getAbsolutePath
    val dirpath2 = dir2.getAbsolutePath

    // file1 and file2 are placed inside dir1, they are also used for
    // textFile, hadoopFile, and newAPIHadoopFile
    // file3, file4 and file5 are placed inside dir2, they are used for
    // textFile, hadoopFile, and newAPIHadoopFile as well
    val file1 = new File(dir1, "part-00000")
    val file2 = new File(dir1, "part-00001")
    val file3 = new File(dir2, "part-00000")
    val file4 = new File(dir2, "part-00001")
    val file5 = new File(dir2, "part-00002")

    val filepath1 = file1.getAbsolutePath
    val filepath2 = file2.getAbsolutePath
    val filepath3 = file3.getAbsolutePath
    val filepath4 = file4.getAbsolutePath
    val filepath5 = file5.getAbsolutePath


    try {
      // Create 5 text files.
      Files.write("someline1 in file1\nsomeline2 in file1\nsomeline3 in file1", file1, UTF_8)
      Files.write("someline1 in file2\nsomeline2 in file2", file2, UTF_8)
      Files.write("someline1 in file3", file3, UTF_8)
      Files.write("someline1 in file4\nsomeline2 in file4", file4, UTF_8)
      Files.write("someline1 in file2\nsomeline2 in file5", file5, UTF_8)

      sc = new SparkContext(new SparkConf().setAppName("test").setMaster("local"))

      // Test textFile, hadoopFile, and newAPIHadoopFile for file1 and file2
      assert(sc.textFile(filepath1 + "," + filepath2).count() == 5L)
      assert(sc.hadoopFile(filepath1 + "," + filepath2,
        classOf[TextInputFormat], classOf[LongWritable], classOf[Text]).count() == 5L)
      assert(sc.newAPIHadoopFile(filepath1 + "," + filepath2,
        classOf[NewTextInputFormat], classOf[LongWritable], classOf[Text]).count() == 5L)

      // Test textFile, hadoopFile, and newAPIHadoopFile for file3, file4, and file5
      assert(sc.textFile(filepath3 + "," + filepath4 + "," + filepath5).count() == 5L)
      assert(sc.hadoopFile(filepath3 + "," + filepath4 + "," + filepath5,
               classOf[TextInputFormat], classOf[LongWritable], classOf[Text]).count() == 5L)
      assert(sc.newAPIHadoopFile(filepath3 + "," + filepath4 + "," + filepath5,
               classOf[NewTextInputFormat], classOf[LongWritable], classOf[Text]).count() == 5L)

      // Test wholeTextFiles, and binaryFiles for dir1 and dir2
      assert(sc.wholeTextFiles(dirpath1 + "," + dirpath2).count() == 5L)
      assert(sc.binaryFiles(dirpath1 + "," + dirpath2).count() == 5L)

    } finally {
      sc.stop()
    }
  }

<<<<<<< HEAD
  test("Passing configuration into methods that create (New)HadoopRDD (SPARK-8398)") {
    try {
      sc = new SparkContext(new SparkConf().setAppName("test").setMaster("local"))
      val conf = new Configuration(sc.hadoopConfiguration)
      val k = "test"
      val v = "dummyForTest"
      conf.set(k, v)
      def sourceRDD(rdd: RDD[_]): RDD[_] =
        if (!rdd.dependencies.isEmpty) rdd.dependencies.head.rdd else rdd

      assert(sourceRDD(sc.textFile("nonexistent", 1, conf))
        .asInstanceOf[HadoopRDD[_, _]].getConf.get(k) == v)
      assert(sourceRDD(sc.wholeTextFiles("nonexistent", 1, conf))
        .asInstanceOf[NewHadoopRDD[_, _]].getConf.get(k) == v)
      assert(sourceRDD(sc.binaryFiles("nonexistent", 1, conf))
        .asInstanceOf[NewHadoopRDD[_, _]].getConf.get(k) == v)
      assert(sourceRDD(sc.sequenceFile[Int, Int]("nonexistent", 1, conf))
        .asInstanceOf[HadoopRDD[_, _]].getConf.get(k) == v)
      assert(sourceRDD(sc.objectFile[Int]("nonexistent", 1, conf))
        .asInstanceOf[HadoopRDD[_, _]].getConf.get(k) == v)
    } finally {
      sc.stop()
    }
  }
=======
  test("calling multiple sc.stop() must not throw any exception") {
    noException should be thrownBy {
      sc = new SparkContext(new SparkConf().setAppName("test").setMaster("local"))
      val cnt = sc.parallelize(1 to 4).count()
      sc.cancelAllJobs()
      sc.stop()
      // call stop second time
      sc.stop()
    }
  }

>>>>>>> 3a342ded
}<|MERGE_RESOLUTION|>--- conflicted
+++ resolved
@@ -276,7 +276,6 @@
     }
   }
 
-<<<<<<< HEAD
   test("Passing configuration into methods that create (New)HadoopRDD (SPARK-8398)") {
     try {
       sc = new SparkContext(new SparkConf().setAppName("test").setMaster("local"))
@@ -301,7 +300,7 @@
       sc.stop()
     }
   }
-=======
+
   test("calling multiple sc.stop() must not throw any exception") {
     noException should be thrownBy {
       sc = new SparkContext(new SparkConf().setAppName("test").setMaster("local"))
@@ -313,5 +312,4 @@
     }
   }
 
->>>>>>> 3a342ded
 }