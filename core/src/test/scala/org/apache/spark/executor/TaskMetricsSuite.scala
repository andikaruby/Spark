/*
 * Licensed to the Apache Software Foundation (ASF) under one or more
 * contributor license agreements.  See the NOTICE file distributed with
 * this work for additional information regarding copyright ownership.
 * The ASF licenses this file to You under the Apache License, Version 2.0
 * (the "License"); you may not use this file except in compliance with
 * the License.  You may obtain a copy of the License at
 *
 *    http://www.apache.org/licenses/LICENSE-2.0
 *
 * Unless required by applicable law or agreed to in writing, software
 * distributed under the License is distributed on an "AS IS" BASIS,
 * WITHOUT WARRANTIES OR CONDITIONS OF ANY KIND, either express or implied.
 * See the License for the specific language governing permissions and
 * limitations under the License.
 */

package org.apache.spark.executor

import org.scalatest.Assertions

import org.apache.spark._
import org.apache.spark.scheduler.AccumulableInfo
import org.apache.spark.storage.{BlockId, BlockStatus, StorageLevel, TestBlockId}


class TaskMetricsSuite extends SparkFunSuite {
  import AccumulatorParam._
  import InternalAccumulator._
  import StorageLevel._
  import TaskMetricsSuite._

  test("create") {
    val internalAccums = InternalAccumulator.createAll()
    val tm1 = new TaskMetrics
    val tm2 = new TaskMetrics(internalAccums)
    assert(tm1.accumulatorUpdates().size === internalAccums.size)
    assert(tm1.shuffleReadMetrics.isEmpty)
    assert(tm1.shuffleWriteMetrics.isEmpty)
    assert(tm1.inputMetrics.isEmpty)
    assert(tm1.outputMetrics.isEmpty)
    assert(tm2.accumulatorUpdates().size === internalAccums.size)
    assert(tm2.shuffleReadMetrics.isEmpty)
    assert(tm2.shuffleWriteMetrics.isEmpty)
    assert(tm2.inputMetrics.isEmpty)
    assert(tm2.outputMetrics.isEmpty)
    // TaskMetrics constructor expects minimal set of initial accumulators
    intercept[IllegalArgumentException] { new TaskMetrics(Seq.empty[Accumulator[_]]) }
  }

  test("create with unnamed accum") {
    intercept[IllegalArgumentException] {
      new TaskMetrics(
        InternalAccumulator.createAll() ++ Seq(
          new Accumulator(0, IntAccumulatorParam, None, internal = true)))
    }
  }

  test("create with duplicate name accum") {
    intercept[IllegalArgumentException] {
      new TaskMetrics(
        InternalAccumulator.createAll() ++ Seq(
          new Accumulator(0, IntAccumulatorParam, Some(RESULT_SIZE), internal = true)))
    }
  }

  test("create with external accum") {
    intercept[IllegalArgumentException] {
      new TaskMetrics(
        InternalAccumulator.createAll() ++ Seq(
          new Accumulator(0, IntAccumulatorParam, Some("x"))))
    }
  }

  test("create shuffle read metrics") {
    import shuffleRead._
    val accums = InternalAccumulator.createShuffleReadAccums()
      .map { a => (a.name.get, a) }.toMap[String, Accumulator[_]]
    accums(REMOTE_BLOCKS_FETCHED).setValueAny(1)
    accums(LOCAL_BLOCKS_FETCHED).setValueAny(2)
    accums(REMOTE_BYTES_READ).setValueAny(3L)
    accums(LOCAL_BYTES_READ).setValueAny(4L)
    accums(FETCH_WAIT_TIME).setValueAny(5L)
    accums(RECORDS_READ).setValueAny(6L)
    val sr = new ShuffleReadMetrics(accums)
    assert(sr.remoteBlocksFetched === 1)
    assert(sr.localBlocksFetched === 2)
    assert(sr.remoteBytesRead === 3L)
    assert(sr.localBytesRead === 4L)
    assert(sr.fetchWaitTime === 5L)
    assert(sr.recordsRead === 6L)
  }

  test("create shuffle write metrics") {
    import shuffleWrite._
    val accums = InternalAccumulator.createShuffleWriteAccums()
      .map { a => (a.name.get, a) }.toMap[String, Accumulator[_]]
    accums(BYTES_WRITTEN).setValueAny(1L)
    accums(RECORDS_WRITTEN).setValueAny(2L)
    accums(WRITE_TIME).setValueAny(3L)
    val sw = new ShuffleWriteMetrics(accums)
    assert(sw.bytesWritten === 1L)
    assert(sw.recordsWritten === 2L)
    assert(sw.writeTime === 3L)
  }

  test("create input metrics") {
    import input._
    val accums = InternalAccumulator.createInputAccums()
      .map { a => (a.name.get, a) }.toMap[String, Accumulator[_]]
    accums(BYTES_READ).setValueAny(1L)
    accums(RECORDS_READ).setValueAny(2L)
    accums(READ_METHOD).setValueAny(DataReadMethod.Hadoop.toString)
    val im = new InputMetrics(accums)
    assert(im.bytesRead === 1L)
    assert(im.recordsRead === 2L)
    assert(im.readMethod === DataReadMethod.Hadoop)
  }

  test("create output metrics") {
    import output._
    val accums = InternalAccumulator.createOutputAccums()
      .map { a => (a.name.get, a) }.toMap[String, Accumulator[_]]
    accums(BYTES_WRITTEN).setValueAny(1L)
    accums(RECORDS_WRITTEN).setValueAny(2L)
    accums(WRITE_METHOD).setValueAny(DataWriteMethod.Hadoop.toString)
    val om = new OutputMetrics(accums)
    assert(om.bytesWritten === 1L)
    assert(om.recordsWritten === 2L)
    assert(om.writeMethod === DataWriteMethod.Hadoop)
  }

  test("mutating values") {
    val accums = InternalAccumulator.createAll()
    val tm = new TaskMetrics(accums)
    // initial values
    assertValueEquals(tm, _.executorDeserializeTime, accums, EXECUTOR_DESERIALIZE_TIME, 0L)
    assertValueEquals(tm, _.executorRunTime, accums, EXECUTOR_RUN_TIME, 0L)
    assertValueEquals(tm, _.resultSize, accums, RESULT_SIZE, 0L)
    assertValueEquals(tm, _.jvmGCTime, accums, JVM_GC_TIME, 0L)
    assertValueEquals(tm, _.resultSerializationTime, accums, RESULT_SERIALIZATION_TIME, 0L)
    assertValueEquals(tm, _.memoryBytesSpilled, accums, MEMORY_BYTES_SPILLED, 0L)
    assertValueEquals(tm, _.diskBytesSpilled, accums, DISK_BYTES_SPILLED, 0L)
    assertValueEquals(tm, _.peakExecutionMemory, accums, PEAK_EXECUTION_MEMORY, 0L)
    assertValueEquals(tm, _.updatedBlockStatuses, accums, UPDATED_BLOCK_STATUSES,
      Seq.empty[(BlockId, BlockStatus)])
    // set or increment values
    tm.setExecutorDeserializeTime(100L)
    tm.setExecutorDeserializeTime(1L) // overwrite
    tm.setExecutorRunTime(200L)
    tm.setExecutorRunTime(2L)
    tm.setResultSize(300L)
    tm.setResultSize(3L)
    tm.setJvmGCTime(400L)
    tm.setJvmGCTime(4L)
    tm.setResultSerializationTime(500L)
    tm.setResultSerializationTime(5L)
    tm.incMemoryBytesSpilled(600L)
    tm.incMemoryBytesSpilled(6L) // add
    tm.incDiskBytesSpilled(700L)
    tm.incDiskBytesSpilled(7L)
    tm.incPeakExecutionMemory(800L)
    tm.incPeakExecutionMemory(8L)
    val block1 = (TestBlockId("a"), BlockStatus(MEMORY_ONLY, 1L, 2L))
    val block2 = (TestBlockId("b"), BlockStatus(MEMORY_ONLY, 3L, 4L))
    tm.incUpdatedBlockStatuses(Seq(block1))
    tm.incUpdatedBlockStatuses(Seq(block2))
    // assert new values exist
    assertValueEquals(tm, _.executorDeserializeTime, accums, EXECUTOR_DESERIALIZE_TIME, 1L)
    assertValueEquals(tm, _.executorRunTime, accums, EXECUTOR_RUN_TIME, 2L)
    assertValueEquals(tm, _.resultSize, accums, RESULT_SIZE, 3L)
    assertValueEquals(tm, _.jvmGCTime, accums, JVM_GC_TIME, 4L)
    assertValueEquals(tm, _.resultSerializationTime, accums, RESULT_SERIALIZATION_TIME, 5L)
    assertValueEquals(tm, _.memoryBytesSpilled, accums, MEMORY_BYTES_SPILLED, 606L)
    assertValueEquals(tm, _.diskBytesSpilled, accums, DISK_BYTES_SPILLED, 707L)
    assertValueEquals(tm, _.peakExecutionMemory, accums, PEAK_EXECUTION_MEMORY, 808L)
    assertValueEquals(tm, _.updatedBlockStatuses, accums, UPDATED_BLOCK_STATUSES,
      Seq(block1, block2))
  }

  test("mutating shuffle read metrics values") {
    import shuffleRead._
    val accums = InternalAccumulator.createAll()
    val tm = new TaskMetrics(accums)
    def assertValEquals[T](tmValue: ShuffleReadMetrics => T, name: String, value: T): Unit = {
      assertValueEquals(tm, tm => tmValue(tm.shuffleReadMetrics.get), accums, name, value)
    }
    // create shuffle read metrics
    assert(tm.shuffleReadMetrics.isEmpty)
    tm.registerTempShuffleReadMetrics()
    tm.mergeShuffleReadMetrics()
    assert(tm.shuffleReadMetrics.isDefined)
    val sr = tm.shuffleReadMetrics.get
    // initial values
    assertValEquals(_.remoteBlocksFetched, REMOTE_BLOCKS_FETCHED, 0)
    assertValEquals(_.localBlocksFetched, LOCAL_BLOCKS_FETCHED, 0)
    assertValEquals(_.remoteBytesRead, REMOTE_BYTES_READ, 0L)
    assertValEquals(_.localBytesRead, LOCAL_BYTES_READ, 0L)
    assertValEquals(_.fetchWaitTime, FETCH_WAIT_TIME, 0L)
    assertValEquals(_.recordsRead, RECORDS_READ, 0L)
    // set and increment values
    sr.setRemoteBlocksFetched(100)
    sr.setRemoteBlocksFetched(10)
    sr.incRemoteBlocksFetched(1) // 10 + 1
    sr.incRemoteBlocksFetched(1) // 10 + 1 + 1
    sr.setLocalBlocksFetched(200)
    sr.setLocalBlocksFetched(20)
    sr.incLocalBlocksFetched(2)
    sr.incLocalBlocksFetched(2)
    sr.setRemoteBytesRead(300L)
    sr.setRemoteBytesRead(30L)
    sr.incRemoteBytesRead(3L)
    sr.incRemoteBytesRead(3L)
    sr.setLocalBytesRead(400L)
    sr.setLocalBytesRead(40L)
    sr.incLocalBytesRead(4L)
    sr.incLocalBytesRead(4L)
    sr.setFetchWaitTime(500L)
    sr.setFetchWaitTime(50L)
    sr.incFetchWaitTime(5L)
    sr.incFetchWaitTime(5L)
    sr.setRecordsRead(600L)
    sr.setRecordsRead(60L)
    sr.incRecordsRead(6L)
    sr.incRecordsRead(6L)
    // assert new values exist
    assertValEquals(_.remoteBlocksFetched, REMOTE_BLOCKS_FETCHED, 12)
    assertValEquals(_.localBlocksFetched, LOCAL_BLOCKS_FETCHED, 24)
    assertValEquals(_.remoteBytesRead, REMOTE_BYTES_READ, 36L)
    assertValEquals(_.localBytesRead, LOCAL_BYTES_READ, 48L)
    assertValEquals(_.fetchWaitTime, FETCH_WAIT_TIME, 60L)
    assertValEquals(_.recordsRead, RECORDS_READ, 72L)
  }

  test("mutating shuffle write metrics values") {
    import shuffleWrite._
    val accums = InternalAccumulator.createAll()
    val tm = new TaskMetrics(accums)
    def assertValEquals[T](tmValue: ShuffleWriteMetrics => T, name: String, value: T): Unit = {
      assertValueEquals(tm, tm => tmValue(tm.shuffleWriteMetrics.get), accums, name, value)
    }
    // create shuffle write metrics
    assert(tm.shuffleWriteMetrics.isEmpty)
    tm.registerShuffleWriteMetrics()
    assert(tm.shuffleWriteMetrics.isDefined)
    val sw = tm.shuffleWriteMetrics.get
    // initial values
    assertValEquals(_.bytesWritten, BYTES_WRITTEN, 0L)
    assertValEquals(_.recordsWritten, RECORDS_WRITTEN, 0L)
    assertValEquals(_.writeTime, WRITE_TIME, 0L)
    // increment and decrement values
    sw.incBytesWritten(100L)
    sw.incBytesWritten(10L) // 100 + 10
    sw.decBytesWritten(1L) // 100 + 10 - 1
    sw.decBytesWritten(1L) // 100 + 10 - 1 - 1
    sw.incRecordsWritten(200L)
    sw.incRecordsWritten(20L)
    sw.decRecordsWritten(2L)
    sw.decRecordsWritten(2L)
    sw.incWriteTime(300L)
    sw.incWriteTime(30L)
    // assert new values exist
    assertValEquals(_.bytesWritten, BYTES_WRITTEN, 108L)
    assertValEquals(_.recordsWritten, RECORDS_WRITTEN, 216L)
    assertValEquals(_.writeTime, WRITE_TIME, 330L)
  }

  test("mutating input metrics values") {
    import input._
    val accums = InternalAccumulator.createAll()
    val tm = new TaskMetrics(accums)
    def assertValEquals(tmValue: InputMetrics => Any, name: String, value: Any): Unit = {
      assertValueEquals(tm, tm => tmValue(tm.inputMetrics.get), accums, name, value,
        (x: Any, y: Any) => assert(x.toString === y.toString))
    }
    // create input metrics
    assert(tm.inputMetrics.isEmpty)
    tm.registerInputMetrics(DataReadMethod.Memory)
    assert(tm.inputMetrics.isDefined)
    val in = tm.inputMetrics.get
    // initial values
    assertValEquals(_.bytesRead, BYTES_READ, 0L)
    assertValEquals(_.recordsRead, RECORDS_READ, 0L)
    assertValEquals(_.readMethod, READ_METHOD, DataReadMethod.Memory)
    // set and increment values
    in.setBytesRead(1L)
    in.setBytesRead(2L)
    in.incRecordsRead(1L)
    in.incRecordsRead(2L)
    in.setReadMethod(DataReadMethod.Disk)
    // assert new values exist
    assertValEquals(_.bytesRead, BYTES_READ, 2L)
    assertValEquals(_.recordsRead, RECORDS_READ, 3L)
    assertValEquals(_.readMethod, READ_METHOD, DataReadMethod.Disk)
  }

  test("mutating output metrics values") {
    import output._
    val accums = InternalAccumulator.createAll()
    val tm = new TaskMetrics(accums)
    def assertValEquals(tmValue: OutputMetrics => Any, name: String, value: Any): Unit = {
      assertValueEquals(tm, tm => tmValue(tm.outputMetrics.get), accums, name, value,
        (x: Any, y: Any) => assert(x.toString === y.toString))
    }
    // create input metrics
    assert(tm.outputMetrics.isEmpty)
    tm.registerOutputMetrics(DataWriteMethod.Hadoop)
    assert(tm.outputMetrics.isDefined)
    val out = tm.outputMetrics.get
    // initial values
    assertValEquals(_.bytesWritten, BYTES_WRITTEN, 0L)
    assertValEquals(_.recordsWritten, RECORDS_WRITTEN, 0L)
    assertValEquals(_.writeMethod, WRITE_METHOD, DataWriteMethod.Hadoop)
    // set values
    out.setBytesWritten(1L)
    out.setBytesWritten(2L)
    out.setRecordsWritten(3L)
    out.setRecordsWritten(4L)
    out.setWriteMethod(DataWriteMethod.Hadoop)
    // assert new values exist
    assertValEquals(_.bytesWritten, BYTES_WRITTEN, 2L)
    assertValEquals(_.recordsWritten, RECORDS_WRITTEN, 4L)
    // Note: this doesn't actually test anything, but there's only one DataWriteMethod
    // so we can't set it to anything else
    assertValEquals(_.writeMethod, WRITE_METHOD, DataWriteMethod.Hadoop)
  }

  test("merging multiple shuffle read metrics") {
    val tm = new TaskMetrics
    assert(tm.shuffleReadMetrics.isEmpty)
    val sr1 = tm.registerTempShuffleReadMetrics()
    val sr2 = tm.registerTempShuffleReadMetrics()
    val sr3 = tm.registerTempShuffleReadMetrics()
    assert(tm.shuffleReadMetrics.isEmpty)
    sr1.setRecordsRead(10L)
    sr2.setRecordsRead(10L)
    sr1.setFetchWaitTime(1L)
    sr2.setFetchWaitTime(2L)
    sr3.setFetchWaitTime(3L)
    tm.mergeShuffleReadMetrics()
    assert(tm.shuffleReadMetrics.isDefined)
    val sr = tm.shuffleReadMetrics.get
    assert(sr.remoteBlocksFetched === 0L)
    assert(sr.recordsRead === 20L)
    assert(sr.fetchWaitTime === 6L)

    // SPARK-5701: calling merge without any shuffle deps does nothing
    val tm2 = new TaskMetrics
    tm2.mergeShuffleReadMetrics()
    assert(tm2.shuffleReadMetrics.isEmpty)
  }

  test("register multiple shuffle write metrics") {
    val tm = new TaskMetrics
    val sw1 = tm.registerShuffleWriteMetrics()
    val sw2 = tm.registerShuffleWriteMetrics()
    assert(sw1 === sw2)
    assert(tm.shuffleWriteMetrics === Some(sw1))
  }

  test("register multiple input metrics") {
    val tm = new TaskMetrics
    val im1 = tm.registerInputMetrics(DataReadMethod.Memory)
    val im2 = tm.registerInputMetrics(DataReadMethod.Memory)
    // input metrics with a different read method than the one already registered are ignored
    val im3 = tm.registerInputMetrics(DataReadMethod.Hadoop)
    assert(im1 === im2)
    assert(im1 !== im3)
    assert(tm.inputMetrics === Some(im1))
    im2.setBytesRead(50L)
    im3.setBytesRead(100L)
    assert(tm.inputMetrics.get.bytesRead === 50L)
  }

  test("register multiple output metrics") {
    val tm = new TaskMetrics
    val om1 = tm.registerOutputMetrics(DataWriteMethod.Hadoop)
    val om2 = tm.registerOutputMetrics(DataWriteMethod.Hadoop)
    assert(om1 === om2)
    assert(tm.outputMetrics === Some(om1))
  }

  test("additional accumulables") {
    val internalAccums = InternalAccumulator.createAll()
    val tm = new TaskMetrics(internalAccums)
    assert(tm.accumulatorUpdates().size === internalAccums.size)
    val acc1 = new Accumulator(0, IntAccumulatorParam, Some("a"))
    val acc2 = new Accumulator(0, IntAccumulatorParam, Some("b"))
    val acc3 = new Accumulator(0, IntAccumulatorParam, Some("c"))
    val acc4 = new Accumulator(0, IntAccumulatorParam, Some("d"),
      internal = true, countFailedValues = true)
    tm.registerAccumulator(acc1)
    tm.registerAccumulator(acc2)
    tm.registerAccumulator(acc3)
    tm.registerAccumulator(acc4)
    acc1 += 1
    acc2 += 2
    val newUpdates = tm.accumulatorUpdates().map { a => (a.id, a) }.toMap
    assert(newUpdates.contains(acc1.id))
    assert(newUpdates.contains(acc2.id))
    assert(newUpdates.contains(acc3.id))
    assert(newUpdates.contains(acc4.id))
    assert(newUpdates(acc1.id).name === Some("a"))
    assert(newUpdates(acc2.id).name === Some("b"))
    assert(newUpdates(acc3.id).name === Some("c"))
    assert(newUpdates(acc4.id).name === Some("d"))
    assert(newUpdates(acc1.id).update === Some(1))
    assert(newUpdates(acc2.id).update === Some(2))
    assert(newUpdates(acc3.id).update === Some(0))
    assert(newUpdates(acc4.id).update === Some(0))
    assert(!newUpdates(acc3.id).internal)
    assert(!newUpdates(acc3.id).countFailedValues)
    assert(newUpdates(acc4.id).internal)
    assert(newUpdates(acc4.id).countFailedValues)
    assert(newUpdates.values.map(_.update).forall(_.isDefined))
    assert(newUpdates.values.map(_.value).forall(_.isEmpty))
    assert(newUpdates.size === internalAccums.size + 4)
  }

  test("existing values in shuffle read accums") {
    // set shuffle read accum before passing it into TaskMetrics
    val accums = InternalAccumulator.createAll()
    val srAccum = accums.find(_.name === Some(shuffleRead.FETCH_WAIT_TIME))
    assert(srAccum.isDefined)
    srAccum.get.asInstanceOf[Accumulator[Long]] += 10L
    val tm = new TaskMetrics(accums)
    assert(tm.shuffleReadMetrics.isDefined)
    assert(tm.shuffleWriteMetrics.isEmpty)
    assert(tm.inputMetrics.isEmpty)
    assert(tm.outputMetrics.isEmpty)
  }

  test("existing values in shuffle write accums") {
    // set shuffle write accum before passing it into TaskMetrics
    val accums = InternalAccumulator.createAll()
    val swAccum = accums.find(_.name === Some(shuffleWrite.RECORDS_WRITTEN))
    assert(swAccum.isDefined)
    swAccum.get.asInstanceOf[Accumulator[Long]] += 10L
    val tm = new TaskMetrics(accums)
    assert(tm.shuffleReadMetrics.isEmpty)
    assert(tm.shuffleWriteMetrics.isDefined)
    assert(tm.inputMetrics.isEmpty)
    assert(tm.outputMetrics.isEmpty)
  }

  test("existing values in input accums") {
    // set input accum before passing it into TaskMetrics
    val accums = InternalAccumulator.createAll()
    val inAccum = accums.find(_.name === Some(input.RECORDS_READ))
    assert(inAccum.isDefined)
    inAccum.get.asInstanceOf[Accumulator[Long]] += 10L
    val tm = new TaskMetrics(accums)
    assert(tm.shuffleReadMetrics.isEmpty)
    assert(tm.shuffleWriteMetrics.isEmpty)
    assert(tm.inputMetrics.isDefined)
    assert(tm.outputMetrics.isEmpty)
  }

  test("existing values in output accums") {
    // set output accum before passing it into TaskMetrics
    val accums = InternalAccumulator.createAll()
    val outAccum = accums.find(_.name === Some(output.RECORDS_WRITTEN))
    assert(outAccum.isDefined)
    outAccum.get.asInstanceOf[Accumulator[Long]] += 10L
    val tm4 = new TaskMetrics(accums)
    assert(tm4.shuffleReadMetrics.isEmpty)
    assert(tm4.shuffleWriteMetrics.isEmpty)
    assert(tm4.inputMetrics.isEmpty)
    assert(tm4.outputMetrics.isDefined)
  }

  test("from accumulator updates") {
<<<<<<< HEAD
    val accumUpdates1 = InternalAccumulator.create().map { a =>
      AccumulableInfo(a.id, a.name, Some(3L), None, a.isInternal, a.countFailedValues, a.consistent)
=======
    val accumUpdates1 = InternalAccumulator.createAll().map { a =>
      AccumulableInfo(a.id, a.name, Some(3L), None, a.isInternal, a.countFailedValues)
>>>>>>> b385ce38
    }
    val metrics1 = TaskMetrics.fromAccumulatorUpdates(accumUpdates1)
    assertUpdatesEquals(metrics1.accumulatorUpdates(), accumUpdates1)
    // Test this with additional accumulators. Only the ones registered with `Accumulators`
    // will show up in the reconstructed TaskMetrics. In practice, all accumulators created
    // on the driver, internal or not, should be registered with `Accumulators` at some point.
    // Here we show that reconstruction will succeed even if there are unregistered accumulators.
    val param = IntAccumulatorParam
    val registeredAccums = Seq(
      new Accumulator(0, param, Some("a"), internal = true, countFailedValues = true),
      new Accumulator(0, param, Some("b"), internal = true, countFailedValues = false),
      new Accumulator(0, param, Some("c"), internal = false, countFailedValues = true),
      new Accumulator(0, param, Some("d"), internal = false, countFailedValues = false))
    val unregisteredAccums = Seq(
      new Accumulator(0, param, Some("e"), internal = true, countFailedValues = true),
      new Accumulator(0, param, Some("f"), internal = true, countFailedValues = false))
    registeredAccums.foreach(Accumulators.register)
    registeredAccums.foreach { a => assert(Accumulators.originals.contains(a.id)) }
    unregisteredAccums.foreach { a => assert(!Accumulators.originals.contains(a.id)) }
    // set some values in these accums
    registeredAccums.zipWithIndex.foreach { case (a, i) => a.setValue(i) }
    unregisteredAccums.zipWithIndex.foreach { case (a, i) => a.setValue(i) }
    val registeredAccumInfos = registeredAccums.map(makeInfo)
    val unregisteredAccumInfos = unregisteredAccums.map(makeInfo)
    val accumUpdates2 = accumUpdates1 ++ registeredAccumInfos ++ unregisteredAccumInfos
    val metrics2 = TaskMetrics.fromAccumulatorUpdates(accumUpdates2)
    // accumulators that were not registered with `Accumulators` will not show up
    assertUpdatesEquals(metrics2.accumulatorUpdates(), accumUpdates1 ++ registeredAccumInfos)
  }
}


private[spark] object TaskMetricsSuite extends Assertions {

  /**
   * Assert that the following three things are equal to `value`:
   *   (1) TaskMetrics value
   *   (2) TaskMetrics accumulator update value
   *   (3) Original accumulator value
   */
  def assertValueEquals(
      tm: TaskMetrics,
      tmValue: TaskMetrics => Any,
      accums: Seq[Accumulator[_]],
      metricName: String,
      value: Any,
      assertEquals: (Any, Any) => Unit = (x: Any, y: Any) => assert(x === y)): Unit = {
    assertEquals(tmValue(tm), value)
    val accum = accums.find(_.name == Some(metricName))
    assert(accum.isDefined)
    assertEquals(accum.get.value, value)
    val accumUpdate = tm.accumulatorUpdates().find(_.name == Some(metricName))
    assert(accumUpdate.isDefined)
    assert(accumUpdate.get.value === None)
    assertEquals(accumUpdate.get.update, Some(value))
  }

  /**
   * Assert that two lists of accumulator updates are equal.
   * Note: this does NOT check accumulator ID equality.
   */
  def assertUpdatesEquals(
      updates1: Seq[AccumulableInfo],
      updates2: Seq[AccumulableInfo]): Unit = {
    assert(updates1.size === updates2.size)
    updates1.zip(updates2).foreach { case (info1, info2) =>
      // do not assert ID equals here
      assert(info1.name === info2.name)
      assert(info1.update === info2.update)
      assert(info1.value === info2.value)
      assert(info1.internal === info2.internal)
      assert(info1.countFailedValues === info2.countFailedValues)
    }
  }

  /**
   * Make an [[AccumulableInfo]] out of an [[Accumulable]] with the intent to use the
   * info as an accumulator update.
   */
  def makeInfo(a: Accumulable[_, _]): AccumulableInfo = a.toInfo(Some(a.value), None)
}<|MERGE_RESOLUTION|>--- conflicted
+++ resolved
@@ -470,13 +470,8 @@
   }
 
   test("from accumulator updates") {
-<<<<<<< HEAD
-    val accumUpdates1 = InternalAccumulator.create().map { a =>
+    val accumUpdates1 = InternalAccumulator.createAll().map { a =>
       AccumulableInfo(a.id, a.name, Some(3L), None, a.isInternal, a.countFailedValues, a.consistent)
-=======
-    val accumUpdates1 = InternalAccumulator.createAll().map { a =>
-      AccumulableInfo(a.id, a.name, Some(3L), None, a.isInternal, a.countFailedValues)
->>>>>>> b385ce38
     }
     val metrics1 = TaskMetrics.fromAccumulatorUpdates(accumUpdates1)
     assertUpdatesEquals(metrics1.accumulatorUpdates(), accumUpdates1)
