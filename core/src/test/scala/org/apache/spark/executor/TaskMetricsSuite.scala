/*
 * Licensed to the Apache Software Foundation (ASF) under one or more
 * contributor license agreements.  See the NOTICE file distributed with
 * this work for additional information regarding copyright ownership.
 * The ASF licenses this file to You under the Apache License, Version 2.0
 * (the "License"); you may not use this file except in compliance with
 * the License.  You may obtain a copy of the License at
 *
 *    http://www.apache.org/licenses/LICENSE-2.0
 *
 * Unless required by applicable law or agreed to in writing, software
 * distributed under the License is distributed on an "AS IS" BASIS,
 * WITHOUT WARRANTIES OR CONDITIONS OF ANY KIND, either express or implied.
 * See the License for the specific language governing permissions and
 * limitations under the License.
 */

package org.apache.spark.executor

import org.scalatest.Assertions

import org.apache.spark._
import org.apache.spark.storage.{BlockStatus, StorageLevel, TestBlockId}


class TaskMetricsSuite extends SparkFunSuite {
  import StorageLevel._

  test("mutating values") {
    val tm = new TaskMetrics
    assert(tm.executorDeserializeTime == 0L)
    assert(tm.executorRunTime == 0L)
    assert(tm.resultSize == 0L)
    assert(tm.jvmGCTime == 0L)
    assert(tm.resultSerializationTime == 0L)
    assert(tm.memoryBytesSpilled == 0L)
    assert(tm.diskBytesSpilled == 0L)
    assert(tm.peakExecutionMemory == 0L)
    assert(tm.updatedBlockStatuses.isEmpty)
    // set or increment values
    tm.setExecutorDeserializeTime(100L)
    tm.setExecutorDeserializeTime(1L) // overwrite
    tm.setExecutorRunTime(200L)
    tm.setExecutorRunTime(2L)
    tm.setResultSize(300L)
    tm.setResultSize(3L)
    tm.setJvmGCTime(400L)
    tm.setJvmGCTime(4L)
    tm.setResultSerializationTime(500L)
    tm.setResultSerializationTime(5L)
    tm.incMemoryBytesSpilled(600L)
    tm.incMemoryBytesSpilled(6L) // add
    tm.incDiskBytesSpilled(700L)
    tm.incDiskBytesSpilled(7L)
    tm.incPeakExecutionMemory(800L)
    tm.incPeakExecutionMemory(8L)
    val block1 = (TestBlockId("a"), BlockStatus(MEMORY_ONLY, 1L, 2L))
    val block2 = (TestBlockId("b"), BlockStatus(MEMORY_ONLY, 3L, 4L))
    tm.incUpdatedBlockStatuses(block1)
    tm.incUpdatedBlockStatuses(block2)
    // assert new values exist
    assert(tm.executorDeserializeTime == 1L)
    assert(tm.executorRunTime == 2L)
    assert(tm.resultSize == 3L)
    assert(tm.jvmGCTime == 4L)
    assert(tm.resultSerializationTime == 5L)
    assert(tm.memoryBytesSpilled == 606L)
    assert(tm.diskBytesSpilled == 707L)
    assert(tm.peakExecutionMemory == 808L)
    assert(tm.updatedBlockStatuses == Seq(block1, block2))
  }

  test("mutating shuffle read metrics values") {
    val tm = new TaskMetrics
    val sr = tm.shuffleReadMetrics
    // initial values
    assert(sr.remoteBlocksFetched == 0)
    assert(sr.localBlocksFetched == 0)
    assert(sr.remoteBytesRead == 0L)
    assert(sr.localBytesRead == 0L)
    assert(sr.fetchWaitTime == 0L)
    assert(sr.recordsRead == 0L)
    // set and increment values
    sr.setRemoteBlocksFetched(100)
    sr.setRemoteBlocksFetched(10)
    sr.incRemoteBlocksFetched(1) // 10 + 1
    sr.incRemoteBlocksFetched(1) // 10 + 1 + 1
    sr.setLocalBlocksFetched(200)
    sr.setLocalBlocksFetched(20)
    sr.incLocalBlocksFetched(2)
    sr.incLocalBlocksFetched(2)
    sr.setRemoteBytesRead(300L)
    sr.setRemoteBytesRead(30L)
    sr.incRemoteBytesRead(3L)
    sr.incRemoteBytesRead(3L)
    sr.setLocalBytesRead(400L)
    sr.setLocalBytesRead(40L)
    sr.incLocalBytesRead(4L)
    sr.incLocalBytesRead(4L)
    sr.setFetchWaitTime(500L)
    sr.setFetchWaitTime(50L)
    sr.incFetchWaitTime(5L)
    sr.incFetchWaitTime(5L)
    sr.setRecordsRead(600L)
    sr.setRecordsRead(60L)
    sr.incRecordsRead(6L)
    sr.incRecordsRead(6L)
    // assert new values exist
    assert(sr.remoteBlocksFetched == 12)
    assert(sr.localBlocksFetched == 24)
    assert(sr.remoteBytesRead == 36L)
    assert(sr.localBytesRead == 48L)
    assert(sr.fetchWaitTime == 60L)
    assert(sr.recordsRead == 72L)
  }

  test("mutating shuffle write metrics values") {
    val tm = new TaskMetrics
    val sw = tm.shuffleWriteMetrics
    // initial values
    assert(sw.bytesWritten == 0L)
    assert(sw.recordsWritten == 0L)
    assert(sw.writeTime == 0L)
    // increment and decrement values
    sw.incBytesWritten(100L)
    sw.incBytesWritten(10L) // 100 + 10
    sw.decBytesWritten(1L) // 100 + 10 - 1
    sw.decBytesWritten(1L) // 100 + 10 - 1 - 1
    sw.incRecordsWritten(200L)
    sw.incRecordsWritten(20L)
    sw.decRecordsWritten(2L)
    sw.decRecordsWritten(2L)
    sw.incWriteTime(300L)
    sw.incWriteTime(30L)
    // assert new values exist
    assert(sw.bytesWritten == 108L)
    assert(sw.recordsWritten == 216L)
    assert(sw.writeTime == 330L)
  }

  test("mutating input metrics values") {
    val tm = new TaskMetrics
    val in = tm.inputMetrics
    // initial values
    assert(in.bytesRead == 0L)
    assert(in.recordsRead == 0L)
    // set and increment values
    in.setBytesRead(1L)
    in.setBytesRead(2L)
    in.incRecordsRead(1L)
    in.incRecordsRead(2L)
    // assert new values exist
    assert(in.bytesRead == 2L)
    assert(in.recordsRead == 3L)
  }

  test("mutating output metrics values") {
    val tm = new TaskMetrics
    val out = tm.outputMetrics
    // initial values
    assert(out.bytesWritten == 0L)
    assert(out.recordsWritten == 0L)
    // set values
    out.setBytesWritten(1L)
    out.setBytesWritten(2L)
    out.setRecordsWritten(3L)
    out.setRecordsWritten(4L)
    // assert new values exist
    assert(out.bytesWritten == 2L)
    assert(out.recordsWritten == 4L)
  }

  test("merging multiple shuffle read metrics") {
    val tm = new TaskMetrics
    val sr1 = tm.createTempShuffleReadMetrics()
    val sr2 = tm.createTempShuffleReadMetrics()
    val sr3 = tm.createTempShuffleReadMetrics()
    sr1.incRecordsRead(10L)
    sr2.incRecordsRead(10L)
    sr1.incFetchWaitTime(1L)
    sr2.incFetchWaitTime(2L)
    sr3.incFetchWaitTime(3L)
    tm.mergeShuffleReadMetrics()
    assert(tm.shuffleReadMetrics.remoteBlocksFetched === 0L)
    assert(tm.shuffleReadMetrics.recordsRead === 20L)
    assert(tm.shuffleReadMetrics.fetchWaitTime === 6L)

    // SPARK-5701: calling merge without any shuffle deps does nothing
    val tm2 = new TaskMetrics
    tm2.mergeShuffleReadMetrics()
  }

  test("additional accumulables") {
    val tm = TaskMetrics.empty
    val acc1 = AccumulatorSuite.createLongAccum("a")
    val acc2 = AccumulatorSuite.createLongAccum("b")
    val acc3 = AccumulatorSuite.createLongAccum("c")
    val acc4 = AccumulatorSuite.createLongAccum("d", true)
    tm.registerAccumulator(acc1)
    tm.registerAccumulator(acc2)
    tm.registerAccumulator(acc3)
    tm.registerAccumulator(acc4)
    acc1.add(1)
    acc2.add(2)
    val newUpdates = tm.accumulators()
      .map(a => (a.id, a.asInstanceOf[NewAccumulator[Any, Any]])).toMap
    assert(newUpdates.contains(acc1.id))
    assert(newUpdates.contains(acc2.id))
    assert(newUpdates.contains(acc3.id))
    assert(newUpdates.contains(acc4.id))
    assert(newUpdates(acc1.id).name === Some("a"))
    assert(newUpdates(acc2.id).name === Some("b"))
    assert(newUpdates(acc3.id).name === Some("c"))
    assert(newUpdates(acc4.id).name === Some("d"))
    assert(newUpdates(acc1.id).value === 1)
    assert(newUpdates(acc2.id).value === 2)
    assert(newUpdates(acc3.id).value === 0)
    assert(newUpdates(acc4.id).value === 0)
    assert(!newUpdates(acc3.id).countFailedValues)
    assert(newUpdates(acc4.id).countFailedValues)
    assert(newUpdates.size === tm.internalAccums.size + 4)
  }
<<<<<<< HEAD

  test("from accumulator updates") {
    val accumUpdates1 = TaskMetrics.empty.internalAccums.map { a =>
      AccumulableInfo(a.id, a.name, Some(3L), None, true, a.countFailedValues, a.dataProperty)
    }
    val metrics1 = TaskMetrics.fromAccumulatorUpdates(accumUpdates1)
    assertUpdatesEquals(metrics1.accumulatorUpdates(), accumUpdates1)
    // Test this with additional accumulators to ensure that we do not crash when handling
    // updates from unregistered accumulators. In practice, all accumulators created
    // on the driver, internal or not, should be registered with `Accumulators` at some point.
    val param = IntAccumulatorParam
    val registeredAccums = Seq(
      new Accumulator(0, param, Some("a"), countFailedValues = true),
      new Accumulator(0, param, Some("b"), countFailedValues = false))
    val unregisteredAccums = Seq(
      new Accumulator(0, param, Some("c"), countFailedValues = true),
      new Accumulator(0, param, Some("d"), countFailedValues = false))
    registeredAccums.foreach(Accumulators.register)
    registeredAccums.foreach(a => assert(Accumulators.originals.contains(a.id)))
    unregisteredAccums.foreach(a => Accumulators.remove(a.id))
    unregisteredAccums.foreach(a => assert(!Accumulators.originals.contains(a.id)))
    // set some values in these accums
    registeredAccums.zipWithIndex.foreach { case (a, i) => a.setValue(i) }
    unregisteredAccums.zipWithIndex.foreach { case (a, i) => a.setValue(i) }
    val registeredAccumInfos = registeredAccums.map(makeInfo)
    val unregisteredAccumInfos = unregisteredAccums.map(makeInfo)
    val accumUpdates2 = accumUpdates1 ++ registeredAccumInfos ++ unregisteredAccumInfos
    // Simply checking that this does not crash:
    TaskMetrics.fromAccumulatorUpdates(accumUpdates2)
  }
=======
>>>>>>> ac115f66
}


private[spark] object TaskMetricsSuite extends Assertions {

  /**
   * Assert that two lists of accumulator updates are equal.
   * Note: this does NOT check accumulator ID equality.
   */
  def assertUpdatesEquals(
      updates1: Seq[NewAccumulator[_, _]],
      updates2: Seq[NewAccumulator[_, _]]): Unit = {
    assert(updates1.size === updates2.size)
    updates1.zip(updates2).foreach { case (acc1, acc2) =>
      // do not assert ID equals here
      assert(acc1.name === acc2.name)
      assert(acc1.countFailedValues === acc2.countFailedValues)
      assert(acc1.value == acc2.value)
    }
  }
}<|MERGE_RESOLUTION|>--- conflicted
+++ resolved
@@ -220,39 +220,6 @@
     assert(newUpdates(acc4.id).countFailedValues)
     assert(newUpdates.size === tm.internalAccums.size + 4)
   }
-<<<<<<< HEAD
-
-  test("from accumulator updates") {
-    val accumUpdates1 = TaskMetrics.empty.internalAccums.map { a =>
-      AccumulableInfo(a.id, a.name, Some(3L), None, true, a.countFailedValues, a.dataProperty)
-    }
-    val metrics1 = TaskMetrics.fromAccumulatorUpdates(accumUpdates1)
-    assertUpdatesEquals(metrics1.accumulatorUpdates(), accumUpdates1)
-    // Test this with additional accumulators to ensure that we do not crash when handling
-    // updates from unregistered accumulators. In practice, all accumulators created
-    // on the driver, internal or not, should be registered with `Accumulators` at some point.
-    val param = IntAccumulatorParam
-    val registeredAccums = Seq(
-      new Accumulator(0, param, Some("a"), countFailedValues = true),
-      new Accumulator(0, param, Some("b"), countFailedValues = false))
-    val unregisteredAccums = Seq(
-      new Accumulator(0, param, Some("c"), countFailedValues = true),
-      new Accumulator(0, param, Some("d"), countFailedValues = false))
-    registeredAccums.foreach(Accumulators.register)
-    registeredAccums.foreach(a => assert(Accumulators.originals.contains(a.id)))
-    unregisteredAccums.foreach(a => Accumulators.remove(a.id))
-    unregisteredAccums.foreach(a => assert(!Accumulators.originals.contains(a.id)))
-    // set some values in these accums
-    registeredAccums.zipWithIndex.foreach { case (a, i) => a.setValue(i) }
-    unregisteredAccums.zipWithIndex.foreach { case (a, i) => a.setValue(i) }
-    val registeredAccumInfos = registeredAccums.map(makeInfo)
-    val unregisteredAccumInfos = unregisteredAccums.map(makeInfo)
-    val accumUpdates2 = accumUpdates1 ++ registeredAccumInfos ++ unregisteredAccumInfos
-    // Simply checking that this does not crash:
-    TaskMetrics.fromAccumulatorUpdates(accumUpdates2)
-  }
-=======
->>>>>>> ac115f66
 }
 
 
