/*
 * Licensed to the Apache Software Foundation (ASF) under one or more
 * contributor license agreements.  See the NOTICE file distributed with
 * this work for additional information regarding copyright ownership.
 * The ASF licenses this file to You under the Apache License, Version 2.0
 * (the "License"); you may not use this file except in compliance with
 * the License.  You may obtain a copy of the License at
 *
 *    http://www.apache.org/licenses/LICENSE-2.0
 *
 * Unless required by applicable law or agreed to in writing, software
 * distributed under the License is distributed on an "AS IS" BASIS,
 * WITHOUT WARRANTIES OR CONDITIONS OF ANY KIND, either express or implied.
 * See the License for the specific language governing permissions and
 * limitations under the License.
 */

package org.apache.spark.memory;

import org.junit.jupiter.api.Assertions;
import org.junit.jupiter.api.Test;

import org.apache.spark.SparkConf;
import org.apache.spark.unsafe.memory.MemoryAllocator;
import org.apache.spark.unsafe.memory.MemoryBlock;
import org.apache.spark.internal.config.package$;

public class TaskMemoryManagerSuite {

  @Test
  public void leakedPageMemoryIsDetected() {
    final TaskMemoryManager manager = new TaskMemoryManager(
      new UnifiedMemoryManager(
        new SparkConf().set(package$.MODULE$.MEMORY_OFFHEAP_ENABLED(), false),
        Long.MAX_VALUE,
        Long.MAX_VALUE / 2,
        1),
      0);
    final MemoryConsumer c = new TestMemoryConsumer(manager);
    manager.allocatePage(4096, c);  // leak memory
    Assertions.assertEquals(4096, manager.getMemoryConsumptionForThisTask());
    Assertions.assertEquals(4096, manager.cleanUpAllAllocatedMemory());
  }

  @Test
  public void encodePageNumberAndOffsetOffHeap() {
    final SparkConf conf = new SparkConf()
      .set(package$.MODULE$.MEMORY_OFFHEAP_ENABLED(), true)
      .set(package$.MODULE$.MEMORY_OFFHEAP_SIZE(), 1000L);
    final TaskMemoryManager manager = new TaskMemoryManager(new TestMemoryManager(conf), 0);
    final MemoryConsumer c = new TestMemoryConsumer(manager, MemoryMode.OFF_HEAP);
    final MemoryBlock dataPage = manager.allocatePage(256, c);
    // In off-heap mode, an offset is an absolute address that may require more than 51 bits to
    // encode. This test exercises that corner-case:
    final long offset = ((1L << TaskMemoryManager.OFFSET_BITS) + 10);
    final long encodedAddress = manager.encodePageNumberAndOffset(dataPage, offset);
    Assertions.assertEquals(null, manager.getPage(encodedAddress));
    Assertions.assertEquals(offset, manager.getOffsetInPage(encodedAddress));
    manager.freePage(dataPage, c);
  }

  @Test
  public void encodePageNumberAndOffsetOnHeap() {
    final TaskMemoryManager manager = new TaskMemoryManager(
      new TestMemoryManager(
        new SparkConf().set(package$.MODULE$.MEMORY_OFFHEAP_ENABLED(), false)), 0);
    final MemoryConsumer c = new TestMemoryConsumer(manager, MemoryMode.ON_HEAP);
    final MemoryBlock dataPage = manager.allocatePage(256, c);
    final long encodedAddress = manager.encodePageNumberAndOffset(dataPage, 64);
    Assertions.assertEquals(dataPage.getBaseObject(), manager.getPage(encodedAddress));
    Assertions.assertEquals(64, manager.getOffsetInPage(encodedAddress));
  }

  @Test
  public void freeingPageSetsPageNumberToSpecialConstant() {
    final TaskMemoryManager manager = new TaskMemoryManager(
      new TestMemoryManager(
        new SparkConf().set(package$.MODULE$.MEMORY_OFFHEAP_ENABLED(), false)), 0);
    final MemoryConsumer c = new TestMemoryConsumer(manager, MemoryMode.ON_HEAP);
    final MemoryBlock dataPage = manager.allocatePage(256, c);
    c.freePage(dataPage);
    Assertions.assertEquals(MemoryBlock.FREED_IN_ALLOCATOR_PAGE_NUMBER, dataPage.pageNumber);
  }

  @Test
  public void freeingPageDirectlyInAllocatorTriggersAssertionError() {
    final TaskMemoryManager manager = new TaskMemoryManager(
      new TestMemoryManager(
        new SparkConf().set(package$.MODULE$.MEMORY_OFFHEAP_ENABLED(), false)), 0);
    final MemoryConsumer c = new TestMemoryConsumer(manager, MemoryMode.ON_HEAP);
    final MemoryBlock dataPage = manager.allocatePage(256, c);
<<<<<<< HEAD
    Assertions.assertThrows(AssertionError.class, () -> MemoryAllocator.HEAP.free(dataPage));
=======
    Assert.assertThrows(AssertionError.class, () -> MemoryAllocator.HEAP.free(dataPage));
>>>>>>> 988af33a
  }

  @Test
  public void callingFreePageOnDirectlyAllocatedPageTriggersAssertionError() {
    final TaskMemoryManager manager = new TaskMemoryManager(
      new TestMemoryManager(
        new SparkConf().set(package$.MODULE$.MEMORY_OFFHEAP_ENABLED(), false)), 0);
    final MemoryConsumer c = new TestMemoryConsumer(manager, MemoryMode.ON_HEAP);
    final MemoryBlock dataPage = MemoryAllocator.HEAP.allocate(256);
<<<<<<< HEAD
    Assertions.assertThrows(AssertionError.class, () -> manager.freePage(dataPage, c));
=======
    Assert.assertThrows(AssertionError.class, () -> manager.freePage(dataPage, c));
>>>>>>> 988af33a
  }

  @Test
  public void cooperativeSpilling() {
    final TestMemoryManager memoryManager = new TestMemoryManager(new SparkConf());
    memoryManager.limit(100);
    final TaskMemoryManager manager = new TaskMemoryManager(memoryManager, 0);

    TestMemoryConsumer c1 = new TestMemoryConsumer(manager);
    TestMemoryConsumer c2 = new TestMemoryConsumer(manager);
    c1.use(100);
    Assertions.assertEquals(100, c1.getUsed());
    c2.use(100);
    Assertions.assertEquals(100, c2.getUsed());
    Assertions.assertEquals(0, c1.getUsed());  // spilled
    c1.use(100);
    Assertions.assertEquals(100, c1.getUsed());
    Assertions.assertEquals(0, c2.getUsed());  // spilled

    c1.use(50);
    Assertions.assertEquals(50, c1.getUsed());  // spilled
    Assertions.assertEquals(0, c2.getUsed());
    c2.use(50);
    Assertions.assertEquals(50, c1.getUsed());
    Assertions.assertEquals(50, c2.getUsed());

    c1.use(100);
    Assertions.assertEquals(100, c1.getUsed());
    Assertions.assertEquals(0, c2.getUsed());  // spilled

    c1.free(20);
    Assertions.assertEquals(80, c1.getUsed());
    c2.use(10);
    Assertions.assertEquals(80, c1.getUsed());
    Assertions.assertEquals(10, c2.getUsed());
    c2.use(100);
    Assertions.assertEquals(100, c2.getUsed());
    Assertions.assertEquals(0, c1.getUsed());  // spilled

    c1.free(0);
    c2.free(100);
    Assertions.assertEquals(0, manager.cleanUpAllAllocatedMemory());
  }

  @Test
  public void cooperativeSpilling2() {
    final TestMemoryManager memoryManager = new TestMemoryManager(new SparkConf());
    memoryManager.limit(100);
    final TaskMemoryManager manager = new TaskMemoryManager(memoryManager, 0);

    TestMemoryConsumer c1 = new TestMemoryConsumer(manager);
    TestMemoryConsumer c2 = new TestMemoryConsumer(manager);
    TestMemoryConsumer c3 = new TestMemoryConsumer(manager);

    c1.use(20);
    Assertions.assertEquals(20, c1.getUsed());
    c2.use(80);
    Assertions.assertEquals(80, c2.getUsed());
    c3.use(80);
    Assertions.assertEquals(20, c1.getUsed());  // c1: not spilled
    Assertions.assertEquals(0, c2.getUsed());   // c2: spilled as it has required size of memory
    Assertions.assertEquals(80, c3.getUsed());

    c2.use(80);
    Assertions.assertEquals(20, c1.getUsed());  // c1: not spilled
    Assertions.assertEquals(0, c3.getUsed());   // c3: spilled as it has required size of memory
    Assertions.assertEquals(80, c2.getUsed());

    c3.use(10);
    Assertions.assertEquals(0, c1.getUsed());   // c1: spilled as it has required size of memory
    Assertions
      .assertEquals(80, c2.getUsed());  // c2: not spilled as spilling c1 already satisfies c3
    Assertions.assertEquals(10, c3.getUsed());

    c1.free(0);
    c2.free(80);
    c3.free(10);
    Assertions.assertEquals(0, manager.cleanUpAllAllocatedMemory());
  }


  @Test
  public void selfSpillIsLowestPriorities() {
    // Test that requesting memory consumer (a "self-spill") is chosen last to spill.
    final TestMemoryManager memoryManager = new TestMemoryManager(new SparkConf());
    memoryManager.limit(100);
    final TaskMemoryManager manager = new TaskMemoryManager(memoryManager, 0);

    TestMemoryConsumer c1 = new TestMemoryConsumer(manager);
    TestMemoryConsumer c2 = new TestMemoryConsumer(manager);
    TestMemoryConsumer c3 = new TestMemoryConsumer(manager);

    // Self-spill is the lowest priority: c2 and c3 are spilled first even though they have less
    // memory.
    c1.use(50);
    c2.use(40);
    c3.use(10);
    c1.use(50);
    Assertions.assertEquals(100, c1.getUsed());
    Assertions.assertEquals(0, c2.getUsed());
    Assertions.assertEquals(0, c3.getUsed());
    // Force a self-spill.
    c1.use(50);
    Assertions.assertEquals(50, c1.getUsed());
    // Force a self-spill after c2 is spilled.
    c2.use(10);
    c1.use(60);
    Assertions.assertEquals(60, c1.getUsed());
    Assertions.assertEquals(0, c2.getUsed());

    c1.free(c1.getUsed());

    // Redo a similar scenario but with a different memory requester.
    c1.use(50);
    c2.use(40);
    c3.use(10);
    c3.use(50);
    Assertions.assertEquals(0, c1.getUsed());
    Assertions.assertEquals(40, c2.getUsed());
    Assertions.assertEquals(60, c3.getUsed());
  }

  @Test
  public void prefersSmallestBigEnoughAllocation() {
    // Test that the smallest consumer with at least the requested size is chosen to spill.
    final TestMemoryManager memoryManager = new TestMemoryManager(new SparkConf());
    memoryManager.limit(100);
    final TaskMemoryManager manager = new TaskMemoryManager(memoryManager, 0);

    TestMemoryConsumer c1 = new TestMemoryConsumer(manager);
    TestMemoryConsumer c2 = new TestMemoryConsumer(manager);
    TestMemoryConsumer c3 = new TestMemoryConsumer(manager);
    TestMemoryConsumer c4 = new TestMemoryConsumer(manager);


    c1.use(50);
    c2.use(40);
    c3.use(10);
    c4.use(5);
    Assertions.assertEquals(50, c1.getUsed());
    Assertions.assertEquals(40, c2.getUsed());
    Assertions.assertEquals(0, c3.getUsed());
    Assertions.assertEquals(5, c4.getUsed());

    // Allocate 45. 5 is unused and 40 will come from c2.
    c3.use(45);
    Assertions.assertEquals(50, c1.getUsed());
    Assertions.assertEquals(0, c2.getUsed());
    Assertions.assertEquals(45, c3.getUsed());
    Assertions.assertEquals(5, c4.getUsed());

    // Allocate 51. 50 is taken from c1, then c4 is the best fit to get 1 more byte.
    c2.use(51);
    Assertions.assertEquals(0, c1.getUsed());
    Assertions.assertEquals(51, c2.getUsed());
    Assertions.assertEquals(45, c3.getUsed());
    Assertions.assertEquals(0, c4.getUsed());
  }

  @Test
  public void shouldNotForceSpillingInDifferentModes() {
    final TestMemoryManager memoryManager = new TestMemoryManager(new SparkConf());
    memoryManager.limit(100);
    final TaskMemoryManager manager = new TaskMemoryManager(memoryManager, 0);

    TestMemoryConsumer c1 = new TestMemoryConsumer(manager, MemoryMode.ON_HEAP);
    TestMemoryConsumer c2 = new TestMemoryConsumer(manager, MemoryMode.OFF_HEAP);
    c1.use(80);
    Assertions.assertEquals(80, c1.getUsed());
    c2.use(80);
    Assertions.assertEquals(20, c2.getUsed());  // not enough memory
    Assertions.assertEquals(80, c1.getUsed());  // not spilled

    c2.use(10);
    Assertions.assertEquals(10, c2.getUsed());  // spilled
    Assertions.assertEquals(80, c1.getUsed());  // not spilled
  }

  @Test
  public void offHeapConfigurationBackwardsCompatibility() {
    // Tests backwards-compatibility with the old `spark.unsafe.offHeap` configuration, which
    // was deprecated in Spark 1.6 and replaced by `spark.memory.offHeap.enabled` (see SPARK-12251).
    final SparkConf conf = new SparkConf()
      .set("spark.unsafe.offHeap", "true")
      .set(package$.MODULE$.MEMORY_OFFHEAP_SIZE(), 1000L);
    final TaskMemoryManager manager = new TaskMemoryManager(new TestMemoryManager(conf), 0);
    Assertions.assertSame(MemoryMode.OFF_HEAP, manager.tungstenMemoryMode);
  }

}<|MERGE_RESOLUTION|>--- conflicted
+++ resolved
@@ -54,7 +54,7 @@
     // encode. This test exercises that corner-case:
     final long offset = ((1L << TaskMemoryManager.OFFSET_BITS) + 10);
     final long encodedAddress = manager.encodePageNumberAndOffset(dataPage, offset);
-    Assertions.assertEquals(null, manager.getPage(encodedAddress));
+    Assertions.assertNull(manager.getPage(encodedAddress));
     Assertions.assertEquals(offset, manager.getOffsetInPage(encodedAddress));
     manager.freePage(dataPage, c);
   }
@@ -89,11 +89,7 @@
         new SparkConf().set(package$.MODULE$.MEMORY_OFFHEAP_ENABLED(), false)), 0);
     final MemoryConsumer c = new TestMemoryConsumer(manager, MemoryMode.ON_HEAP);
     final MemoryBlock dataPage = manager.allocatePage(256, c);
-<<<<<<< HEAD
     Assertions.assertThrows(AssertionError.class, () -> MemoryAllocator.HEAP.free(dataPage));
-=======
-    Assert.assertThrows(AssertionError.class, () -> MemoryAllocator.HEAP.free(dataPage));
->>>>>>> 988af33a
   }
 
   @Test
@@ -103,11 +99,7 @@
         new SparkConf().set(package$.MODULE$.MEMORY_OFFHEAP_ENABLED(), false)), 0);
     final MemoryConsumer c = new TestMemoryConsumer(manager, MemoryMode.ON_HEAP);
     final MemoryBlock dataPage = MemoryAllocator.HEAP.allocate(256);
-<<<<<<< HEAD
     Assertions.assertThrows(AssertionError.class, () -> manager.freePage(dataPage, c));
-=======
-    Assert.assertThrows(AssertionError.class, () -> manager.freePage(dataPage, c));
->>>>>>> 988af33a
   }
 
   @Test
