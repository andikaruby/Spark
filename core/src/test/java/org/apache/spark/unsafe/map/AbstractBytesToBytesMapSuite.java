--- conflicted
+++ resolved
@@ -82,15 +82,10 @@
   @Before
   public void setup() {
     memoryManager =
-<<<<<<< HEAD
-      new GrantEverythingMemoryManager(
+      new TestMemoryManager(
         new SparkConf()
           .set("spark.unsafe.offHeap", "" + useOffHeapMemoryAllocator())
           .set("spark.memory.offHeapSize", "256mb"));
-=======
-      new TestMemoryManager(
-        new SparkConf().set("spark.unsafe.offHeap", "" + useOffHeapMemoryAllocator()));
->>>>>>> bb5a2af0
     taskMemoryManager = new TaskMemoryManager(memoryManager, 0);
 
     tempDir = Utils.createTempDir(System.getProperty("java.io.tmpdir"), "unsafe-test");
