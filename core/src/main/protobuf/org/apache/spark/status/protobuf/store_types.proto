--- conflicted
+++ resolved
@@ -306,7 +306,6 @@
   SpeculationStageSummary info = 3;
 }
 
-<<<<<<< HEAD
 message ProcessSummary {
   string id = 1;
   string host_port = 2;
@@ -319,7 +318,8 @@
 
 message ProcessSummaryWrapper {
   ProcessSummary info = 1;
-=======
+}
+
 message MemoryMetrics {
   int64 used_on_heap_storage_memory = 1;
   int64 used_off_heap_storage_memory = 2;
@@ -368,5 +368,4 @@
 
 message ExecutorSummaryWrapper {
   ExecutorSummary info = 1;
->>>>>>> 82a22606
 }