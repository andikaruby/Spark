{
  "AMBIGUOUS_COLUMN_OR_FIELD" : {
    "message" : [
      "Column or field <name> is ambiguous and has <n> matches."
    ],
    "sqlState" : "42702"
  },
  "AMBIGUOUS_LATERAL_COLUMN_ALIAS" : {
    "message" : [
      "Lateral column alias <name> is ambiguous and has <n> matches."
    ],
    "sqlState" : "42702"
  },
  "AMBIGUOUS_REFERENCE" : {
    "message" : [
      "Reference <name> is ambiguous, could be: <referenceNames>."
    ],
    "sqlState" : "42704"
  },
  "ARITHMETIC_OVERFLOW" : {
    "message" : [
      "<message>.<alternative> If necessary set <config> to \"false\" to bypass this error."
    ],
    "sqlState" : "22003"
  },
  "CANNOT_CAST_DATATYPE" : {
    "message" : [
      "Cannot cast <sourceType> to <targetType>."
    ],
    "sqlState" : "42846"
  },
  "CANNOT_CONSTRUCT_PROTOBUF_DESCRIPTOR" : {
    "message" : [
      "Error constructing FileDescriptor for <descFilePath>."
    ]
  },
  "CANNOT_CONVERT_PROTOBUF_FIELD_TYPE_TO_SQL_TYPE" : {
    "message" : [
      "Cannot convert Protobuf <protobufColumn> to SQL <sqlColumn> because schema is incompatible (protobufType = <protobufType>, sqlType = <sqlType>)."
    ]
  },
  "CANNOT_CONVERT_PROTOBUF_MESSAGE_TYPE_TO_SQL_TYPE" : {
    "message" : [
      "Unable to convert <protobufType> of Protobuf to SQL type <toType>."
    ]
  },
  "CANNOT_CONVERT_SQL_TYPE_TO_PROTOBUF_ENUM_TYPE" : {
    "message" : [
      "Cannot convert SQL <sqlColumn> to Protobuf <protobufColumn> because <data> cannot be written since it's not defined in ENUM <enumString>."
    ]
  },
  "CANNOT_CONVERT_SQL_TYPE_TO_PROTOBUF_FIELD_TYPE" : {
    "message" : [
      "Cannot convert SQL <sqlColumn> to Protobuf <protobufColumn> because schema is incompatible (protobufType = <protobufType>, sqlType = <sqlType>)."
    ]
  },
  "CANNOT_DECODE_URL" : {
    "message" : [
      "Cannot decode url : <url>."
    ],
    "sqlState" : "22546"
  },
  "CANNOT_LOAD_FUNCTION_CLASS" : {
    "message" : [
      "Cannot load class <className> when registering the function <functionName>, please make sure it is on the classpath."
    ]
  },
  "CANNOT_LOAD_PROTOBUF_CLASS" : {
    "message" : [
      "Could not load Protobuf class with name <protobufClassName>. <explanation>."
    ]
  },
  "CANNOT_PARSE_DECIMAL" : {
    "message" : [
      "Cannot parse decimal."
    ],
    "sqlState" : "22018"
  },
  "CANNOT_PARSE_JSON_FIELD" : {
    "message" : [
      "Cannot parse the field name <fieldName> and the value <fieldValue> of the JSON token type <jsonType> to target Spark data type <dataType>."
    ],
    "sqlState" : "2203G"
  },
  "CANNOT_PARSE_PROTOBUF_DESCRIPTOR" : {
    "message" : [
      "Error parsing file <descFilePath> descriptor byte[] into Descriptor object."
    ]
  },
  "CANNOT_PARSE_TIMESTAMP" : {
    "message" : [
      "<message>. If necessary set <ansiConfig> to \"false\" to bypass this error."
    ],
    "sqlState" : "22007"
  },
  "CANNOT_RESTORE_PERMISSIONS_FOR_PATH" : {
    "message" : [
      "Failed to set permissions on created path <path> back to <permission>."
    ]
  },
  "CANNOT_UP_CAST_DATATYPE" : {
    "message" : [
      "Cannot up cast <expression> from <sourceType> to <targetType>.",
      "<details>"
    ]
  },
  "CAST_INVALID_INPUT" : {
    "message" : [
      "The value <expression> of the type <sourceType> cannot be cast to <targetType> because it is malformed. Correct the value as per the syntax, or change its target type. Use `try_cast` to tolerate malformed input and return NULL instead. If necessary set <ansiConfig> to \"false\" to bypass this error."
    ],
    "sqlState" : "22018"
  },
  "CAST_OVERFLOW" : {
    "message" : [
      "The value <value> of the type <sourceType> cannot be cast to <targetType> due to an overflow. Use `try_cast` to tolerate overflow and return NULL instead. If necessary set <ansiConfig> to \"false\" to bypass this error."
    ],
    "sqlState" : "22003"
  },
  "CAST_OVERFLOW_IN_TABLE_INSERT" : {
    "message" : [
      "Fail to insert a value of <sourceType> type into the <targetType> type column <columnName> due to an overflow. Use `try_cast` on the input value to tolerate overflow and return NULL instead."
    ],
    "sqlState" : "22003"
  },
  "COLUMN_ALREADY_EXISTS" : {
    "message" : [
      "The column <columnName> already exists. Consider to choose another name or rename the existing column."
    ],
    "sqlState" : "42711"
  },
  "COLUMN_NOT_FOUND" : {
    "message" : [
      "The column <colName> cannot be found. Verify the spelling and correctness of the column name according to the SQL config <caseSensitiveConfig>."
    ],
    "sqlState" : "42703"
  },
  "COMPARATOR_RETURNS_NULL" : {
    "message" : [
      "The comparator has returned a NULL for a comparison between <firstValue> and <secondValue>. It should return a positive integer for \"greater than\", 0 for \"equal\" and a negative integer for \"less than\". To revert to deprecated behavior where NULL is treated as 0 (equal), you must set \"spark.sql.legacy.allowNullComparisonResultInArraySort\" to \"true\"."
    ]
  },
  "CONCURRENT_QUERY" : {
    "message" : [
      "Another instance of this query was just started by a concurrent session."
    ]
  },
  "CONNECT" : {
    "message" : [
      "Generic Spark Connect error."
    ],
    "subClass" : {
      "INTERCEPTOR_CTOR_MISSING" : {
        "message" : [
          "Cannot instantiate GRPC interceptor because <cls> is missing a default constructor without arguments."
        ]
      },
      "INTERCEPTOR_RUNTIME_ERROR" : {
        "message" : [
          "Error instantiating GRPC interceptor: <msg>"
        ]
      },
      "PLUGIN_CTOR_MISSING" : {
        "message" : [
          "Cannot instantiate Spark Connect plugin because <cls> is missing a default constructor without arguments."
        ]
      },
      "PLUGIN_RUNTIME_ERROR" : {
        "message" : [
          "Error instantiating Spark Connect plugin: <msg>"
        ]
      }
    }
  },
  "CONVERSION_INVALID_INPUT" : {
    "message" : [
      "The value <str> (<fmt>) cannot be converted to <targetType> because it is malformed. Correct the value as per the syntax, or change its format. Use <suggestion> to tolerate malformed input and return NULL instead."
    ],
    "sqlState" : "22018"
  },
  "CREATE_TABLE_COLUMN_OPTION_DUPLICATE" : {
    "message" : [
      "CREATE TABLE column <columnName> specifies option \"<optionName>\" more than once, which is invalid."
    ],
    "sqlState" : "42710"
  },
  "DATATYPE_MISMATCH" : {
    "message" : [
      "Cannot resolve <sqlExpr> due to data type mismatch:"
    ],
    "subClass" : {
      "ARRAY_FUNCTION_DIFF_TYPES" : {
        "message" : [
          "Input to <functionName> should have been <dataType> followed by a value with same element type, but it's [<leftType>, <rightType>]."
        ]
      },
      "BINARY_ARRAY_DIFF_TYPES" : {
        "message" : [
          "Input to function <functionName> should have been two <arrayType> with same element type, but it's [<leftType>, <rightType>]."
        ]
      },
      "BINARY_OP_DIFF_TYPES" : {
        "message" : [
          "the left and right operands of the binary operator have incompatible types (<left> and <right>)."
        ]
      },
      "BINARY_OP_WRONG_TYPE" : {
        "message" : [
          "the binary operator requires the input type <inputType>, not <actualDataType>."
        ]
      },
      "BLOOM_FILTER_BINARY_OP_WRONG_TYPE" : {
        "message" : [
          "The Bloom filter binary input to <functionName> should be either a constant value or a scalar subquery expression, but it's <actual>."
        ]
      },
      "BLOOM_FILTER_WRONG_TYPE" : {
        "message" : [
          "Input to function <functionName> should have been <expectedLeft> followed by value with <expectedRight>, but it's [<actual>]."
        ]
      },
      "CANNOT_CONVERT_TO_JSON" : {
        "message" : [
          "Unable to convert column <name> of type <type> to JSON."
        ]
      },
      "CANNOT_DROP_ALL_FIELDS" : {
        "message" : [
          "Cannot drop all fields in struct."
        ]
      },
      "CAST_WITHOUT_SUGGESTION" : {
        "message" : [
          "cannot cast <srcType> to <targetType>."
        ]
      },
      "CAST_WITH_CONF_SUGGESTION" : {
        "message" : [
          "cannot cast <srcType> to <targetType> with ANSI mode on.",
          "If you have to cast <srcType> to <targetType>, you can set <config> as <configVal>."
        ]
      },
      "CAST_WITH_FUNC_SUGGESTION" : {
        "message" : [
          "cannot cast <srcType> to <targetType>.",
          "To convert values from <srcType> to <targetType>, you can use the functions <functionNames> instead."
        ]
      },
      "CREATE_MAP_KEY_DIFF_TYPES" : {
        "message" : [
          "The given keys of function <functionName> should all be the same type, but they are <dataType>."
        ]
      },
      "CREATE_MAP_VALUE_DIFF_TYPES" : {
        "message" : [
          "The given values of function <functionName> should all be the same type, but they are <dataType>."
        ]
      },
      "CREATE_NAMED_STRUCT_WITHOUT_FOLDABLE_STRING" : {
        "message" : [
          "Only foldable `STRING` expressions are allowed to appear at odd position, but they are <inputExprs>."
        ]
      },
      "DATA_DIFF_TYPES" : {
        "message" : [
          "Input to <functionName> should all be the same type, but it's <dataType>."
        ]
      },
      "HASH_MAP_TYPE" : {
        "message" : [
          "Input to the function <functionName> cannot contain elements of the \"MAP\" type. In Spark, same maps may have different hashcode, thus hash expressions are prohibited on \"MAP\" elements. To restore previous behavior set \"spark.sql.legacy.allowHashOnMapType\" to \"true\"."
        ]
      },
      "INPUT_SIZE_NOT_ONE" : {
        "message" : [
          "Length of <exprName> should be 1."
        ]
      },
      "INVALID_ARG_VALUE" : {
        "message" : [
          "The <inputName> value must to be a <requireType> literal of <validValues>, but got <inputValue>."
        ]
      },
      "INVALID_JSON_MAP_KEY_TYPE" : {
        "message" : [
          "Input schema <schema> can only contain STRING as a key type for a MAP."
        ]
      },
      "INVALID_JSON_SCHEMA" : {
        "message" : [
          "Input schema <schema> must be a struct, an array or a map."
        ]
      },
      "INVALID_MAP_KEY_TYPE" : {
        "message" : [
          "The key of map cannot be/contain <keyType>."
        ]
      },
      "INVALID_ORDERING_TYPE" : {
        "message" : [
          "The <functionName> does not support ordering on type <dataType>."
        ]
      },
      "IN_SUBQUERY_DATA_TYPE_MISMATCH" : {
        "message" : [
          "The data type of one or more elements in the left hand side of an IN subquery is not compatible with the data type of the output of the subquery. Mismatched columns: [<mismatchedColumns>], left side: [<leftType>], right side: [<rightType>]."
        ]
      },
      "IN_SUBQUERY_LENGTH_MISMATCH" : {
        "message" : [
          "The number of columns in the left hand side of an IN subquery does not match the number of columns in the output of subquery. Left hand side columns(length: <leftLength>): [<leftColumns>], right hand side columns(length: <rightLength>): [<rightColumns>]."
        ]
      },
      "MAP_CONCAT_DIFF_TYPES" : {
        "message" : [
          "The <functionName> should all be of type map, but it's <dataType>."
        ]
      },
      "MAP_FUNCTION_DIFF_TYPES" : {
        "message" : [
          "Input to <functionName> should have been <dataType> followed by a value with same key type, but it's [<leftType>, <rightType>]."
        ]
      },
      "MAP_ZIP_WITH_DIFF_TYPES" : {
        "message" : [
          "Input to the <functionName> should have been two maps with compatible key types, but it's [<leftType>, <rightType>]."
        ]
      },
      "NON_FOLDABLE_INPUT" : {
        "message" : [
          "the input <inputName> should be a foldable <inputType> expression; however, got <inputExpr>."
        ]
      },
      "NON_STRING_TYPE" : {
        "message" : [
          "all arguments must be strings."
        ]
      },
      "NULL_TYPE" : {
        "message" : [
          "Null typed values cannot be used as arguments of <functionName>."
        ]
      },
      "PARAMETER_CONSTRAINT_VIOLATION" : {
        "message" : [
          "The <leftExprName>(<leftExprValue>) must be <constraint> the <rightExprName>(<rightExprValue>)."
        ]
      },
      "RANGE_FRAME_INVALID_TYPE" : {
        "message" : [
          "The data type <orderSpecType> used in the order specification does not match the data type <valueBoundaryType> which is used in the range frame."
        ]
      },
      "RANGE_FRAME_MULTI_ORDER" : {
        "message" : [
          "A range window frame with value boundaries cannot be used in a window specification with multiple order by expressions: <orderSpec>."
        ]
      },
      "RANGE_FRAME_WITHOUT_ORDER" : {
        "message" : [
          "A range window frame cannot be used in an unordered window specification."
        ]
      },
      "SEQUENCE_WRONG_INPUT_TYPES" : {
        "message" : [
          "<functionName> uses the wrong parameter type. The parameter type must conform to:",
          "1. The start and stop expressions must resolve to the same type.",
          "2. If start and stop expressions resolve to the <startType> type, then the step expression must resolve to the <stepType> type.",
          "3. Otherwise, if start and stop expressions resolve to the <otherStartType> type, then the step expression must resolve to the same type."
        ]
      },
      "SPECIFIED_WINDOW_FRAME_DIFF_TYPES" : {
        "message" : [
          "Window frame bounds <lower> and <upper> do not have the same type: <lowerType> <> <upperType>."
        ]
      },
      "SPECIFIED_WINDOW_FRAME_INVALID_BOUND" : {
        "message" : [
          "Window frame upper bound <upper> does not follow the lower bound <lower>."
        ]
      },
      "SPECIFIED_WINDOW_FRAME_UNACCEPTED_TYPE" : {
        "message" : [
          "The data type of the <location> bound <exprType> does not match the expected data type <expectedType>."
        ]
      },
      "SPECIFIED_WINDOW_FRAME_WITHOUT_FOLDABLE" : {
        "message" : [
          "Window frame <location> bound <expression> is not a literal."
        ]
      },
      "SPECIFIED_WINDOW_FRAME_WRONG_COMPARISON" : {
        "message" : [
          "The lower bound of a window frame must be <comparison> to the upper bound."
        ]
      },
      "STACK_COLUMN_DIFF_TYPES" : {
        "message" : [
          "The data type of the column (<columnIndex>) do not have the same type: <leftType> (<leftParamIndex>) <> <rightType> (<rightParamIndex>)."
        ]
      },
      "UNEXPECTED_CLASS_TYPE" : {
        "message" : [
          "class <className> not found."
        ]
      },
      "UNEXPECTED_INPUT_TYPE" : {
        "message" : [
          "Parameter <paramIndex> requires the <requiredType> type, however <inputSql> has the type <inputType>."
        ]
      },
      "UNEXPECTED_NULL" : {
        "message" : [
          "The <exprName> must not be null."
        ]
      },
      "UNEXPECTED_RETURN_TYPE" : {
        "message" : [
          "The <functionName> requires return <expectedType> type, but the actual is <actualType> type."
        ]
      },
      "UNEXPECTED_STATIC_METHOD" : {
        "message" : [
          "cannot find a static method <methodName> that matches the argument types in <className>."
        ]
      },
      "UNSUPPORTED_INPUT_TYPE" : {
        "message" : [
          "The input of <functionName> can't be <dataType> type data."
        ]
      },
      "VALUE_OUT_OF_RANGE" : {
        "message" : [
          "The <exprName> must be between <valueRange> (current value = <currentValue>)."
        ]
      },
      "WRONG_NUM_ARGS" : {
        "message" : [
          "The <functionName> requires <expectedNum> parameters but the actual number is <actualNum>."
        ]
      },
      "WRONG_NUM_ARGS_WITH_SUGGESTION" : {
        "message" : [
          "The <functionName> requires <expectedNum> parameters but the actual number is <actualNum>.",
          "If you have to call this function with <legacyNum> parameters, set the legacy configuration <legacyConfKey> to <legacyConfValue>."
        ]
      },
      "WRONG_NUM_ENDPOINTS" : {
        "message" : [
          "The number of endpoints must be >= 2 to construct intervals but the actual number is <actualNumber>."
        ]
      }
    },
    "sqlState" : "42K09"
  },
  "DATATYPE_MISSING_SIZE" : {
    "message" : [
      "DataType <type> requires a length parameter, for example <type>(10). Please specify the length."
    ],
    "sqlState" : "42K01"
  },
  "DATA_SOURCE_NOT_FOUND" : {
    "message" : [
      "Failed to find the data source: <provider>. Please find packages at `https://spark.apache.org/third-party-projects.html`."
    ],
    "sqlState" : "42K02"
  },
  "DATETIME_OVERFLOW" : {
    "message" : [
      "Datetime operation overflow: <operation>."
    ],
    "sqlState" : "22008"
  },
  "DECIMAL_PRECISION_EXCEEDS_MAX_PRECISION" : {
    "message" : [
      "Decimal precision <precision> exceeds max precision <maxPrecision>."
    ],
    "sqlState" : "22003"
  },
  "DEFAULT_DATABASE_NOT_EXISTS" : {
    "message" : [
      "Default database <defaultDatabase> does not exist, please create it first or change default database to `<defaultDatabase>`."
    ],
    "sqlState" : "42704"
  },
  "DIVIDE_BY_ZERO" : {
    "message" : [
      "Division by zero. Use `try_divide` to tolerate divisor being 0 and return NULL instead. If necessary set <config> to \"false\" to bypass this error."
    ],
    "sqlState" : "22012"
  },
  "DUPLICATE_KEY" : {
    "message" : [
      "Found duplicate keys <keyColumn>."
    ],
    "sqlState" : "23505"
  },
  "ELEMENT_AT_BY_INDEX_ZERO" : {
    "message" : [
      "The index 0 is invalid. An index shall be either < 0 or > 0 (the first element has index 1)."
    ],
    "sqlState" : "22003"
  },
  "ENCODER_NOT_FOUND" : {
    "message" : [
      "Not found an encoder of the type <typeName> to Spark SQL internal representation. Consider to change the input type to one of supported at https://spark.apache.org/docs/latest/sql-ref-datatypes.html."
    ]
  },
  "FAILED_EXECUTE_UDF" : {
    "message" : [
      "Failed to execute user defined function (<functionName>: (<signature>) => <result>)."
    ],
    "sqlState" : "39000"
  },
  "FAILED_FUNCTION_CALL" : {
    "message" : [
      "Failed preparing of the function <funcName> for call. Please, double check function's arguments."
    ],
    "sqlState" : "38000"
  },
  "FAILED_RENAME_PATH" : {
    "message" : [
      "Failed to rename <sourcePath> to <targetPath> as destination already exists."
    ],
    "sqlState" : "42K04"
  },
  "FIELD_NOT_FOUND" : {
    "message" : [
      "No such struct field <fieldName> in <fields>."
    ],
    "sqlState" : "42704"
  },
  "FORBIDDEN_OPERATION" : {
    "message" : [
      "The operation <statement> is not allowed on the <objectType>: <objectName>."
    ],
    "sqlState" : "42809"
  },
  "GRAPHITE_SINK_INVALID_PROTOCOL" : {
    "message" : [
      "Invalid Graphite protocol: <protocol>."
    ]
  },
  "GRAPHITE_SINK_PROPERTY_MISSING" : {
    "message" : [
      "Graphite sink requires '<property>' property."
    ]
  },
  "GROUPING_COLUMN_MISMATCH" : {
    "message" : [
      "Column of grouping (<grouping>) can't be found in grouping columns <groupingColumns>."
    ],
    "sqlState" : "42803"
  },
  "GROUPING_ID_COLUMN_MISMATCH" : {
    "message" : [
      "Columns of grouping_id (<groupingIdColumn>) does not match grouping columns (<groupByColumns>)."
    ],
    "sqlState" : "42803"
  },
  "GROUPING_SIZE_LIMIT_EXCEEDED" : {
    "message" : [
      "Grouping sets size cannot be greater than <maxSize>."
    ],
    "sqlState" : "54000"
  },
  "GROUP_BY_AGGREGATE" : {
    "message" : [
      "Aggregate functions are not allowed in GROUP BY, but found <sqlExpr>."
    ],
    "sqlState" : "42903"
  },
  "GROUP_BY_POS_AGGREGATE" : {
    "message" : [
      "GROUP BY <index> refers to an expression <aggExpr> that contains an aggregate function. Aggregate functions are not allowed in GROUP BY."
    ],
    "sqlState" : "42903"
  },
  "GROUP_BY_POS_OUT_OF_RANGE" : {
    "message" : [
      "GROUP BY position <index> is not in select list (valid range is [1, <size>])."
    ],
    "sqlState" : "42805"
  },
  "INCOMPARABLE_PIVOT_COLUMN" : {
    "message" : [
      "Invalid pivot column <columnName>. Pivot columns must be comparable."
    ],
    "sqlState" : "42818"
  },
  "INCOMPATIBLE_DATASOURCE_REGISTER" : {
    "message" : [
      "Detected an incompatible DataSourceRegister. Please remove the incompatible library from classpath or upgrade it. Error: <message>"
    ]
  },
  "INCONSISTENT_BEHAVIOR_CROSS_VERSION" : {
    "message" : [
      "You may get a different result due to the upgrading to"
    ],
    "subClass" : {
      "DATETIME_PATTERN_RECOGNITION" : {
        "message" : [
          "Spark >= 3.0:",
          "Fail to recognize <pattern> pattern in the DateTimeFormatter. 1) You can set <config> to \"LEGACY\" to restore the behavior before Spark 3.0. 2) You can form a valid datetime pattern with the guide from https://spark.apache.org/docs/latest/sql-ref-datetime-pattern.html."
        ]
      },
      "PARSE_DATETIME_BY_NEW_PARSER" : {
        "message" : [
          "Spark >= 3.0:",
          "Fail to parse <datetime> in the new parser. You can set <config> to \"LEGACY\" to restore the behavior before Spark 3.0, or set to \"CORRECTED\" and treat it as an invalid datetime string."
        ]
      },
      "READ_ANCIENT_DATETIME" : {
        "message" : [
          "Spark >= 3.0:",
          "reading dates before 1582-10-15 or timestamps before 1900-01-01T00:00:00Z",
          "from <format> files can be ambiguous, as the files may be written by",
          "Spark 2.x or legacy versions of Hive, which uses a legacy hybrid calendar",
          "that is different from Spark 3.0+'s Proleptic Gregorian calendar.",
          "See more details in SPARK-31404. You can set the SQL config <config> or",
          "the datasource option <option> to \"LEGACY\" to rebase the datetime values",
          "w.r.t. the calendar difference during reading. To read the datetime values",
          "as it is, set the SQL config or the datasource option to \"CORRECTED\"."
        ]
      },
      "WRITE_ANCIENT_DATETIME" : {
        "message" : [
          "Spark >= 3.0:",
          "writing dates before 1582-10-15 or timestamps before 1900-01-01T00:00:00Z",
          "into <format> files can be dangerous, as the files may be read by Spark 2.x",
          "or legacy versions of Hive later, which uses a legacy hybrid calendar that",
          "is different from Spark 3.0+'s Proleptic Gregorian calendar. See more",
          "details in SPARK-31404. You can set <config> to \"LEGACY\" to rebase the",
          "datetime values w.r.t. the calendar difference during writing, to get maximum",
          "interoperability. Or set the config to \"CORRECTED\" to write the datetime",
          "values as it is, if you are sure that the written files will only be read by",
          "Spark 3.0+ or other systems that use Proleptic Gregorian calendar."
        ]
      }
    },
    "sqlState" : "42K0B"
  },
  "INCORRECT_END_OFFSET" : {
    "message" : [
      "Max offset with <rowsPerSecond> rowsPerSecond is <maxSeconds>, but it's <endSeconds> now."
    ],
    "sqlState" : "22003"
  },
  "INCORRECT_RAMP_UP_RATE" : {
    "message" : [
      "Max offset with <rowsPerSecond> rowsPerSecond is <maxSeconds>, but 'rampUpTimeSeconds' is <rampUpTimeSeconds>."
    ],
    "sqlState" : "22003"
  },
  "INDEX_ALREADY_EXISTS" : {
    "message" : [
      "Cannot create the index <indexName> on table <tableName> because it already exists."
    ],
    "sqlState" : "42710"
  },
  "INDEX_NOT_FOUND" : {
    "message" : [
      "Cannot find the index <indexName> on table <tableName>."
    ],
    "sqlState" : "42704"
  },
  "INTERNAL_ERROR" : {
    "message" : [
      "<message>"
    ],
    "sqlState" : "XX000"
  },
  "INTERVAL_ARITHMETIC_OVERFLOW" : {
    "message" : [
      "<message>.<alternative>"
    ],
    "sqlState" : "22015"
  },
  "INTERVAL_DIVIDED_BY_ZERO" : {
    "message" : [
      "Division by zero. Use `try_divide` to tolerate divisor being 0 and return NULL instead."
    ],
    "sqlState" : "22012"
  },
  "INVALID_ARRAY_INDEX" : {
    "message" : [
      "The index <indexValue> is out of bounds. The array has <arraySize> elements. Use the SQL function `get()` to tolerate accessing element at invalid index and return NULL instead. If necessary set <ansiConfig> to \"false\" to bypass this error."
    ],
    "sqlState" : "22003"
  },
  "INVALID_ARRAY_INDEX_IN_ELEMENT_AT" : {
    "message" : [
      "The index <indexValue> is out of bounds. The array has <arraySize> elements. Use `try_element_at` to tolerate accessing element at invalid index and return NULL instead. If necessary set <ansiConfig> to \"false\" to bypass this error."
    ],
    "sqlState" : "22003"
  },
  "INVALID_BUCKET_FILE" : {
    "message" : [
      "Invalid bucket file: <path>."
    ]
  },
  "INVALID_BYTE_STRING" : {
    "message" : [
      "The expected format is ByteString, but was <unsupported> (<class>)."
    ]
  },
  "INVALID_COLUMN_OR_FIELD_DATA_TYPE" : {
    "message" : [
      "Column or field <name> is of type <type> while it's required to be <expectedType>."
    ],
    "sqlState" : "42000"
  },
  "INVALID_EMPTY_LOCATION" : {
    "message" : [
      "The location name cannot be empty string, but `<location>` was given."
    ],
    "sqlState" : "42K05"
  },
  "INVALID_EXTRACT_FIELD" : {
    "message" : [
      "Cannot extract <field> from <expr>."
    ],
    "sqlState" : "42601"
  },
  "INVALID_FIELD_NAME" : {
    "message" : [
      "Field name <fieldName> is invalid: <path> is not a struct."
    ],
    "sqlState" : "42000"
  },
  "INVALID_FORMAT" : {
    "message" : [
      "The format is invalid: <format>."
    ],
    "subClass" : {
      "CONT_THOUSANDS_SEPS" : {
        "message" : [
          "Thousands separators (, or G) must have digits in between them in the number format."
        ]
      },
      "CUR_MUST_BEFORE_DEC" : {
        "message" : [
          "Currency characters must appear before any decimal point in the number format."
        ]
      },
      "CUR_MUST_BEFORE_DIGIT" : {
        "message" : [
          "Currency characters must appear before digits in the number format."
        ]
      },
      "EMPTY" : {
        "message" : [
          "The number format string cannot be empty."
        ]
      },
      "ESC_AT_THE_END" : {
        "message" : [
          "The escape character is not allowed to end with."
        ]
      },
      "ESC_IN_THE_MIDDLE" : {
        "message" : [
          "The escape character is not allowed to precede <char>."
        ]
      },
      "THOUSANDS_SEPS_MUST_BEFORE_DEC" : {
        "message" : [
          "Thousands separators (, or G) may not appear after the decimal point in the number format."
        ]
      },
      "UNEXPECTED_TOKEN" : {
        "message" : [
          "Found the unexpected <token> in the format string; the structure of the format string must match: [MI|S] [$] [0|9|G|,]* [.|D] [0|9]* [$] [PR|MI|S]."
        ]
      },
      "WRONG_NUM_DIGIT" : {
        "message" : [
          "The format string requires at least one number digit."
        ]
      },
      "WRONG_NUM_TOKEN" : {
        "message" : [
          "At most one <token> is allowed in the number format."
        ]
      }
    },
    "sqlState" : "42601"
  },
  "INVALID_FRACTION_OF_SECOND" : {
    "message" : [
      "The fraction of sec must be zero. Valid range is [0, 60]. If necessary set <ansiConfig> to \"false\" to bypass this error."
    ],
    "sqlState" : "22023"
  },
  "INVALID_IDENTIFIER" : {
    "message" : [
      "The identifier <ident> is invalid. Please, consider quoting it with back-quotes as `<ident>`."
    ],
    "sqlState" : "42602"
  },
  "INVALID_JSON_ROOT_FIELD" : {
    "message" : [
      "Cannot convert JSON root field to target Spark type."
    ],
    "sqlState" : "22032"
  },
  "INVALID_JSON_SCHEMA_MAP_TYPE" : {
    "message" : [
      "Input schema <jsonSchema> can only contain STRING as a key type for a MAP."
    ],
    "sqlState" : "22032"
  },
  "INVALID_LATERAL_JOIN_TYPE" : {
    "message" : [
      "The <joinType> JOIN with LATERAL correlation is not allowed because an OUTER subquery cannot correlate to its join partner. Remove the LATERAL correlation or use an INNER JOIN, or LEFT OUTER JOIN instead."
    ],
    "sqlState" : "42613"
  },
  "INVALID_OPTIONS" : {
    "message" : [
      "Invalid options:"
    ],
    "subClass" : {
      "NON_MAP_FUNCTION" : {
        "message" : [
          "Must use the `map()` function for options."
        ]
      },
      "NON_STRING_TYPE" : {
        "message" : [
          "A type of keys and values in `map()` must be string, but got <mapType>."
        ]
      }
    },
    "sqlState" : "42K06"
  },
  "INVALID_PANDAS_UDF_PLACEMENT" : {
    "message" : [
      "The group aggregate pandas UDF <functionList> cannot be invoked together with as other, non-pandas aggregate functions."
    ],
    "sqlState" : "0A000"
  },
  "INVALID_PARAMETER_VALUE" : {
    "message" : [
      "The value of parameter(s) <parameter> in <functionName> is invalid:"
    ],
    "subClass" : {
      "AES_KEY" : {
        "message" : [
          "detail message: <detailMessage>"
        ]
      },
      "AES_KEY_LENGTH" : {
        "message" : [
          "expects a binary value with 16, 24 or 32 bytes, but got <actualLength> bytes."
        ]
      },
      "PATTERN" : {
        "message" : [
          "<value>."
        ]
      },
      "ZERO_INDEX" : {
        "message" : [
          "expects %1$, %2$ and so on, but got %0$."
        ]
      }
    },
    "sqlState" : "22023"
  },
  "INVALID_PROPERTY_KEY" : {
    "message" : [
      "<key> is an invalid property key, please use quotes, e.g. SET <key>=<value>."
    ],
    "sqlState" : "42602"
  },
  "INVALID_PROPERTY_VALUE" : {
    "message" : [
      "<value> is an invalid property value, please use quotes, e.g. SET <key>=<value>"
    ],
    "sqlState" : "42602"
  },
  "INVALID_SCHEMA" : {
    "message" : [
      "The input schema <inputSchema> is not a valid schema string."
    ],
    "subClass" : {
      "NON_STRING_LITERAL" : {
        "message" : [
          "The input expression must be string literal and not null."
        ]
      },
      "NON_STRUCT_TYPE" : {
        "message" : [
          "The input expression should be evaluated to struct type, but got <dataType>."
        ]
      },
      "PARSE_ERROR" : {
        "message" : [
          "Cannot parse the schema:",
          "<reason>"
        ]
      }
    },
    "sqlState" : "42K07"
  },
  "INVALID_SQL_ARG" : {
    "message" : [
      "The argument <name> of `sql()` is invalid. Consider to replace it by a SQL literal."
    ]
  },
  "INVALID_SQL_SYNTAX" : {
    "message" : [
      "Invalid SQL syntax: <inputString>."
    ],
    "sqlState" : "42000"
  },
  "INVALID_SUBQUERY_EXPRESSION" : {
    "message" : [
      "Invalid subquery:"
    ],
    "subClass" : {
      "SCALAR_SUBQUERY_RETURN_MORE_THAN_ONE_OUTPUT_COLUMN" : {
        "message" : [
          "Scalar subquery must return only one column, but got <number>."
        ]
      }
    },
    "sqlState" : "42823"
  },
  "INVALID_TYPED_LITERAL" : {
    "message" : [
      "The value of the typed literal <valueType> is invalid: <value>."
    ],
    "sqlState" : "42604"
  },
  "INVALID_WHERE_CONDITION" : {
    "message" : [
      "The WHERE condition <condition> contains invalid expressions: <expressionList>.",
      "Rewrite the query to avoid window functions, aggregate functions, and generator functions in the WHERE clause."
    ],
    "sqlState" : "42903"
  },
  "LOCATION_ALREADY_EXISTS" : {
    "message" : [
      "Cannot name the managed table as <identifier>, as its associated location <location> already exists. Please pick a different table name, or remove the existing location first."
    ],
    "sqlState" : "42710"
  },
  "MALFORMED_CSV_RECORD" : {
    "message" : [
      "Malformed CSV record: <badRecord>"
    ]
  },
  "MALFORMED_PROTOBUF_MESSAGE" : {
    "message" : [
      "Malformed Protobuf messages are detected in message deserialization. Parse Mode: <failFastMode>. To process malformed protobuf message as null result, try setting the option 'mode' as 'PERMISSIVE'."
    ]
  },
  "MISSING_AGGREGATION" : {
    "message" : [
      "The non-aggregating expression <expression> is based on columns which are not participating in the GROUP BY clause.",
      "Add the columns or the expression to the GROUP BY, aggregate the expression, or use <expressionAnyValue> if you do not care which of the values within a group is returned."
    ],
    "sqlState" : "42803"
  },
  "MISSING_GROUP_BY" : {
    "message" : [
      "The query does not include a GROUP BY clause. Add GROUP BY or turn it into the window functions using OVER clauses."
    ],
    "sqlState" : "42803"
  },
  "MISSING_STATIC_PARTITION_COLUMN" : {
    "message" : [
      "Unknown static partition column: <columnName>."
    ],
    "sqlState" : "42000"
  },
  "MULTI_UDF_INTERFACE_ERROR" : {
    "message" : [
      "Not allowed to implement multiple UDF interfaces, UDF class <className>."
    ]
  },
  "NESTED_AGGREGATE_FUNCTION" : {
    "message" : [
      "It is not allowed to use an aggregate function in the argument of another aggregate function. Please use the inner aggregate function in a sub-query."
    ],
    "sqlState" : "42607"
  },
  "NON_LAST_MATCHED_CLAUSE_OMIT_CONDITION" : {
    "message" : [
      "When there are more than one MATCHED clauses in a MERGE statement, only the last MATCHED clause can omit the condition."
    ],
    "sqlState" : "42613"
  },
  "NON_LAST_NOT_MATCHED_BY_SOURCE_CLAUSE_OMIT_CONDITION" : {
    "message" : [
      "When there are more than one NOT MATCHED BY SOURCE clauses in a MERGE statement, only the last NOT MATCHED BY SOURCE clause can omit the condition."
    ],
    "sqlState" : "42613"
  },
  "NON_LAST_NOT_MATCHED_BY_TARGET_CLAUSE_OMIT_CONDITION" : {
    "message" : [
      "When there are more than one NOT MATCHED [BY TARGET] clauses in a MERGE statement, only the last NOT MATCHED [BY TARGET] clause can omit the condition."
    ],
    "sqlState" : "42613"
  },
  "NON_LITERAL_PIVOT_VALUES" : {
    "message" : [
      "Literal expressions required for pivot values, found <expression>."
    ],
    "sqlState" : "42K08"
  },
  "NON_PARTITION_COLUMN" : {
    "message" : [
      "PARTITION clause cannot contain the non-partition column: <columnName>."
    ],
    "sqlState" : "42000"
  },
  "NOT_A_PARTITIONED_TABLE" : {
    "message" : [
      "Operation <operation> is not allowed for <tableIdentWithDB> because it is not a partitioned table."
    ]
  },
  "NO_HANDLER_FOR_UDAF" : {
    "message" : [
      "No handler for UDAF '<functionName>'. Use sparkSession.udf.register(...) instead."
    ]
  },
  "NO_SQL_TYPE_IN_PROTOBUF_SCHEMA" : {
    "message" : [
      "Cannot find <catalystFieldPath> in Protobuf schema."
    ]
  },
  "NO_UDF_INTERFACE" : {
    "message" : [
      "UDF class <className> doesn't implement any UDF interface."
    ]
  },
  "NULLABLE_ARRAY_OR_MAP_ELEMENT" : {
    "message" : [
      "Array or map at <columnPath> contains nullable element while it's required to be non-nullable."
    ],
    "sqlState" : "42000"
  },
  "NULLABLE_COLUMN_OR_FIELD" : {
    "message" : [
      "Column or field <name> is nullable while it's required to be non-nullable."
    ],
    "sqlState" : "42000"
  },
  "NULLABLE_ROW_ID_ATTRIBUTES" : {
    "message" : [
      "Row ID attributes cannot be nullable: <nullableRowIdAttrs>."
    ],
    "sqlState" : "42000"
  },
  "NULL_MAP_KEY" : {
    "message" : [
      "Cannot use null as map key."
    ],
    "sqlState" : "2200E"
  },
  "NUMERIC_OUT_OF_SUPPORTED_RANGE" : {
    "message" : [
      "The value <value> cannot be interpreted as a numeric since it has more than 38 digits."
    ],
    "sqlState" : "22003"
  },
  "NUMERIC_VALUE_OUT_OF_RANGE" : {
    "message" : [
      "<value> cannot be represented as Decimal(<precision>, <scale>). If necessary set <config> to \"false\" to bypass this error, and return NULL instead."
    ],
    "sqlState" : "22003"
  },
  "NUM_COLUMNS_MISMATCH" : {
    "message" : [
      "<operator> can only be performed on inputs with the same number of columns, but the first input has <firstNumColumns> columns and the <invalidOrdinalNum> input has <invalidNumColumns> columns."
    ],
    "sqlState" : "42826"
  },
  "ORDER_BY_POS_OUT_OF_RANGE" : {
    "message" : [
      "ORDER BY position <index> is not in select list (valid range is [1, <size>])."
    ],
    "sqlState" : "42805"
  },
  "PARSE_EMPTY_STATEMENT" : {
    "message" : [
      "Syntax error, unexpected empty statement."
    ],
    "sqlState" : "42617"
  },
  "PARSE_SYNTAX_ERROR" : {
    "message" : [
      "Syntax error at or near <error><hint>."
    ],
    "sqlState" : "42601"
  },
  "PARTITIONS_ALREADY_EXIST" : {
    "message" : [
      "Cannot ADD or RENAME TO partition(s) <partitionList> in table <tableName> because they already exist.",
      "Choose a different name, drop the existing partition, or add the IF NOT EXISTS clause to tolerate a pre-existing partition."
    ],
    "sqlState" : "428FT"
  },
  "PARTITIONS_NOT_FOUND" : {
    "message" : [
      "The partition(s) <partitionList> cannot be found in table <tableName>.",
      "Verify the partition specification and table name.",
      "To tolerate the error on drop use ALTER TABLE … DROP IF EXISTS PARTITION."
    ],
    "sqlState" : "428FT"
  },
  "PATH_NOT_FOUND" : {
    "message" : [
      "Path does not exist: <path>."
    ],
    "sqlState" : "42K03"
  },
  "PIVOT_VALUE_DATA_TYPE_MISMATCH" : {
    "message" : [
      "Invalid pivot value '<value>': value data type <valueType> does not match pivot column data type <pivotType>."
    ],
    "sqlState" : "42K09"
  },
  "PROTOBUF_DEPENDENCY_NOT_FOUND" : {
    "message" : [
      "Could not find dependency: <dependencyName>."
    ]
  },
  "PROTOBUF_DESCRIPTOR_FILE_NOT_FOUND" : {
    "message" : [
      "Error reading Protobuf descriptor file at path: <filePath>."
    ]
  },
  "PROTOBUF_FIELD_MISSING" : {
    "message" : [
      "Searching for <field> in Protobuf schema at <protobufSchema> gave <matchSize> matches. Candidates: <matches>."
    ]
  },
  "PROTOBUF_FIELD_MISSING_IN_SQL_SCHEMA" : {
    "message" : [
      "Found <field> in Protobuf schema but there is no match in the SQL schema."
    ]
  },
  "PROTOBUF_FIELD_TYPE_MISMATCH" : {
    "message" : [
      "Type mismatch encountered for field: <field>."
    ]
  },
  "PROTOBUF_MESSAGE_NOT_FOUND" : {
    "message" : [
      "Unable to locate Message <messageName> in Descriptor."
    ]
  },
  "PROTOBUF_TYPE_NOT_SUPPORT" : {
    "message" : [
      "Protobuf type not yet supported: <protobufType>."
    ]
  },
  "RECURSIVE_PROTOBUF_SCHEMA" : {
    "message" : [
      "Found recursive reference in Protobuf schema, which can not be processed by Spark by default: <fieldDescriptor>. try setting the option `recursive.fields.max.depth` 0 to 10. Going beyond 10 levels of recursion is not allowed."
    ]
  },
  "RENAME_SRC_PATH_NOT_FOUND" : {
    "message" : [
      "Failed to rename as <sourcePath> was not found."
    ],
    "sqlState" : "42K03"
  },
  "ROUTINE_ALREADY_EXISTS" : {
    "message" : [
      "Cannot create the function <routineName> because it already exists.",
      "Choose a different name, drop or replace the existing function, or add the IF NOT EXISTS clause to tolerate a pre-existing function."
    ],
    "sqlState" : "42723"
  },
  "ROUTINE_NOT_FOUND" : {
    "message" : [
      "The function <routineName> cannot be found. Verify the spelling and correctness of the schema and catalog.",
      "If you did not qualify the name with a schema and catalog, verify the current_schema() output, or qualify the name with the correct schema and catalog.",
      "To tolerate the error on drop use DROP FUNCTION IF EXISTS."
    ],
    "sqlState" : "42883"
  },
  "SCALAR_SUBQUERY_TOO_MANY_ROWS" : {
    "message" : [
      "More than one row returned by a subquery used as an expression."
    ],
    "sqlState" : "21000"
  },
  "SCHEMA_ALREADY_EXISTS" : {
    "message" : [
      "Cannot create schema <schemaName> because it already exists.",
      "Choose a different name, drop the existing schema, or add the IF NOT EXISTS clause to tolerate pre-existing schema."
    ],
    "sqlState" : "42P06"
  },
  "SCHEMA_NOT_EMPTY" : {
    "message" : [
      "Cannot drop a schema <schemaName> because it contains objects.",
      "Use DROP SCHEMA ... CASCADE to drop the schema and all its objects."
    ],
    "sqlState" : "2BP01"
  },
  "SCHEMA_NOT_FOUND" : {
    "message" : [
      "The schema <schemaName> cannot be found. Verify the spelling and correctness of the schema and catalog.",
      "If you did not qualify the name with a catalog, verify the current_schema() output, or qualify the name with the correct catalog.",
      "To tolerate the error on drop use DROP SCHEMA IF EXISTS."
    ],
    "sqlState" : "42704"
  },
  "SECOND_FUNCTION_ARGUMENT_NOT_INTEGER" : {
    "message" : [
      "The second argument of <functionName> function needs to be an integer."
    ],
    "sqlState" : "22023"
  },
  "SORT_BY_WITHOUT_BUCKETING" : {
    "message" : [
      "sortBy must be used together with bucketBy."
    ]
  },
  "STAR_GROUP_BY_POS" : {
    "message" : [
      "Star (*) is not allowed in a select list when GROUP BY an ordinal position is used."
    ],
    "sqlState" : "0A000"
  },
  "STATIC_PARTITION_COLUMN_IN_INSERT_COLUMN_LIST" : {
    "message" : [
      "Static partition column <staticName> is also specified in the column list."
    ]
  },
  "STREAM_FAILED" : {
    "message" : [
      "Query [id = <id>, runId = <runId>] terminated with exception: <message>"
    ]
  },
  "TABLE_OR_VIEW_ALREADY_EXISTS" : {
    "message" : [
      "Cannot create table or view <relationName> because it already exists.",
      "Choose a different name, drop or replace the existing object, or add the IF NOT EXISTS clause to tolerate pre-existing objects."
    ],
    "sqlState" : "42P07"
  },
  "TABLE_OR_VIEW_NOT_FOUND" : {
    "message" : [
      "The table or view <relationName> cannot be found. Verify the spelling and correctness of the schema and catalog.",
      "If you did not qualify the name with a schema, verify the current_schema() output, or qualify the name with the correct schema and catalog.",
      "To tolerate the error on drop use DROP VIEW IF EXISTS or DROP TABLE IF EXISTS."
    ],
    "sqlState" : "42P01"
  },
  "TASK_WRITE_FAILED" : {
    "message" : [
      "Task failed while writing rows to <path>."
    ]
  },
  "TEMP_TABLE_OR_VIEW_ALREADY_EXISTS" : {
    "message" : [
      "Cannot create the temporary view <relationName> because it already exists.",
      "Choose a different name, drop or replace the existing view,  or add the IF NOT EXISTS clause to tolerate pre-existing views."
    ],
    "sqlState" : "42P07"
  },
  "TEMP_VIEW_NAME_TOO_MANY_NAME_PARTS" : {
    "message" : [
      "CREATE TEMPORARY VIEW or the corresponding Dataset APIs only accept single-part view names, but got: <actualName>."
    ],
    "sqlState" : "428EK"
  },
  "TOO_MANY_ARRAY_ELEMENTS" : {
    "message" : [
      "Cannot initialize array with <numElements> elements of size <size>."
    ],
    "sqlState" : "54000"
  },
  "UNABLE_TO_ACQUIRE_MEMORY" : {
    "message" : [
      "Unable to acquire <requestedBytes> bytes of memory, got <receivedBytes>."
    ],
    "sqlState" : "53200"
  },
  "UNABLE_TO_CONVERT_TO_PROTOBUF_MESSAGE_TYPE" : {
    "message" : [
      "Unable to convert SQL type <toType> to Protobuf type <protobufType>."
    ]
  },
  "UNBOUND_SQL_PARAMETER" : {
    "message" : [
      "Found the unbound parameter: <name>. Please, fix `args` and provide a mapping of the parameter to a SQL literal."
    ],
    "sqlState" : "42P02"
  },
  "UNCLOSED_BRACKETED_COMMENT" : {
    "message" : [
      "Found an unclosed bracketed comment. Please, append */ at the end of the comment."
    ],
    "sqlState" : "42601"
  },
  "UNEXPECTED_INPUT_TYPE" : {
    "message" : [
      "Parameter <paramIndex> of function <functionName> requires the <requiredType> type, however <inputSql> has the type <inputType>."
    ],
    "sqlState" : "42K09"
  },
  "UNKNOWN_PROTOBUF_MESSAGE_TYPE" : {
    "message" : [
      "Attempting to treat <descriptorName> as a Message, but it was <containingType>."
    ]
  },
  "UNPIVOT_REQUIRES_ATTRIBUTES" : {
    "message" : [
      "UNPIVOT requires all given <given> expressions to be columns when no <empty> expressions are given. These are not columns: [<expressions>]."
    ],
    "sqlState" : "42K0A"
  },
  "UNPIVOT_REQUIRES_VALUE_COLUMNS" : {
    "message" : [
      "At least one value column needs to be specified for UNPIVOT, all columns specified as ids."
    ],
    "sqlState" : "42K0A"
  },
  "UNPIVOT_VALUE_DATA_TYPE_MISMATCH" : {
    "message" : [
      "Unpivot value columns must share a least common type, some types do not: [<types>]."
    ],
    "sqlState" : "42K09"
  },
  "UNPIVOT_VALUE_SIZE_MISMATCH" : {
    "message" : [
      "All unpivot value columns must have the same size as there are value column names (<names>)."
    ],
    "sqlState" : "428C4"
  },
  "UNRECOGNIZED_SQL_TYPE" : {
    "message" : [
      "Unrecognized SQL type <typeName>."
    ],
    "sqlState" : "42704"
  },
  "UNRESOLVED_ALL_IN_GROUP_BY" : {
    "message" : [
      "Cannot infer grouping columns for GROUP BY ALL based on the select clause. Please explicitly specify the grouping columns."
    ],
    "sqlState" : "42803"
  },
  "UNRESOLVED_COLUMN" : {
    "message" : [
      "A column or function parameter with name <objectName> cannot be resolved."
    ],
    "subClass" : {
      "WITHOUT_SUGGESTION" : {
        "message" : [
          ""
        ]
      },
      "WITH_SUGGESTION" : {
        "message" : [
          "Did you mean one of the following? [<proposal>]."
        ]
      }
    },
    "sqlState" : "42703"
  },
  "UNRESOLVED_FIELD" : {
    "message" : [
      "A field with name <fieldName> cannot be resolved with the struct-type column <columnPath>."
    ],
    "subClass" : {
      "WITHOUT_SUGGESTION" : {
        "message" : [
          ""
        ]
      },
      "WITH_SUGGESTION" : {
        "message" : [
          "Did you mean one of the following? [<proposal>]."
        ]
      }
    },
    "sqlState" : "42703"
  },
  "UNRESOLVED_MAP_KEY" : {
    "message" : [
      "Cannot resolve column <objectName> as a map key. If the key is a string literal, add the single quotes '' around it."
    ],
    "subClass" : {
      "WITHOUT_SUGGESTION" : {
        "message" : [
          ""
        ]
      },
      "WITH_SUGGESTION" : {
        "message" : [
          "Otherwise did you mean one of the following column(s)? [<proposal>]."
        ]
      }
    },
    "sqlState" : "42703"
  },
  "UNRESOLVED_ROUTINE" : {
    "message" : [
      "Cannot resolve function <routineName> on search path <searchPath>."
    ],
    "sqlState" : "42883"
  },
  "UNSUPPORTED_DATATYPE" : {
    "message" : [
      "Unsupported data type <typeName>."
    ],
    "sqlState" : "0A000"
  },
  "UNSUPPORTED_DESERIALIZER" : {
    "message" : [
      "The deserializer is not supported:"
    ],
    "subClass" : {
      "DATA_TYPE_MISMATCH" : {
        "message" : [
          "need a(n) <desiredType> field but got <dataType>."
        ]
      },
      "FIELD_NUMBER_MISMATCH" : {
        "message" : [
          "try to map <schema> to Tuple<ordinal>, but failed as the number of fields does not line up."
        ]
      }
    },
    "sqlState" : "0A000"
  },
  "UNSUPPORTED_FEATURE" : {
    "message" : [
      "The feature is not supported:"
    ],
    "subClass" : {
      "AES_MODE" : {
        "message" : [
          "AES-<mode> with the padding <padding> by the <functionName> function."
        ]
      },
      "ANALYZE_UNCACHED_TEMP_VIEW" : {
        "message" : [
          "The ANALYZE TABLE FOR COLUMNS command can operate on temporary views that have been cached already. Consider to cache the view <viewName>."
        ]
      },
      "ANALYZE_UNSUPPORTED_COLUMN_TYPE" : {
        "message" : [
          "The ANALYZE TABLE FOR COLUMNS command does not support the type <columnType> of the column <columnName> in the table <tableName>."
        ]
      },
      "ANALYZE_VIEW" : {
        "message" : [
          "The ANALYZE TABLE command does not support views."
        ]
      },
      "CATALOG_OPERATION" : {
        "message" : [
          "Catalog <catalogName> does not support <operation>."
        ]
      },
      "COMBINATION_QUERY_RESULT_CLAUSES" : {
        "message" : [
          "Combination of ORDER BY/SORT BY/DISTRIBUTE BY/CLUSTER BY."
        ]
      },
      "DESC_TABLE_COLUMN_PARTITION" : {
        "message" : [
          "DESC TABLE COLUMN for a specific partition."
        ]
      },
      "INSERT_PARTITION_SPEC_IF_NOT_EXISTS" : {
        "message" : [
          "INSERT INTO <tableName> with IF NOT EXISTS in the PARTITION spec."
        ]
      },
      "JDBC_TRANSACTION" : {
        "message" : [
          "The target JDBC server does not support transactions and can only support ALTER TABLE with a single action."
        ]
      },
      "LATERAL_COLUMN_ALIAS_IN_AGGREGATE_FUNC" : {
        "message" : [
          "Referencing a lateral column alias <lca> in the aggregate function <aggFunc>."
        ]
      },
      "LATERAL_JOIN_USING" : {
        "message" : [
          "JOIN USING with LATERAL correlation."
        ]
      },
      "LATERAL_NATURAL_JOIN" : {
        "message" : [
          "NATURAL join with LATERAL correlation."
        ]
      },
      "LITERAL_TYPE" : {
        "message" : [
          "Literal for '<value>' of <type>."
        ]
      },
      "MULTIPLE_BUCKET_TRANSFORMS" : {
        "message" : [
          "Multiple bucket TRANSFORMs."
        ]
      },
      "NATURAL_CROSS_JOIN" : {
        "message" : [
          "NATURAL CROSS JOIN."
        ]
      },
      "ORC_TYPE_CAST" : {
        "message" : [
          "Unable to convert <orcType> of Orc to data type <toType>."
        ]
      },
      "PANDAS_UDAF_IN_PIVOT" : {
        "message" : [
          "Pandas user defined aggregate function in the PIVOT clause."
        ]
      },
      "PIVOT_AFTER_GROUP_BY" : {
        "message" : [
          "PIVOT clause following a GROUP BY clause."
        ]
      },
      "PIVOT_TYPE" : {
        "message" : [
          "Pivoting by the value '<value>' of the column data type <type>."
        ]
      },
      "PYTHON_UDF_IN_ON_CLAUSE" : {
        "message" : [
          "Python UDF in the ON clause of a <joinType> JOIN. In case of an INNNER JOIN consider rewriting to a CROSS JOIN with a WHERE clause."
        ]
      },
      "REPEATED_PIVOT" : {
        "message" : [
          "Repeated PIVOT operation."
        ]
      },
      "SET_NAMESPACE_PROPERTY" : {
        "message" : [
          "<property> is a reserved namespace property, <msg>."
        ]
      },
      "SET_PROPERTIES_AND_DBPROPERTIES" : {
        "message" : [
          "set PROPERTIES and DBPROPERTIES at the same time."
        ]
      },
      "SET_TABLE_PROPERTY" : {
        "message" : [
          "<property> is a reserved table property, <msg>."
        ]
      },
      "TABLE_OPERATION" : {
        "message" : [
          "Table <tableName> does not support <operation>. Please check the current catalog and namespace to make sure the qualified table name is expected, and also check the catalog implementation which is configured by \"spark.sql.catalog\"."
        ]
      },
      "TOO_MANY_TYPE_ARGUMENTS_FOR_UDF_CLASS" : {
        "message" : [
          "UDF class with <num> type arguments."
        ]
      },
      "TRANSFORM_DISTINCT_ALL" : {
        "message" : [
          "TRANSFORM with the DISTINCT/ALL clause."
        ]
      },
      "TRANSFORM_NON_HIVE" : {
        "message" : [
          "TRANSFORM with SERDE is only supported in hive mode."
        ]
      }
    },
    "sqlState" : "0A000"
  },
  "UNSUPPORTED_GENERATOR" : {
    "message" : [
      "The generator is not supported:"
    ],
    "subClass" : {
      "MULTI_GENERATOR" : {
        "message" : [
          "only one generator allowed per <clause> clause but found <num>: <generators>."
        ]
      },
      "NESTED_IN_EXPRESSIONS" : {
        "message" : [
          "nested in expressions <expression>."
        ]
      },
      "NOT_GENERATOR" : {
        "message" : [
          "<functionName> is expected to be a generator. However, its class is <classCanonicalName>, which is not a generator."
        ]
      },
      "OUTSIDE_SELECT" : {
        "message" : [
          "outside the SELECT clause, found: <plan>."
        ]
      }
    },
    "sqlState" : "0A000"
  },
  "UNSUPPORTED_GROUPING_EXPRESSION" : {
    "message" : [
      "grouping()/grouping_id() can only be used with GroupingSets/Cube/Rollup."
    ]
  },
  "UNSUPPORTED_SAVE_MODE" : {
    "message" : [
      "The save mode <saveMode> is not supported for:"
    ],
    "subClass" : {
      "EXISTENT_PATH" : {
        "message" : [
          "an existent path."
        ]
      },
      "NON_EXISTENT_PATH" : {
        "message" : [
          "a non-existent path."
        ]
      }
    }
  },
  "UNSUPPORTED_SUBQUERY_EXPRESSION_CATEGORY" : {
    "message" : [
      "Unsupported subquery expression:"
    ],
    "subClass" : {
      "ACCESSING_OUTER_QUERY_COLUMN_IS_NOT_ALLOWED" : {
        "message" : [
          "Accessing outer query column is not allowed in this location<treeNode>."
        ]
      },
      "AGGREGATE_FUNCTION_MIXED_OUTER_LOCAL_REFERENCES" : {
        "message" : [
          "Found an aggregate function in a correlated predicate that has both outer and local references, which is not supported: <function>."
        ]
      },
      "CORRELATED_COLUMN_IS_NOT_ALLOWED_IN_PREDICATE" : {
        "message" : [
          "Correlated column is not allowed in predicate: <treeNode>."
        ]
      },
      "CORRELATED_COLUMN_NOT_FOUND" : {
        "message" : [
          "A correlated outer name reference within a subquery expression body was not found in the enclosing query: <value>."
        ]
      },
      "CORRELATED_REFERENCE" : {
        "message" : [
          "Expressions referencing the outer query are not supported outside of WHERE/HAVING clauses: <sqlExprs>."
        ]
      },
      "LATERAL_JOIN_CONDITION_NON_DETERMINISTIC" : {
        "message" : [
          "Lateral join condition cannot be non-deterministic: <condition>."
        ]
      },
      "MUST_AGGREGATE_CORRELATED_SCALAR_SUBQUERY" : {
        "message" : [
<<<<<<< HEAD
          "Correlated scalar subqueries must be aggregated to return at most one row."
=======
          "Correlated scalar subqueries in the GROUP BY clause must also be in the aggregate expressions<treeNode>."
>>>>>>> 04d72659
        ]
      },
      "MUST_AGGREGATE_CORRELATED_SCALAR_SUBQUERY_OUTPUT" : {
        "message" : [
          "The output of a correlated scalar subquery must be aggregated."
        ]
      },
      "NON_CORRELATED_COLUMNS_IN_GROUP_BY" : {
        "message" : [
          "A GROUP BY clause in a scalar correlated subquery cannot contain non-correlated columns: <value>."
        ]
      },
      "NON_DETERMINISTIC_LATERAL_SUBQUERIES" : {
        "message" : [
          "Non-deterministic lateral subqueries are not supported when joining with outer relations that produce more than one row<treeNode>."
        ]
      },
      "UNSUPPORTED_CORRELATED_REFERENCE_DATA_TYPE" : {
        "message" : [
          "Correlated column reference '<expr>' cannot be <dataType> type."
        ]
      },
      "UNSUPPORTED_CORRELATED_SCALAR_SUBQUERY" : {
        "message" : [
          "Correlated scalar subqueries can only be used in filters, aggregations, projections, and UPDATE/MERGE/DELETE commands<treeNode>."
        ]
      },
      "UNSUPPORTED_IN_EXISTS_SUBQUERY" : {
        "message" : [
          "IN/EXISTS predicate subqueries can only be used in filters, joins, aggregations, window functions, projections, and UPDATE/MERGE/DELETE commands<treeNode>."
        ]
      }
    },
    "sqlState" : "0A000"
  },
  "UNSUPPORTED_TYPED_LITERAL" : {
    "message" : [
      "Literals of the type <unsupportedType> are not supported. Supported types are <supportedTypes>."
    ],
    "sqlState" : "0A000"
  },
  "UNTYPED_SCALA_UDF" : {
    "message" : [
      "You're using untyped Scala UDF, which does not have the input type information. Spark may blindly pass null to the Scala closure with primitive-type argument, and the closure will see the default value of the Java type for the null argument, e.g. `udf((x: Int) => x, IntegerType)`, the result is 0 for null input. To get rid of this error, you could:",
      "1. use typed Scala UDF APIs(without return type parameter), e.g. `udf((x: Int) => x)`.",
      "2. use Java UDF APIs, e.g. `udf(new UDF1[String, Integer] { override def call(s: String): Integer = s.length() }, IntegerType)`, if input types are all non primitive.",
      "3. set \"spark.sql.legacy.allowUntypedScalaUDF\" to \"true\" and use this API with caution."
    ]
  },
  "VIEW_ALREADY_EXISTS" : {
    "message" : [
      "Cannot create view <relationName> because it already exists.",
      "Choose a different name, drop or replace the existing object, or add the IF NOT EXISTS clause to tolerate pre-existing objects."
    ],
    "sqlState" : "42P07"
  },
  "VIEW_NOT_FOUND" : {
    "message" : [
      "The view <relationName> cannot be found. Verify the spelling and correctness of the schema and catalog.",
      "If you did not qualify the name with a schema, verify the current_schema() output, or qualify the name with the correct schema and catalog.",
      "To tolerate the error on drop use DROP VIEW IF EXISTS."
    ],
    "sqlState" : "42P01"
  },
  "WRITE_STREAM_NOT_ALLOWED" : {
    "message" : [
      "`writeStream` can be called only on streaming Dataset/DataFrame."
    ]
  },
  "WRONG_COMMAND_FOR_OBJECT_TYPE" : {
    "message" : [
      "The operation <operation> requires a <requiredType>. But <objectName> is a <foundType>. Use <alternative> instead."
    ]
  },
  "WRONG_NUM_ARGS" : {
    "message" : [
      "Invalid number of arguments for the function <functionName>."
    ],
    "subClass" : {
      "WITHOUT_SUGGESTION" : {
        "message" : [
          "Please, refer to 'https://spark.apache.org/docs/latest/sql-ref-functions.html' for a fix."
        ]
      },
      "WITH_SUGGESTION" : {
        "message" : [
          "Consider to change the number of arguments because the function requires <expectedNum> parameters but the actual number is <actualNum>."
        ]
      }
    },
    "sqlState" : "42605"
  },
  "_LEGACY_ERROR_TEMP_0001" : {
    "message" : [
      "Invalid InsertIntoContext."
    ]
  },
  "_LEGACY_ERROR_TEMP_0002" : {
    "message" : [
      "INSERT OVERWRITE DIRECTORY is not supported."
    ]
  },
  "_LEGACY_ERROR_TEMP_0003" : {
    "message" : [
      "Columns aliases are not allowed in <op>."
    ]
  },
  "_LEGACY_ERROR_TEMP_0004" : {
    "message" : [
      "Empty source for merge: you should specify a source table/subquery in merge."
    ]
  },
  "_LEGACY_ERROR_TEMP_0006" : {
    "message" : [
      "The number of inserted values cannot match the fields."
    ]
  },
  "_LEGACY_ERROR_TEMP_0008" : {
    "message" : [
      "There must be at least one WHEN clause in a MERGE statement."
    ]
  },
  "_LEGACY_ERROR_TEMP_0012" : {
    "message" : [
      "DISTRIBUTE BY is not supported."
    ]
  },
  "_LEGACY_ERROR_TEMP_0013" : {
    "message" : [
      "LATERAL cannot be used together with PIVOT in FROM clause."
    ]
  },
  "_LEGACY_ERROR_TEMP_0014" : {
    "message" : [
      "TABLESAMPLE does not accept empty inputs."
    ]
  },
  "_LEGACY_ERROR_TEMP_0015" : {
    "message" : [
      "TABLESAMPLE(<msg>) is not supported."
    ]
  },
  "_LEGACY_ERROR_TEMP_0016" : {
    "message" : [
      "<bytesStr> is not a valid byte length literal, expected syntax: DIGIT+ ('B' | 'K' | 'M' | 'G')."
    ]
  },
  "_LEGACY_ERROR_TEMP_0017" : {
    "message" : [
      "Invalid escape string. Escape string must contain only one character."
    ]
  },
  "_LEGACY_ERROR_TEMP_0018" : {
    "message" : [
      "Function trim doesn't support with type <trimOption>. Please use BOTH, LEADING or TRAILING as trim type."
    ]
  },
  "_LEGACY_ERROR_TEMP_0023" : {
    "message" : [
      "Numeric literal <rawStrippedQualifier> does not fit in range [<minValue>, <maxValue>] for type <typeName>."
    ]
  },
  "_LEGACY_ERROR_TEMP_0024" : {
    "message" : [
      "Can only have a single from-to unit in the interval literal syntax."
    ]
  },
  "_LEGACY_ERROR_TEMP_0025" : {
    "message" : [
      "At least one time unit should be given for interval literal."
    ]
  },
  "_LEGACY_ERROR_TEMP_0026" : {
    "message" : [
      "Can only use numbers in the interval value part for multiple unit value pairs interval form, but got invalid value: <value>."
    ]
  },
  "_LEGACY_ERROR_TEMP_0027" : {
    "message" : [
      "The value of from-to unit must be a string."
    ]
  },
  "_LEGACY_ERROR_TEMP_0028" : {
    "message" : [
      "Intervals FROM <from> TO <to> are not supported."
    ]
  },
  "_LEGACY_ERROR_TEMP_0029" : {
    "message" : [
      "Cannot mix year-month and day-time fields: <literal>."
    ]
  },
  "_LEGACY_ERROR_TEMP_0031" : {
    "message" : [
      "Invalid number of buckets: <describe>."
    ]
  },
  "_LEGACY_ERROR_TEMP_0032" : {
    "message" : [
      "Duplicated table paths found: '<pathOne>' and '<pathTwo>'. LOCATION and the case insensitive key 'path' in OPTIONS are all used to indicate the custom table path, you can only specify one of them."
    ]
  },
  "_LEGACY_ERROR_TEMP_0033" : {
    "message" : [
      "Expected either STORED AS or STORED BY, not both."
    ]
  },
  "_LEGACY_ERROR_TEMP_0034" : {
    "message" : [
      "<operation> is not supported in Hive-style <command><msg>."
    ]
  },
  "_LEGACY_ERROR_TEMP_0035" : {
    "message" : [
      "Operation not allowed: <message>."
    ]
  },
  "_LEGACY_ERROR_TEMP_0036" : {
    "message" : [
      "Expected `NOSCAN` instead of `<ctx>`."
    ]
  },
  "_LEGACY_ERROR_TEMP_0037" : {
    "message" : [
      "It is not allowed to add catalog/namespace prefix <quoted> to the table name in CACHE TABLE AS SELECT."
    ]
  },
  "_LEGACY_ERROR_TEMP_0038" : {
    "message" : [
      "CTE definition can't have duplicate names: <duplicateNames>."
    ]
  },
  "_LEGACY_ERROR_TEMP_0039" : {
    "message" : [
      "Unsupported SQL statement."
    ]
  },
  "_LEGACY_ERROR_TEMP_0041" : {
    "message" : [
      "Found duplicate clauses: <clauseName>."
    ]
  },
  "_LEGACY_ERROR_TEMP_0042" : {
    "message" : [
      "Expected format is 'SET', 'SET key', or 'SET key=value'. If you want to include special characters in key, or include semicolon in value, please use quotes, e.g., SET `key`=`value`."
    ]
  },
  "_LEGACY_ERROR_TEMP_0043" : {
    "message" : [
      "Expected format is 'RESET' or 'RESET key'. If you want to include special characters in key, please use quotes, e.g., RESET `key`."
    ]
  },
  "_LEGACY_ERROR_TEMP_0044" : {
    "message" : [
      "The interval value must be in the range of [-18, +18] hours with second precision."
    ]
  },
  "_LEGACY_ERROR_TEMP_0045" : {
    "message" : [
      "Invalid time zone displacement value."
    ]
  },
  "_LEGACY_ERROR_TEMP_0046" : {
    "message" : [
      "CREATE TEMPORARY TABLE without a provider is not allowed."
    ]
  },
  "_LEGACY_ERROR_TEMP_0047" : {
    "message" : [
      "'ROW FORMAT' must be used with 'STORED AS'."
    ]
  },
  "_LEGACY_ERROR_TEMP_0048" : {
    "message" : [
      "Unsupported operation: Used defined record reader/writer classes."
    ]
  },
  "_LEGACY_ERROR_TEMP_0049" : {
    "message" : [
      "Directory path and 'path' in OPTIONS should be specified one, but not both."
    ]
  },
  "_LEGACY_ERROR_TEMP_0050" : {
    "message" : [
      "LOCAL is supported only with file: scheme."
    ]
  },
  "_LEGACY_ERROR_TEMP_0051" : {
    "message" : [
      "Empty set in <element> grouping sets is not supported."
    ]
  },
  "_LEGACY_ERROR_TEMP_0052" : {
    "message" : [
      "CREATE VIEW with both IF NOT EXISTS and REPLACE is not allowed."
    ]
  },
  "_LEGACY_ERROR_TEMP_0053" : {
    "message" : [
      "It is not allowed to define a TEMPORARY view with IF NOT EXISTS."
    ]
  },
  "_LEGACY_ERROR_TEMP_0056" : {
    "message" : [
      "Invalid time travel spec: <reason>."
    ]
  },
  "_LEGACY_ERROR_TEMP_0057" : {
    "message" : [
      "Support for DEFAULT column values is not implemented yet."
    ]
  },
  "_LEGACY_ERROR_TEMP_0058" : {
    "message" : [
      "Support for DEFAULT column values is not allowed."
    ]
  },
  "_LEGACY_ERROR_TEMP_0059" : {
    "message" : [
      "References to DEFAULT column values are not allowed within the PARTITION clause."
    ]
  },
  "_LEGACY_ERROR_TEMP_0060" : {
    "message" : [
      "<msg>."
    ]
  },
  "_LEGACY_ERROR_TEMP_0061" : {
    "message" : [
      "<msg>."
    ]
  },
  "_LEGACY_ERROR_TEMP_0062" : {
    "message" : [
      "<msg>."
    ]
  },
  "_LEGACY_ERROR_TEMP_0063" : {
    "message" : [
      "<msg>."
    ]
  },
  "_LEGACY_ERROR_TEMP_0064" : {
    "message" : [
      "<msg>."
    ]
  },
  "_LEGACY_ERROR_TEMP_1000" : {
    "message" : [
      "LEGACY store assignment policy is disallowed in Spark data source V2. Please set the configuration <configKey> to other values."
    ]
  },
  "_LEGACY_ERROR_TEMP_1001" : {
    "message" : [
      "USING column `<colName>` cannot be resolved on the <side> side of the join. The <side>-side columns: [<plan>]."
    ]
  },
  "_LEGACY_ERROR_TEMP_1002" : {
    "message" : [
      "Unable to generate an encoder for inner class `<className>` without access to the scope that this class was defined in.",
      "Try moving this class out of its parent class."
    ]
  },
  "_LEGACY_ERROR_TEMP_1003" : {
    "message" : [
      "Couldn't find the reference column for <after> at <parentName>."
    ]
  },
  "_LEGACY_ERROR_TEMP_1004" : {
    "message" : [
      "Window specification <windowName> is not defined in the WINDOW clause."
    ]
  },
  "_LEGACY_ERROR_TEMP_1005" : {
    "message" : [
      "<expr> doesn't show up in the GROUP BY list <groupByAliases>."
    ]
  },
  "_LEGACY_ERROR_TEMP_1006" : {
    "message" : [
      "Aggregate expression required for pivot, but '<sql>' did not appear in any aggregate function."
    ]
  },
  "_LEGACY_ERROR_TEMP_1007" : {
    "message" : [
      "Cannot write into temp view <quoted> as it's not a data source v2 relation."
    ]
  },
  "_LEGACY_ERROR_TEMP_1008" : {
    "message" : [
      "<quoted> is not a temp view of streaming logical plan, please use batch API such as `DataFrameReader.table` to read it."
    ]
  },
  "_LEGACY_ERROR_TEMP_1009" : {
    "message" : [
      "The depth of view <identifier> exceeds the maximum view resolution depth (<maxNestedViewDepth>). Analysis is aborted to avoid errors. Increase the value of <config> to work around this."
    ]
  },
  "_LEGACY_ERROR_TEMP_1010" : {
    "message" : [
      "Inserting into a view is not allowed. View: <identifier>."
    ]
  },
  "_LEGACY_ERROR_TEMP_1011" : {
    "message" : [
      "Writing into a view is not allowed. View: <identifier>."
    ]
  },
  "_LEGACY_ERROR_TEMP_1012" : {
    "message" : [
      "Cannot write into v1 table: <identifier>."
    ]
  },
  "_LEGACY_ERROR_TEMP_1013" : {
    "message" : [
      "<nameParts> is a <viewStr>. '<cmd>' expects a table.<hintStr>."
    ]
  },
  "_LEGACY_ERROR_TEMP_1014" : {
    "message" : [
      "<nameParts> is a temp view. '<cmd>' expects a permanent view."
    ]
  },
  "_LEGACY_ERROR_TEMP_1015" : {
    "message" : [
      "<identifier> is a table. '<cmd>' expects a view.<hintStr>."
    ]
  },
  "_LEGACY_ERROR_TEMP_1016" : {
    "message" : [
      "<nameParts> is a temp view. '<cmd>' expects a table or permanent view."
    ]
  },
  "_LEGACY_ERROR_TEMP_1017" : {
    "message" : [
      "<name> is a built-in/temporary function. '<cmd>' expects a persistent function.<hintStr>."
    ]
  },
  "_LEGACY_ERROR_TEMP_1018" : {
    "message" : [
      "<quoted> is a permanent view, which is not supported by streaming reading API such as `DataStreamReader.table` yet."
    ]
  },
  "_LEGACY_ERROR_TEMP_1020" : {
    "message" : [
      "Invalid usage of <elem> in <prettyName>."
    ]
  },
  "_LEGACY_ERROR_TEMP_1021" : {
    "message" : [
      "count(<targetString>.*) is not allowed. Please use count(*) or expand the columns manually, e.g. count(col1, col2)."
    ]
  },
  "_LEGACY_ERROR_TEMP_1023" : {
    "message" : [
      "Function <prettyName> does not support <syntax>."
    ]
  },
  "_LEGACY_ERROR_TEMP_1024" : {
    "message" : [
      "FILTER expression is non-deterministic, it cannot be used in aggregate functions."
    ]
  },
  "_LEGACY_ERROR_TEMP_1025" : {
    "message" : [
      "FILTER expression is not of type boolean. It cannot be used in an aggregate function."
    ]
  },
  "_LEGACY_ERROR_TEMP_1026" : {
    "message" : [
      "FILTER expression contains aggregate. It cannot be used in an aggregate function."
    ]
  },
  "_LEGACY_ERROR_TEMP_1027" : {
    "message" : [
      "FILTER expression contains window function. It cannot be used in an aggregate function."
    ]
  },
  "_LEGACY_ERROR_TEMP_1028" : {
    "message" : [
      "Number of column aliases does not match number of columns. Number of column aliases: <columnSize>; number of columns: <outputSize>."
    ]
  },
  "_LEGACY_ERROR_TEMP_1029" : {
    "message" : [
      "The number of aliases supplied in the AS clause does not match the number of columns output by the UDTF expected <aliasesSize> aliases but got <aliasesNames>."
    ]
  },
  "_LEGACY_ERROR_TEMP_1030" : {
    "message" : [
      "Window aggregate function with filter predicate is not supported yet."
    ]
  },
  "_LEGACY_ERROR_TEMP_1031" : {
    "message" : [
      "It is not allowed to use a window function inside an aggregate function. Please use the inner window function in a sub-query."
    ]
  },
  "_LEGACY_ERROR_TEMP_1032" : {
    "message" : [
      "<expr> does not have any WindowExpression."
    ]
  },
  "_LEGACY_ERROR_TEMP_1033" : {
    "message" : [
      "<expr> has multiple Window Specifications (<distinctWindowSpec>).",
      "Please file a bug report with this error message, stack trace, and the query."
    ]
  },
  "_LEGACY_ERROR_TEMP_1034" : {
    "message" : [
      "It is not allowed to use window functions inside <clauseName> clause."
    ]
  },
  "_LEGACY_ERROR_TEMP_1035" : {
    "message" : [
      "Cannot specify window frame for <prettyName> function."
    ]
  },
  "_LEGACY_ERROR_TEMP_1036" : {
    "message" : [
      "Window Frame <wf> must match the required frame <required>."
    ]
  },
  "_LEGACY_ERROR_TEMP_1037" : {
    "message" : [
      "Window function <wf> requires window to be ordered, please add ORDER BY clause. For example SELECT <wf>(value_expr) OVER (PARTITION BY window_partition ORDER BY window_ordering) from table."
    ]
  },
  "_LEGACY_ERROR_TEMP_1038" : {
    "message" : [
      "Cannot write to table due to mismatched user specified column size(<columnSize>) and data column size(<outputSize>)."
    ]
  },
  "_LEGACY_ERROR_TEMP_1039" : {
    "message" : [
      "Multiple time/session window expressions would result in a cartesian product of rows, therefore they are currently not supported."
    ]
  },
  "_LEGACY_ERROR_TEMP_1040" : {
    "message" : [
      "Gap duration expression used in session window must be CalendarIntervalType, but got <dt>."
    ]
  },
  "_LEGACY_ERROR_TEMP_1045" : {
    "message" : [
      "ALTER TABLE SET LOCATION does not support partition for v2 tables."
    ]
  },
  "_LEGACY_ERROR_TEMP_1046" : {
    "message" : [
      "Join strategy hint parameter should be an identifier or string but was <unsupported> (<class>)."
    ]
  },
  "_LEGACY_ERROR_TEMP_1047" : {
    "message" : [
      "<hintName> Hint parameter should include columns, but <invalidParams> found."
    ]
  },
  "_LEGACY_ERROR_TEMP_1048" : {
    "message" : [
      "<hintName> Hint expects a partition number as a parameter."
    ]
  },
  "_LEGACY_ERROR_TEMP_1049" : {
    "message" : [
      "Syntax error in attribute name: <name>."
    ]
  },
  "_LEGACY_ERROR_TEMP_1050" : {
    "message" : [
      "Can only star expand struct data types. Attribute: `<attributes>`."
    ]
  },
  "_LEGACY_ERROR_TEMP_1051" : {
    "message" : [
      "Cannot resolve '<targetString>.*' given input columns '<columns>'."
    ]
  },
  "_LEGACY_ERROR_TEMP_1052" : {
    "message" : [
      "ADD COLUMN with v1 tables cannot specify NOT NULL."
    ]
  },
  "_LEGACY_ERROR_TEMP_1053" : {
    "message" : [
      "ALTER COLUMN with v1 tables cannot specify NOT NULL."
    ]
  },
  "_LEGACY_ERROR_TEMP_1054" : {
    "message" : [
      "ALTER COLUMN cannot find column <colName> in v1 table. Available: <fieldNames>."
    ]
  },
  "_LEGACY_ERROR_TEMP_1055" : {
    "message" : [
      "The database name is not valid: <quoted>."
    ]
  },
  "_LEGACY_ERROR_TEMP_1057" : {
    "message" : [
      "SHOW COLUMNS with conflicting databases: '<dbA>' != '<dbB>'."
    ]
  },
  "_LEGACY_ERROR_TEMP_1058" : {
    "message" : [
      "Cannot create table with both USING <provider> and <serDeInfo>."
    ]
  },
  "_LEGACY_ERROR_TEMP_1059" : {
    "message" : [
      "STORED AS with file format '<serdeInfo>' is invalid."
    ]
  },
  "_LEGACY_ERROR_TEMP_1060" : {
    "message" : [
      "<command> does not support nested column: <column>."
    ]
  },
  "_LEGACY_ERROR_TEMP_1065" : {
    "message" : [
      "`<name>` is not a valid name for tables/databases. Valid names only contain alphabet characters, numbers and _."
    ]
  },
  "_LEGACY_ERROR_TEMP_1066" : {
    "message" : [
      "<database> is a system preserved database, you cannot create a database with this name."
    ]
  },
  "_LEGACY_ERROR_TEMP_1067" : {
    "message" : [
      "Can not drop default database."
    ]
  },
  "_LEGACY_ERROR_TEMP_1068" : {
    "message" : [
      "<database> is a system preserved database, you cannot use it as current database. To access global temporary views, you should use qualified name with the GLOBAL_TEMP_DATABASE, e.g. SELECT * FROM <database>.viewName."
    ]
  },
  "_LEGACY_ERROR_TEMP_1069" : {
    "message" : [
      "CREATE EXTERNAL TABLE must be accompanied by LOCATION."
    ]
  },
  "_LEGACY_ERROR_TEMP_1071" : {
    "message" : [
      "Some existing schema fields (<nonExistentColumnNames>) are not present in the new schema. We don't support dropping columns yet."
    ]
  },
  "_LEGACY_ERROR_TEMP_1072" : {
    "message" : [
      "Only the tables/views belong to the same database can be retrieved. Querying tables/views are <qualifiedTableNames>."
    ]
  },
  "_LEGACY_ERROR_TEMP_1073" : {
    "message" : [
      "RENAME TABLE source and destination databases do not match: '<db>' != '<newDb>'."
    ]
  },
  "_LEGACY_ERROR_TEMP_1074" : {
    "message" : [
      "RENAME TEMPORARY VIEW from '<oldName>' to '<newName>': cannot specify database name '<db>' in the destination table."
    ]
  },
  "_LEGACY_ERROR_TEMP_1076" : {
    "message" : [
      "Partition spec is invalid. <details>."
    ]
  },
  "_LEGACY_ERROR_TEMP_1079" : {
    "message" : [
      "Resource Type '<resourceType>' is not supported."
    ]
  },
  "_LEGACY_ERROR_TEMP_1080" : {
    "message" : [
      "Table <identifier> did not specify database."
    ]
  },
  "_LEGACY_ERROR_TEMP_1081" : {
    "message" : [
      "Table <identifier> did not specify locationUri."
    ]
  },
  "_LEGACY_ERROR_TEMP_1082" : {
    "message" : [
      "Partition [<specString>] did not specify locationUri."
    ]
  },
  "_LEGACY_ERROR_TEMP_1083" : {
    "message" : [
      "Number of buckets should be greater than 0 but less than or equal to bucketing.maxBuckets (`<bucketingMaxBuckets>`). Got `<numBuckets>`."
    ]
  },
  "_LEGACY_ERROR_TEMP_1084" : {
    "message" : [
      "Corrupted table name context in catalog: <numParts> parts expected, but part <index> is missing."
    ]
  },
  "_LEGACY_ERROR_TEMP_1085" : {
    "message" : [
      "Corrupted view SQL configs in catalog."
    ]
  },
  "_LEGACY_ERROR_TEMP_1086" : {
    "message" : [
      "Corrupted view query output column names in catalog: <numCols> parts expected, but part <index> is missing."
    ]
  },
  "_LEGACY_ERROR_TEMP_1087" : {
    "message" : [
      "Corrupted view referred temp view names in catalog."
    ]
  },
  "_LEGACY_ERROR_TEMP_1088" : {
    "message" : [
      "Corrupted view referred temp functions names in catalog."
    ]
  },
  "_LEGACY_ERROR_TEMP_1089" : {
    "message" : [
      "Column statistics deserialization is not supported for column <name> of data type: <dataType>."
    ]
  },
  "_LEGACY_ERROR_TEMP_1090" : {
    "message" : [
      "Column statistics serialization is not supported for column <colName> of data type: <dataType>."
    ]
  },
  "_LEGACY_ERROR_TEMP_1091" : {
    "message" : [
      "Cannot read table property '<key>' as it's corrupted.<details>."
    ]
  },
  "_LEGACY_ERROR_TEMP_1097" : {
    "message" : [
      "The field for corrupt records must be string type and nullable."
    ]
  },
  "_LEGACY_ERROR_TEMP_1098" : {
    "message" : [
      "DataType '<x>' is not supported by <className>."
    ]
  },
  "_LEGACY_ERROR_TEMP_1099" : {
    "message" : [
      "<funcName>() doesn't support the <mode> mode. Acceptable modes are <permissiveMode> and <failFastMode>."
    ]
  },
  "_LEGACY_ERROR_TEMP_1100" : {
    "message" : [
      "The '<argName>' parameter of function '<funcName>' needs to be a <requiredType> literal."
    ]
  },
  "_LEGACY_ERROR_TEMP_1103" : {
    "message" : [
      "Unsupported component type <clz> in arrays."
    ]
  },
  "_LEGACY_ERROR_TEMP_1104" : {
    "message" : [
      "The second argument should be a double literal."
    ]
  },
  "_LEGACY_ERROR_TEMP_1105" : {
    "message" : [
      "Field name should be String Literal, but it's <extraction>."
    ]
  },
  "_LEGACY_ERROR_TEMP_1106" : {
    "message" : [
      "Can't extract value from <child>: need struct type but got <other>."
    ]
  },
  "_LEGACY_ERROR_TEMP_1107" : {
    "message" : [
      "Table <table> declares <batchWrite> capability but <v2WriteClassName> is not an instance of <v1WriteClassName>."
    ]
  },
  "_LEGACY_ERROR_TEMP_1108" : {
    "message" : [
      "Delete by condition with subquery is not supported: <condition>."
    ]
  },
  "_LEGACY_ERROR_TEMP_1109" : {
    "message" : [
      "Exec update failed: cannot translate expression to source filter: <f>."
    ]
  },
  "_LEGACY_ERROR_TEMP_1110" : {
    "message" : [
      "Cannot delete from table <table> where <filters>."
    ]
  },
  "_LEGACY_ERROR_TEMP_1111" : {
    "message" : [
      "DESCRIBE does not support partition for v2 tables."
    ]
  },
  "_LEGACY_ERROR_TEMP_1113" : {
    "message" : [
      "Table <table> does not support <cmd>."
    ]
  },
  "_LEGACY_ERROR_TEMP_1114" : {
    "message" : [
      "The streaming sources in a query do not have a common supported execution mode.",
      "Sources support micro-batch: <microBatchSources>.",
      "Sources support continuous: <continuousSources>."
    ]
  },
  "_LEGACY_ERROR_TEMP_1117" : {
    "message" : [
      "<sessionCatalog> requires a single-part namespace, but got <ns>."
    ]
  },
  "_LEGACY_ERROR_TEMP_1119" : {
    "message" : [
      "<cmd> is not supported in JDBC catalog."
    ]
  },
  "_LEGACY_ERROR_TEMP_1120" : {
    "message" : [
      "Unsupported NamespaceChange <changes> in JDBC catalog."
    ]
  },
  "_LEGACY_ERROR_TEMP_1121" : {
    "message" : [
      "Table does not support <cmd>: <table>."
    ]
  },
  "_LEGACY_ERROR_TEMP_1122" : {
    "message" : [
      "Table <table> is not a row-level operation table."
    ]
  },
  "_LEGACY_ERROR_TEMP_1123" : {
    "message" : [
      "Cannot rename a table with ALTER VIEW. Please use ALTER TABLE instead."
    ]
  },
  "_LEGACY_ERROR_TEMP_1124" : {
    "message" : [
      "<cmd> is not supported for v2 tables."
    ]
  },
  "_LEGACY_ERROR_TEMP_1125" : {
    "message" : [
      "Database from v1 session catalog is not specified."
    ]
  },
  "_LEGACY_ERROR_TEMP_1126" : {
    "message" : [
      "Nested databases are not supported by v1 session catalog: <catalog>."
    ]
  },
  "_LEGACY_ERROR_TEMP_1127" : {
    "message" : [
      "Invalid partitionExprs specified: <sortOrders> For range partitioning use REPARTITION_BY_RANGE instead."
    ]
  },
  "_LEGACY_ERROR_TEMP_1128" : {
    "message" : [
      "Failed to resolve the schema for <format> for the partition column: <partitionColumn>. It must be specified manually."
    ]
  },
  "_LEGACY_ERROR_TEMP_1129" : {
    "message" : [
      "Unable to infer schema for <format>. It must be specified manually."
    ]
  },
  "_LEGACY_ERROR_TEMP_1131" : {
    "message" : [
      "Data source <className> does not support <outputMode> output mode."
    ]
  },
  "_LEGACY_ERROR_TEMP_1132" : {
    "message" : [
      "A schema needs to be specified when using <className>."
    ]
  },
  "_LEGACY_ERROR_TEMP_1133" : {
    "message" : [
      "The user-specified schema doesn't match the actual schema:",
      "user-specified: <schema>, actual: <actualSchema>. If you're using",
      "DataFrameReader.schema API or creating a table, please do not specify the schema.",
      "Or if you're scanning an existed table, please drop it and re-create it."
    ]
  },
  "_LEGACY_ERROR_TEMP_1134" : {
    "message" : [
      "Unable to infer schema for <format> at <fileCatalog>. It must be specified manually."
    ]
  },
  "_LEGACY_ERROR_TEMP_1135" : {
    "message" : [
      "<className> is not a valid Spark SQL Data Source."
    ]
  },
  "_LEGACY_ERROR_TEMP_1136" : {
    "message" : [
      "Cannot save interval data type into external storage."
    ]
  },
  "_LEGACY_ERROR_TEMP_1137" : {
    "message" : [
      "Unable to resolve <name> given [<outputStr>]."
    ]
  },
  "_LEGACY_ERROR_TEMP_1138" : {
    "message" : [
      "Hive built-in ORC data source must be used with Hive support enabled. Please use the native ORC data source by setting 'spark.sql.orc.impl' to 'native'."
    ]
  },
  "_LEGACY_ERROR_TEMP_1139" : {
    "message" : [
      "Failed to find data source: <provider>. Avro is built-in but external data source module since Spark 2.4. Please deploy the application as per the deployment section of Apache Avro Data Source Guide."
    ]
  },
  "_LEGACY_ERROR_TEMP_1140" : {
    "message" : [
      "Failed to find data source: <provider>. Please deploy the application as per the deployment section of Structured Streaming + Kafka Integration Guide."
    ]
  },
  "_LEGACY_ERROR_TEMP_1141" : {
    "message" : [
      "Multiple sources found for <provider> (<sourceNames>), please specify the fully qualified class name."
    ]
  },
  "_LEGACY_ERROR_TEMP_1142" : {
    "message" : [
      "Datasource does not support writing empty or nested empty schemas. Please make sure the data schema has at least one or more column(s)."
    ]
  },
  "_LEGACY_ERROR_TEMP_1143" : {
    "message" : [
      "The data to be inserted needs to have the same number of columns as the target table: target table has <targetSize> column(s) but the inserted data has <actualSize> column(s), which contain <staticPartitionsSize> partition column(s) having assigned constant values."
    ]
  },
  "_LEGACY_ERROR_TEMP_1144" : {
    "message" : [
      "The data to be inserted needs to have the same number of partition columns as the target table: target table has <targetSize> partition column(s) but the inserted data has <providedPartitionsSize> partition columns specified."
    ]
  },
  "_LEGACY_ERROR_TEMP_1145" : {
    "message" : [
      "<partKey> is not a partition column. Partition columns are <partitionColumns>."
    ]
  },
  "_LEGACY_ERROR_TEMP_1146" : {
    "message" : [
      "Partition column <partColumn> have multiple values specified, <values>. Please only specify a single value."
    ]
  },
  "_LEGACY_ERROR_TEMP_1147" : {
    "message" : [
      "The ordering of partition columns is <partColumns>. All partition columns having constant values need to appear before other partition columns that do not have an assigned constant value."
    ]
  },
  "_LEGACY_ERROR_TEMP_1148" : {
    "message" : [
      "Can only write data to relations with a single path."
    ]
  },
  "_LEGACY_ERROR_TEMP_1149" : {
    "message" : [
      "Fail to rebuild expression: missing key <filter> in `translatedFilterToExpr`."
    ]
  },
  "_LEGACY_ERROR_TEMP_1150" : {
    "message" : [
      "Column `<field>` has a data type of <fieldType>, which is not supported by <format>."
    ]
  },
  "_LEGACY_ERROR_TEMP_1151" : {
    "message" : [
      "Fail to resolve data source for the table <table> since the table serde property has the duplicated key <key> with extra options specified for this scan operation. To fix this, you can rollback to the legacy behavior of ignoring the extra options by setting the config <config> to `false`, or address the conflicts of the same config."
    ]
  },
  "_LEGACY_ERROR_TEMP_1152" : {
    "message" : [
      "Path <outputPath> already exists."
    ]
  },
  "_LEGACY_ERROR_TEMP_1153" : {
    "message" : [
      "Cannot use <field> for partition column."
    ]
  },
  "_LEGACY_ERROR_TEMP_1154" : {
    "message" : [
      "Cannot use all columns for partition columns."
    ]
  },
  "_LEGACY_ERROR_TEMP_1155" : {
    "message" : [
      "Partition column `<col>` not found in schema <schemaCatalog>."
    ]
  },
  "_LEGACY_ERROR_TEMP_1156" : {
    "message" : [
      "Column <colName> not found in schema <tableSchema>."
    ]
  },
  "_LEGACY_ERROR_TEMP_1157" : {
    "message" : [
      "Unsupported data source type for direct query on files: <className>."
    ]
  },
  "_LEGACY_ERROR_TEMP_1158" : {
    "message" : [
      "Saving data into a view is not allowed."
    ]
  },
  "_LEGACY_ERROR_TEMP_1159" : {
    "message" : [
      "The format of the existing table <tableName> is `<existingProvider>`. It doesn't match the specified format `<specifiedProvider>`."
    ]
  },
  "_LEGACY_ERROR_TEMP_1160" : {
    "message" : [
      "The location of the existing table <identifier> is `<existingTableLoc>`. It doesn't match the specified location `<tableDescLoc>`."
    ]
  },
  "_LEGACY_ERROR_TEMP_1161" : {
    "message" : [
      "The column number of the existing table <tableName> (<existingTableSchema>) doesn't match the data schema (<querySchema>)."
    ]
  },
  "_LEGACY_ERROR_TEMP_1162" : {
    "message" : [
      "Cannot resolve '<col>' given input columns: [<inputColumns>]."
    ]
  },
  "_LEGACY_ERROR_TEMP_1163" : {
    "message" : [
      "Specified partitioning does not match that of the existing table <tableName>.",
      "Specified partition columns: [<specifiedPartCols>].",
      "Existing partition columns: [<existingPartCols>]."
    ]
  },
  "_LEGACY_ERROR_TEMP_1164" : {
    "message" : [
      "Specified bucketing does not match that of the existing table <tableName>.",
      "Specified bucketing: <specifiedBucketString>.",
      "Existing bucketing: <existingBucketString>."
    ]
  },
  "_LEGACY_ERROR_TEMP_1165" : {
    "message" : [
      "It is not allowed to specify partitioning when the table schema is not defined."
    ]
  },
  "_LEGACY_ERROR_TEMP_1166" : {
    "message" : [
      "Bucketing column '<bucketCol>' should not be part of partition columns '<normalizedPartCols>'."
    ]
  },
  "_LEGACY_ERROR_TEMP_1167" : {
    "message" : [
      "Bucket sorting column '<sortCol>' should not be part of partition columns '<normalizedPartCols>'."
    ]
  },
  "_LEGACY_ERROR_TEMP_1168" : {
    "message" : [
      "<tableName> requires that the data to be inserted have the same number of columns as the target table: target table has <targetColumns> column(s) but the inserted data has <insertedColumns> column(s), including <staticPartCols> partition column(s) having constant value(s)."
    ]
  },
  "_LEGACY_ERROR_TEMP_1169" : {
    "message" : [
      "Requested partitioning does not match the table <tableName>:",
      "Requested partitions: <normalizedPartSpec>.",
      "Table partitions: <partColNames>."
    ]
  },
  "_LEGACY_ERROR_TEMP_1170" : {
    "message" : [
      "Hive support is required to <detail>."
    ]
  },
  "_LEGACY_ERROR_TEMP_1171" : {
    "message" : [
      "createTableColumnTypes option column <col> not found in schema <schema>."
    ]
  },
  "_LEGACY_ERROR_TEMP_1172" : {
    "message" : [
      "Parquet type not yet supported: <parquetType>."
    ]
  },
  "_LEGACY_ERROR_TEMP_1173" : {
    "message" : [
      "Illegal Parquet type: <parquetType>."
    ]
  },
  "_LEGACY_ERROR_TEMP_1174" : {
    "message" : [
      "Unrecognized Parquet type: <field>."
    ]
  },
  "_LEGACY_ERROR_TEMP_1175" : {
    "message" : [
      "Unsupported data type <dataType>."
    ]
  },
  "_LEGACY_ERROR_TEMP_1176" : {
    "message" : [
      "The SQL query of view <viewName> has an incompatible schema change and column <colName> cannot be resolved. Expected <expectedNum> columns named <colName> but got <actualCols>.",
      "Please try to re-create the view by running: <viewDDL>."
    ]
  },
  "_LEGACY_ERROR_TEMP_1177" : {
    "message" : [
      "The SQL query of view <viewName> has an incompatible schema change and column <colName> cannot be resolved. Expected <expectedNum> columns named <colName> but got <actualCols>."
    ]
  },
  "_LEGACY_ERROR_TEMP_1178" : {
    "message" : [
      "The number of partitions can't be specified with unspecified distribution. Invalid writer requirements detected."
    ]
  },
  "_LEGACY_ERROR_TEMP_1181" : {
    "message" : [
      "Stream-stream join without equality predicate is not supported."
    ]
  },
  "_LEGACY_ERROR_TEMP_1182" : {
    "message" : [
      "Column <ambiguousAttrs> are ambiguous. It's probably because you joined several Datasets together, and some of these Datasets are the same. This column points to one of the Datasets but Spark is unable to figure out which one. Please alias the Datasets with different names via `Dataset.as` before joining them, and specify the column using qualified name, e.g. `df.as(\"a\").join(df.as(\"b\"), $\"a.id\" > $\"b.id\")`. You can also set <config> to false to disable this check."
    ]
  },
  "_LEGACY_ERROR_TEMP_1183" : {
    "message" : [
      "Cannot use interval type in the table schema."
    ]
  },
  "_LEGACY_ERROR_TEMP_1184" : {
    "message" : [
      "Catalog <plugin> does not support <ability>."
    ]
  },
  "_LEGACY_ERROR_TEMP_1185" : {
    "message" : [
      "<quoted> is not a valid <identifier> as it has more than 2 name parts."
    ]
  },
  "_LEGACY_ERROR_TEMP_1186" : {
    "message" : [
      "Multi-part identifier cannot be empty."
    ]
  },
  "_LEGACY_ERROR_TEMP_1187" : {
    "message" : [
      "Hive data source can only be used with tables, you can not <operation> files of Hive data source directly."
    ]
  },
  "_LEGACY_ERROR_TEMP_1188" : {
    "message" : [
      "There is a 'path' option set and <method>() is called with a path parameter. Either remove the path option, or call <method>() without the parameter. To ignore this check, set '<config>' to 'true'."
    ]
  },
  "_LEGACY_ERROR_TEMP_1189" : {
    "message" : [
      "User specified schema not supported with `<operation>`."
    ]
  },
  "_LEGACY_ERROR_TEMP_1190" : {
    "message" : [
      "Temporary view <viewName> doesn't support streaming write."
    ]
  },
  "_LEGACY_ERROR_TEMP_1191" : {
    "message" : [
      "Streaming into views <viewName> is not supported."
    ]
  },
  "_LEGACY_ERROR_TEMP_1192" : {
    "message" : [
      "The input source(<source>) is different from the table <tableName>'s data source provider(<provider>)."
    ]
  },
  "_LEGACY_ERROR_TEMP_1193" : {
    "message" : [
      "Table <tableName> doesn't support streaming write - <t>."
    ]
  },
  "_LEGACY_ERROR_TEMP_1194" : {
    "message" : [
      "queryName must be specified for memory sink."
    ]
  },
  "_LEGACY_ERROR_TEMP_1195" : {
    "message" : [
      "'<source>' is not supported with continuous trigger."
    ]
  },
  "_LEGACY_ERROR_TEMP_1196" : {
    "message" : [
      "<columnType> column <columnName> not found in existing columns (<validColumnNames>)."
    ]
  },
  "_LEGACY_ERROR_TEMP_1197" : {
    "message" : [
      "'<operation>' does not support partitioning."
    ]
  },
  "_LEGACY_ERROR_TEMP_1198" : {
    "message" : [
      "Function '<unbound>' cannot process input: (<arguments>): <unsupported>."
    ]
  },
  "_LEGACY_ERROR_TEMP_1199" : {
    "message" : [
      "Invalid bound function '<bound>: there are <argsLen> arguments but <inputTypesLen> parameters returned from 'inputTypes()'."
    ]
  },
  "_LEGACY_ERROR_TEMP_1200" : {
    "message" : [
      "<name> is not supported for v2 tables."
    ]
  },
  "_LEGACY_ERROR_TEMP_1201" : {
    "message" : [
      "Cannot resolve column name \"<colName>\" among (<fieldNames>)."
    ]
  },
  "_LEGACY_ERROR_TEMP_1202" : {
    "message" : [
      "Cannot write to '<tableName>', too many data columns:",
      "Table columns: <tableColumns>.",
      "Data columns: <dataColumns>."
    ]
  },
  "_LEGACY_ERROR_TEMP_1203" : {
    "message" : [
      "Cannot write to '<tableName>', not enough data columns:",
      "Table columns: <tableColumns>.",
      "Data columns: <dataColumns>."
    ]
  },
  "_LEGACY_ERROR_TEMP_1204" : {
    "message" : [
      "Cannot write incompatible data to table '<tableName>':",
      "- <errors>."
    ]
  },
  "_LEGACY_ERROR_TEMP_1205" : {
    "message" : [
      "Expected only partition pruning predicates: <nonPartitionPruningPredicates>."
    ]
  },
  "_LEGACY_ERROR_TEMP_1206" : {
    "message" : [
      "<colType> column <colName> is not defined in table <tableName>, defined table columns are: <tableCols>."
    ]
  },
  "_LEGACY_ERROR_TEMP_1207" : {
    "message" : [
      "The duration and time inputs to window must be an integer, long or string literal."
    ]
  },
  "_LEGACY_ERROR_TEMP_1209" : {
    "message" : [
      "Ambiguous reference to fields <fields>."
    ]
  },
  "_LEGACY_ERROR_TEMP_1210" : {
    "message" : [
      "The second argument in <funcName> should be a boolean literal."
    ]
  },
  "_LEGACY_ERROR_TEMP_1211" : {
    "message" : [
      "Detected implicit cartesian product for <joinType> join between logical plans",
      "<leftPlan>",
      "and",
      "rightPlan",
      "Join condition is missing or trivial.",
      "Either: use the CROSS JOIN syntax to allow cartesian products between these relations, or: enable implicit cartesian products by setting the configuration variable spark.sql.crossJoin.enabled=true."
    ]
  },
  "_LEGACY_ERROR_TEMP_1212" : {
    "message" : [
      "Found conflicting attributes <conflictingAttrs> in the condition joining outer plan:",
      "<outerPlan>",
      "and subplan:",
      "<subplan>."
    ]
  },
  "_LEGACY_ERROR_TEMP_1213" : {
    "message" : [
      "Window expression is empty in <expr>."
    ]
  },
  "_LEGACY_ERROR_TEMP_1214" : {
    "message" : [
      "Found different window function type in <windowExpressions>."
    ]
  },
  "_LEGACY_ERROR_TEMP_1215" : {
    "message" : [
      "char/varchar type can only be used in the table schema. You can set <config> to true, so that Spark treat them as string type as same as Spark 3.0 and earlier."
    ]
  },
  "_LEGACY_ERROR_TEMP_1218" : {
    "message" : [
      "<tableIdentifier> should be converted to HadoopFsRelation."
    ]
  },
  "_LEGACY_ERROR_TEMP_1219" : {
    "message" : [
      "Hive metastore does not support altering database location."
    ]
  },
  "_LEGACY_ERROR_TEMP_1220" : {
    "message" : [
      "Hive <tableType> is not supported."
    ]
  },
  "_LEGACY_ERROR_TEMP_1221" : {
    "message" : [
      "Hive 0.12 doesn't support creating permanent functions. Please use Hive 0.13 or higher."
    ]
  },
  "_LEGACY_ERROR_TEMP_1222" : {
    "message" : [
      "Unknown resource type: <resourceType>."
    ]
  },
  "_LEGACY_ERROR_TEMP_1223" : {
    "message" : [
      "Invalid field id '<field>' in day-time interval. Supported interval fields: <supportedIds>."
    ]
  },
  "_LEGACY_ERROR_TEMP_1224" : {
    "message" : [
      "'interval <startFieldName> to <endFieldName>' is invalid."
    ]
  },
  "_LEGACY_ERROR_TEMP_1225" : {
    "message" : [
      "Invalid field id '<field>' in year-month interval. Supported interval fields: <supportedIds>."
    ]
  },
  "_LEGACY_ERROR_TEMP_1226" : {
    "message" : [
      "The SQL config '<configName>' was removed in the version <version>. <comment>"
    ]
  },
  "_LEGACY_ERROR_TEMP_1228" : {
    "message" : [
      "Decimal scale (<scale>) cannot be greater than precision (<precision>)."
    ]
  },
  "_LEGACY_ERROR_TEMP_1229" : {
    "message" : [
      "<decimalType> can only support precision up to <precision>."
    ]
  },
  "_LEGACY_ERROR_TEMP_1231" : {
    "message" : [
      "<key> is not a valid partition column in table <tblName>."
    ]
  },
  "_LEGACY_ERROR_TEMP_1232" : {
    "message" : [
      "Partition spec is invalid. The spec (<specKeys>) must match the partition spec (<partitionColumnNames>) defined in table '<tableName>'."
    ]
  },
  "_LEGACY_ERROR_TEMP_1237" : {
    "message" : [
      "The list of partition columns with values in partition specification for table '<table>' in database '<database>' is not a prefix of the list of partition columns defined in the table schema. Expected a prefix of [<schemaColumns>], but got [<specColumns>]."
    ]
  },
  "_LEGACY_ERROR_TEMP_1239" : {
    "message" : [
      "Analyzing column statistics is not supported for column <name> of data type: <dataType>."
    ]
  },
  "_LEGACY_ERROR_TEMP_1241" : {
    "message" : [
      "CREATE-TABLE-AS-SELECT cannot create table with location to a non-empty directory <tablePath>. To allow overwriting the existing non-empty directory, set '<config>' to true."
    ]
  },
  "_LEGACY_ERROR_TEMP_1244" : {
    "message" : [
      "Attempted to unset non-existent property '<property>' in table '<table>'."
    ]
  },
  "_LEGACY_ERROR_TEMP_1245" : {
    "message" : [
      "ALTER TABLE CHANGE COLUMN is not supported for changing column '<originName>' with type '<originType>' to '<newName>' with type '<newType>'."
    ]
  },
  "_LEGACY_ERROR_TEMP_1246" : {
    "message" : [
      "Can't find column `<name>` given table data columns <fieldNames>."
    ]
  },
  "_LEGACY_ERROR_TEMP_1247" : {
    "message" : [
      "Operation not allowed: ALTER TABLE SET [SERDE | SERDEPROPERTIES] for a specific partition is not supported for tables created with the datasource API."
    ]
  },
  "_LEGACY_ERROR_TEMP_1248" : {
    "message" : [
      "Operation not allowed: ALTER TABLE SET SERDE is not supported for tables created with the datasource API."
    ]
  },
  "_LEGACY_ERROR_TEMP_1250" : {
    "message" : [
      "<action> is not allowed on <tableName> since filesource partition management is disabled (spark.sql.hive.manageFilesourcePartitions = false)."
    ]
  },
  "_LEGACY_ERROR_TEMP_1251" : {
    "message" : [
      "<action> is not allowed on <tableName> since its partition metadata is not stored in the Hive metastore. To import this information into the metastore, run `msck repair table <tableName>`."
    ]
  },
  "_LEGACY_ERROR_TEMP_1252" : {
    "message" : [
      "Cannot alter a view with ALTER TABLE. Please use ALTER VIEW instead."
    ]
  },
  "_LEGACY_ERROR_TEMP_1253" : {
    "message" : [
      "Cannot alter a table with ALTER VIEW. Please use ALTER TABLE instead."
    ]
  },
  "_LEGACY_ERROR_TEMP_1254" : {
    "message" : [
      "Cannot overwrite a path that is also being read from."
    ]
  },
  "_LEGACY_ERROR_TEMP_1255" : {
    "message" : [
      "Cannot drop built-in function '<functionName>'."
    ]
  },
  "_LEGACY_ERROR_TEMP_1256" : {
    "message" : [
      "Cannot refresh built-in function <functionName>."
    ]
  },
  "_LEGACY_ERROR_TEMP_1257" : {
    "message" : [
      "Cannot refresh temporary function <functionName>."
    ]
  },
  "_LEGACY_ERROR_TEMP_1259" : {
    "message" : [
      "ALTER ADD COLUMNS does not support views. You must drop and re-create the views for adding the new columns. Views: <table>."
    ]
  },
  "_LEGACY_ERROR_TEMP_1260" : {
    "message" : [
      "ALTER ADD COLUMNS does not support datasource table with type <tableType>. You must drop and re-create the table for adding the new columns. Tables: <table>."
    ]
  },
  "_LEGACY_ERROR_TEMP_1261" : {
    "message" : [
      "LOAD DATA is not supported for datasource tables: <tableIdentWithDB>."
    ]
  },
  "_LEGACY_ERROR_TEMP_1262" : {
    "message" : [
      "LOAD DATA target table <tableIdentWithDB> is partitioned, but no partition spec is provided."
    ]
  },
  "_LEGACY_ERROR_TEMP_1263" : {
    "message" : [
      "LOAD DATA target table <tableIdentWithDB> is partitioned, but number of columns in provided partition spec (<partitionSize>) do not match number of partitioned columns in table (<targetTableSize>)."
    ]
  },
  "_LEGACY_ERROR_TEMP_1264" : {
    "message" : [
      "LOAD DATA target table <tableIdentWithDB> is not partitioned, but a partition spec was provided."
    ]
  },
  "_LEGACY_ERROR_TEMP_1265" : {
    "message" : [
      "LOAD DATA input path does not exist: <path>."
    ]
  },
  "_LEGACY_ERROR_TEMP_1266" : {
    "message" : [
      "Operation not allowed: TRUNCATE TABLE on external tables: <tableIdentWithDB>."
    ]
  },
  "_LEGACY_ERROR_TEMP_1267" : {
    "message" : [
      "Operation not allowed: TRUNCATE TABLE ... PARTITION is not supported for tables that are not partitioned: <tableIdentWithDB>."
    ]
  },
  "_LEGACY_ERROR_TEMP_1268" : {
    "message" : [
      "Failed to truncate table <tableIdentWithDB> when removing data of the path: <path>."
    ]
  },
  "_LEGACY_ERROR_TEMP_1269" : {
    "message" : [
      "SHOW PARTITIONS is not allowed on a table that is not partitioned: <tableIdentWithDB>."
    ]
  },
  "_LEGACY_ERROR_TEMP_1270" : {
    "message" : [
      "SHOW CREATE TABLE is not supported on a temporary view: <table>."
    ]
  },
  "_LEGACY_ERROR_TEMP_1271" : {
    "message" : [
      "Failed to execute SHOW CREATE TABLE against table <table>, which is created by Hive and uses the following unsupported feature(s)",
      "<unsupportedFeatures>",
      "Please use `SHOW CREATE TABLE <table> AS SERDE` to show Hive DDL instead."
    ]
  },
  "_LEGACY_ERROR_TEMP_1272" : {
    "message" : [
      "SHOW CREATE TABLE doesn't support transactional Hive table. Please use `SHOW CREATE TABLE <table> AS SERDE` to show Hive DDL instead."
    ]
  },
  "_LEGACY_ERROR_TEMP_1273" : {
    "message" : [
      "Failed to execute SHOW CREATE TABLE against table <table>, which is created by Hive and uses the following unsupported serde configuration",
      "<configs>",
      "Please use `SHOW CREATE TABLE <table> AS SERDE` to show Hive DDL instead."
    ]
  },
  "_LEGACY_ERROR_TEMP_1274" : {
    "message" : [
      "<table> is a Spark data source table. Use `SHOW CREATE TABLE` without `AS SERDE` instead."
    ]
  },
  "_LEGACY_ERROR_TEMP_1275" : {
    "message" : [
      "Failed to execute SHOW CREATE TABLE against table/view <table>, which is created by Hive and uses the following unsupported feature(s)",
      "<features>."
    ]
  },
  "_LEGACY_ERROR_TEMP_1276" : {
    "message" : [
      "The logical plan that represents the view is not analyzed."
    ]
  },
  "_LEGACY_ERROR_TEMP_1277" : {
    "message" : [
      "The number of columns produced by the SELECT clause (num: `<analyzedPlanLength>`) does not match the number of column names specified by CREATE VIEW (num: `<userSpecifiedColumnsLength>`)."
    ]
  },
  "_LEGACY_ERROR_TEMP_1278" : {
    "message" : [
      "<name> is not a view."
    ]
  },
  "_LEGACY_ERROR_TEMP_1280" : {
    "message" : [
      "It is not allowed to create a persisted view from the Dataset API."
    ]
  },
  "_LEGACY_ERROR_TEMP_1281" : {
    "message" : [
      "Recursive view <viewIdent> detected (cycle: <newPath>)."
    ]
  },
  "_LEGACY_ERROR_TEMP_1282" : {
    "message" : [
      "Not allowed to create a permanent view <name> without explicitly assigning an alias for expression <attrName>."
    ]
  },
  "_LEGACY_ERROR_TEMP_1283" : {
    "message" : [
      "Not allowed to create a permanent view <name> by referencing a temporary view <nameParts>. Please create a temp view instead by CREATE TEMP VIEW."
    ]
  },
  "_LEGACY_ERROR_TEMP_1284" : {
    "message" : [
      "Not allowed to create a permanent view <name> by referencing a temporary function `<funcName>`."
    ]
  },
  "_LEGACY_ERROR_TEMP_1285" : {
    "message" : [
      "Since Spark 2.3, the queries from raw JSON/CSV files are disallowed when the",
      "referenced columns only include the internal corrupt record column",
      "(named _corrupt_record by default). For example:",
      "spark.read.schema(schema).csv(file).filter($\"_corrupt_record\".isNotNull).count()",
      "and spark.read.schema(schema).csv(file).select(\"_corrupt_record\").show().",
      "Instead, you can cache or save the parsed results and then send the same query.",
      "For example, val df = spark.read.schema(schema).csv(file).cache() and then",
      "df.filter($\"_corrupt_record\".isNotNull).count()."
    ]
  },
  "_LEGACY_ERROR_TEMP_1286" : {
    "message" : [
      "User-defined partition column <columnName> not found in the JDBC relation: <schema>."
    ]
  },
  "_LEGACY_ERROR_TEMP_1287" : {
    "message" : [
      "Partition column type should be <numericType>, <dateType>, or <timestampType>, but <dataType> found."
    ]
  },
  "_LEGACY_ERROR_TEMP_1288" : {
    "message" : [
      "Table or view '<name>' already exists. SaveMode: ErrorIfExists."
    ]
  },
  "_LEGACY_ERROR_TEMP_1289" : {
    "message" : [
      "Column name \"<name>\" contains invalid character(s). Please use alias to rename it."
    ]
  },
  "_LEGACY_ERROR_TEMP_1290" : {
    "message" : [
      "Text data source supports only a single column, and you have <schemaSize> columns."
    ]
  },
  "_LEGACY_ERROR_TEMP_1291" : {
    "message" : [
      "Can't find required partition column <readField> in partition schema <partitionSchema>."
    ]
  },
  "_LEGACY_ERROR_TEMP_1292" : {
    "message" : [
      "Temporary view '<tableIdent>' should not have specified a database."
    ]
  },
  "_LEGACY_ERROR_TEMP_1293" : {
    "message" : [
      "Hive data source can only be used with tables, you can't use it with CREATE TEMP VIEW USING."
    ]
  },
  "_LEGACY_ERROR_TEMP_1294" : {
    "message" : [
      "The timestamp provided for the '<strategy>' option is invalid. The expected format is 'YYYY-MM-DDTHH:mm:ss', but the provided timestamp: <timeString>."
    ]
  },
  "_LEGACY_ERROR_TEMP_1295" : {
    "message" : [
      "Set a host to read from with option(\"host\", ...)."
    ]
  },
  "_LEGACY_ERROR_TEMP_1296" : {
    "message" : [
      "Set a port to read from with option(\"port\", ...)."
    ]
  },
  "_LEGACY_ERROR_TEMP_1297" : {
    "message" : [
      "IncludeTimestamp must be set to either \"true\" or \"false\"."
    ]
  },
  "_LEGACY_ERROR_TEMP_1298" : {
    "message" : [
      "checkpointLocation must be specified either through option(\"checkpointLocation\", ...) or SparkSession.conf.set(\"<config>\", ...)."
    ]
  },
  "_LEGACY_ERROR_TEMP_1299" : {
    "message" : [
      "This query does not support recovering from checkpoint location. Delete <checkpointPath> to start over."
    ]
  },
  "_LEGACY_ERROR_TEMP_1300" : {
    "message" : [
      "Unable to find the column `<colName>` given [<actualColumns>]."
    ]
  },
  "_LEGACY_ERROR_TEMP_1301" : {
    "message" : [
      "Boundary start is not a valid integer: <start>."
    ]
  },
  "_LEGACY_ERROR_TEMP_1302" : {
    "message" : [
      "Boundary end is not a valid integer: <end>."
    ]
  },
  "_LEGACY_ERROR_TEMP_1304" : {
    "message" : [
      "Unexpected type <className> of the relation <tableName>."
    ]
  },
  "_LEGACY_ERROR_TEMP_1305" : {
    "message" : [
      "Unsupported TableChange <change> in JDBC catalog."
    ]
  },
  "_LEGACY_ERROR_TEMP_1306" : {
    "message" : [
      "There is a 'path' or 'paths' option set and load() is called with path parameters. Either remove the path option if it's the same as the path parameter, or add it to the load() parameter if you do want to read multiple paths. To ignore this check, set '<config>' to 'true'."
    ]
  },
  "_LEGACY_ERROR_TEMP_1307" : {
    "message" : [
      "There is a 'path' option set and save() is called with a path parameter. Either remove the path option, or call save() without the parameter. To ignore this check, set '<config>' to 'true'."
    ]
  },
  "_LEGACY_ERROR_TEMP_1308" : {
    "message" : [
      "TableProvider implementation <source> cannot be written with <createMode> mode, please use Append or Overwrite modes instead."
    ]
  },
  "_LEGACY_ERROR_TEMP_1309" : {
    "message" : [
      "insertInto() can't be used together with partitionBy(). Partition columns have already been defined for the table. It is not necessary to use partitionBy()."
    ]
  },
  "_LEGACY_ERROR_TEMP_1310" : {
    "message" : [
      "Couldn't find a catalog to handle the identifier <quote>."
    ]
  },
  "_LEGACY_ERROR_TEMP_1312" : {
    "message" : [
      "'<operation>' does not support bucketBy right now."
    ]
  },
  "_LEGACY_ERROR_TEMP_1313" : {
    "message" : [
      "'<operation>' does not support bucketBy and sortBy right now."
    ]
  },
  "_LEGACY_ERROR_TEMP_1315" : {
    "message" : [
      "Cannot overwrite table <tableName> that is also being read from."
    ]
  },
  "_LEGACY_ERROR_TEMP_1316" : {
    "message" : [
      "Invalid partition transformation: <expr>."
    ]
  },
  "_LEGACY_ERROR_TEMP_1317" : {
    "message" : [
      "Cannot resolve column name \"<colName>\" among (<fieldsStr>)<extraMsg>"
    ]
  },
  "_LEGACY_ERROR_TEMP_1318" : {
    "message" : [
      "Unable to parse '<delayThreshold>'."
    ]
  },
  "_LEGACY_ERROR_TEMP_1319" : {
    "message" : [
      "Invalid join type in joinWith: <joinType>."
    ]
  },
  "_LEGACY_ERROR_TEMP_1320" : {
    "message" : [
      "Typed column <typedCol> that needs input type and schema cannot be passed in untyped `select` API. Use the typed `Dataset.select` API instead."
    ]
  },
  "_LEGACY_ERROR_TEMP_1321" : {
    "message" : [
      "Invalid view name: <viewName>."
    ]
  },
  "_LEGACY_ERROR_TEMP_1322" : {
    "message" : [
      "Invalid number of buckets: bucket(<numBuckets>, <e>)."
    ]
  },
  "_LEGACY_ERROR_TEMP_1323" : {
    "message" : [
      "\"<colName>\" is not a numeric column. Aggregation function can only be applied on a numeric column."
    ]
  },
  "_LEGACY_ERROR_TEMP_1324" : {
    "message" : [
      "The pivot column <pivotColumn> has more than <maxValues> distinct values, this could indicate an error. If this was intended, set <config> to at least the number of distinct values of the pivot column."
    ]
  },
  "_LEGACY_ERROR_TEMP_1325" : {
    "message" : [
      "Cannot modify the value of a static config: <key>."
    ]
  },
  "_LEGACY_ERROR_TEMP_1326" : {
    "message" : [
      "Cannot modify the value of a Spark config: <key>.",
      "See also 'https://spark.apache.org/docs/latest/sql-migration-guide.html#ddl-statements'."
    ]
  },
  "_LEGACY_ERROR_TEMP_1327" : {
    "message" : [
      "Command execution is not supported in runner <runner>."
    ]
  },
  "_LEGACY_ERROR_TEMP_1328" : {
    "message" : [
      "Can not instantiate class <className>, please make sure it has public non argument constructor."
    ]
  },
  "_LEGACY_ERROR_TEMP_1329" : {
    "message" : [
      "Can not load class <className>, please make sure it is on the classpath."
    ]
  },
  "_LEGACY_ERROR_TEMP_1330" : {
    "message" : [
      "Class <className> doesn't implement interface UserDefinedAggregateFunction."
    ]
  },
  "_LEGACY_ERROR_TEMP_1331" : {
    "message" : [
      "Missing field <fieldName> in table <table> with schema:",
      "<schema>."
    ]
  },
  "_LEGACY_ERROR_TEMP_1332" : {
    "message" : [
      "<errorMessage>"
    ]
  },
  "_LEGACY_ERROR_TEMP_1333" : {
    "message" : [
      "Invalid view text: <viewText>. The view <tableName> may have been tampered with."
    ]
  },
  "_LEGACY_ERROR_TEMP_1334" : {
    "message" : [
      "Cannot specify both version and timestamp when time travelling the table."
    ]
  },
  "_LEGACY_ERROR_TEMP_1335" : {
    "message" : [
      "<expr> is not a valid timestamp expression for time travel."
    ]
  },
  "_LEGACY_ERROR_TEMP_1336" : {
    "message" : [
      "Cannot time travel <target>."
    ]
  },
  "_LEGACY_ERROR_TEMP_1337" : {
    "message" : [
      "Table <tableName> does not support time travel."
    ]
  },
  "_LEGACY_ERROR_TEMP_1338" : {
    "message" : [
      "Sinks cannot request distribution and ordering in continuous execution mode."
    ]
  },
  "_LEGACY_ERROR_TEMP_1339" : {
    "message" : [
      "Failed to execute INSERT INTO command because the VALUES list contains a DEFAULT column reference as part of another expression; this is not allowed."
    ]
  },
  "_LEGACY_ERROR_TEMP_1340" : {
    "message" : [
      "Failed to execute UPDATE command because the SET list contains a DEFAULT column reference as part of another expression; this is not allowed."
    ]
  },
  "_LEGACY_ERROR_TEMP_1341" : {
    "message" : [
      "Failed to execute UPDATE command because the WHERE clause contains a DEFAULT column reference; this is not allowed."
    ]
  },
  "_LEGACY_ERROR_TEMP_1342" : {
    "message" : [
      "Failed to execute MERGE command because the WHERE clause contains a DEFAULT column reference; this is not allowed."
    ]
  },
  "_LEGACY_ERROR_TEMP_1343" : {
    "message" : [
      "Failed to execute MERGE INTO command because one of its INSERT or UPDATE assignments contains a DEFAULT column reference as part of another expression; this is not allowed."
    ]
  },
  "_LEGACY_ERROR_TEMP_1344" : {
    "message" : [
      "Invalid DEFAULT value for column <fieldName>: <defaultValue> fails to parse as a valid literal value."
    ]
  },
  "_LEGACY_ERROR_TEMP_1345" : {
    "message" : [
      "Failed to execute <statementType> command because DEFAULT values are not supported for target data source with table provider: \"<dataSource>\"."
    ]
  },
  "_LEGACY_ERROR_TEMP_1346" : {
    "message" : [
      "Failed to execute <statementType> command because DEFAULT values are not supported when adding new columns to previously existing target data source with table provider: \"<dataSource>\"."
    ]
  },
  "_LEGACY_ERROR_TEMP_1347" : {
    "message" : [
      "Failed to execute command because subquery expressions are not allowed in DEFAULT values."
    ]
  },
  "_LEGACY_ERROR_TEMP_2000" : {
    "message" : [
      "<message>. If necessary set <ansiConfig> to false to bypass this error."
    ]
  },
  "_LEGACY_ERROR_TEMP_2003" : {
    "message" : [
      "Unsuccessful try to zip maps with <size> unique keys due to exceeding the array size limit <maxRoundedArrayLength>."
    ]
  },
  "_LEGACY_ERROR_TEMP_2004" : {
    "message" : [
      "no default for type <dataType>."
    ]
  },
  "_LEGACY_ERROR_TEMP_2005" : {
    "message" : [
      "Type <dataType> does not support ordered operations."
    ]
  },
  "_LEGACY_ERROR_TEMP_2006" : {
    "message" : [
      "The specified group index cannot be less than zero."
    ]
  },
  "_LEGACY_ERROR_TEMP_2007" : {
    "message" : [
      "Regex group count is <groupCount>, but the specified group index is <groupIndex>."
    ]
  },
  "_LEGACY_ERROR_TEMP_2008" : {
    "message" : [
      "Find an invalid url string <url>. If necessary set <ansiConfig> to false to bypass this error."
    ]
  },
  "_LEGACY_ERROR_TEMP_2010" : {
    "message" : [
      "Window Functions do not support merging."
    ]
  },
  "_LEGACY_ERROR_TEMP_2011" : {
    "message" : [
      "Unexpected data type <dataType>."
    ]
  },
  "_LEGACY_ERROR_TEMP_2013" : {
    "message" : [
      "Negative values found in <frequencyExpression>"
    ]
  },
  "_LEGACY_ERROR_TEMP_2014" : {
    "message" : [
      "<funcName> is not matched at addNewFunction."
    ]
  },
  "_LEGACY_ERROR_TEMP_2015" : {
    "message" : [
      "Cannot generate <codeType> code for incomparable type: <dataType>."
    ]
  },
  "_LEGACY_ERROR_TEMP_2016" : {
    "message" : [
      "Can not interpolate <arg> into code block."
    ]
  },
  "_LEGACY_ERROR_TEMP_2017" : {
    "message" : [
      "not resolved."
    ]
  },
  "_LEGACY_ERROR_TEMP_2018" : {
    "message" : [
      "class `<cls>` is not supported by `MapObjects` as resulting collection."
    ]
  },
  "_LEGACY_ERROR_TEMP_2020" : {
    "message" : [
      "Couldn't find a valid constructor on <cls>."
    ]
  },
  "_LEGACY_ERROR_TEMP_2021" : {
    "message" : [
      "Couldn't find a primary constructor on <cls>."
    ]
  },
  "_LEGACY_ERROR_TEMP_2022" : {
    "message" : [
      "Unsupported natural join type <joinType>."
    ]
  },
  "_LEGACY_ERROR_TEMP_2023" : {
    "message" : [
      "Unresolved encoder expected, but <attr> was found."
    ]
  },
  "_LEGACY_ERROR_TEMP_2024" : {
    "message" : [
      "Only expression encoders are supported for now."
    ]
  },
  "_LEGACY_ERROR_TEMP_2025" : {
    "message" : [
      "<className> must override either <m1> or <m2>."
    ]
  },
  "_LEGACY_ERROR_TEMP_2026" : {
    "message" : [
      "Failed to convert value <value> (class of <cls>) with the type of <dataType> to JSON."
    ]
  },
  "_LEGACY_ERROR_TEMP_2027" : {
    "message" : [
      "Unexpected operator <op> in correlated subquery<pos>."
    ]
  },
  "_LEGACY_ERROR_TEMP_2028" : {
    "message" : [
      "This line should be unreachable<err>."
    ]
  },
  "_LEGACY_ERROR_TEMP_2029" : {
    "message" : [
      "Not supported rounding mode: <roundMode>."
    ]
  },
  "_LEGACY_ERROR_TEMP_2030" : {
    "message" : [
      "Can not handle nested schema yet...  plan <plan>."
    ]
  },
  "_LEGACY_ERROR_TEMP_2031" : {
    "message" : [
      "The input external row cannot be null."
    ]
  },
  "_LEGACY_ERROR_TEMP_2032" : {
    "message" : [
      "<fieldCannotBeNullMsg>"
    ]
  },
  "_LEGACY_ERROR_TEMP_2033" : {
    "message" : [
      "Unable to create database <name> as failed to create its directory <locationUri>."
    ]
  },
  "_LEGACY_ERROR_TEMP_2034" : {
    "message" : [
      "Unable to drop database <name> as failed to delete its directory <locationUri>."
    ]
  },
  "_LEGACY_ERROR_TEMP_2035" : {
    "message" : [
      "Unable to create table <table> as failed to create its directory <defaultTableLocation>."
    ]
  },
  "_LEGACY_ERROR_TEMP_2036" : {
    "message" : [
      "Unable to delete partition path <partitionPath>."
    ]
  },
  "_LEGACY_ERROR_TEMP_2037" : {
    "message" : [
      "Unable to drop table <table> as failed to delete its directory <dir>."
    ]
  },
  "_LEGACY_ERROR_TEMP_2038" : {
    "message" : [
      "Unable to rename table <oldName> to <newName> as failed to rename its directory <oldDir>."
    ]
  },
  "_LEGACY_ERROR_TEMP_2039" : {
    "message" : [
      "Unable to create partition path <partitionPath>."
    ]
  },
  "_LEGACY_ERROR_TEMP_2040" : {
    "message" : [
      "Unable to rename partition path <oldPartPath>."
    ]
  },
  "_LEGACY_ERROR_TEMP_2041" : {
    "message" : [
      "<methodName> is not implemented."
    ]
  },
  "_LEGACY_ERROR_TEMP_2042" : {
    "message" : [
      "<message>. If necessary set <ansiConfig> to false to bypass this error."
    ]
  },
  "_LEGACY_ERROR_TEMP_2043" : {
    "message" : [
      "- <sqlValue> caused overflow."
    ]
  },
  "_LEGACY_ERROR_TEMP_2044" : {
    "message" : [
      "<sqlValue1> <symbol> <sqlValue2> caused overflow."
    ]
  },
  "_LEGACY_ERROR_TEMP_2045" : {
    "message" : [
      "Unsupported table change: <message>"
    ]
  },
  "_LEGACY_ERROR_TEMP_2046" : {
    "message" : [
      "[BUG] Not a DataSourceRDDPartition: <split>."
    ]
  },
  "_LEGACY_ERROR_TEMP_2047" : {
    "message" : [
      "'path' is not specified."
    ]
  },
  "_LEGACY_ERROR_TEMP_2048" : {
    "message" : [
      "Schema must be specified when creating a streaming source DataFrame. If some files already exist in the directory, then depending on the file format you may be able to create a static DataFrame on that directory with 'spark.read.load(directory)' and infer schema from it."
    ]
  },
  "_LEGACY_ERROR_TEMP_2049" : {
    "message" : [
      "Data source <className> does not support streamed <operator>."
    ]
  },
  "_LEGACY_ERROR_TEMP_2050" : {
    "message" : [
      "Expected exactly one path to be specified, but got: <paths>."
    ]
  },
  "_LEGACY_ERROR_TEMP_2052" : {
    "message" : [
      "<className> was removed in Spark 2.0. Please check if your library is compatible with Spark 2.0."
    ]
  },
  "_LEGACY_ERROR_TEMP_2053" : {
    "message" : [
      "buildReader is not supported for <format>."
    ]
  },
  "_LEGACY_ERROR_TEMP_2055" : {
    "message" : [
      "<message>",
      "It is possible the underlying files have been updated. You can explicitly invalidate the cache in Spark by running 'REFRESH TABLE tableName' command in SQL or by recreating the Dataset/DataFrame involved."
    ]
  },
  "_LEGACY_ERROR_TEMP_2056" : {
    "message" : [
      "Unable to clear output directory <staticPrefixPath> prior to writing to it."
    ]
  },
  "_LEGACY_ERROR_TEMP_2057" : {
    "message" : [
      "Unable to clear partition directory <path> prior to writing to it."
    ]
  },
  "_LEGACY_ERROR_TEMP_2058" : {
    "message" : [
      "Failed to cast value `<value>` to `<dataType>` for partition column `<columnName>`."
    ]
  },
  "_LEGACY_ERROR_TEMP_2059" : {
    "message" : [
      "End of stream."
    ]
  },
  "_LEGACY_ERROR_TEMP_2060" : {
    "message" : [
      "The fallback v1 relation reports inconsistent schema:",
      "Schema of v2 scan: <v2Schema>.",
      "Schema of v1 relation: <v1Schema>."
    ]
  },
  "_LEGACY_ERROR_TEMP_2061" : {
    "message" : [
      "No records should be returned from EmptyDataReader."
    ]
  },
  "_LEGACY_ERROR_TEMP_2062" : {
    "message" : [
      "<message>",
      "It is possible the underlying files have been updated. You can explicitly invalidate the cache in Spark by recreating the Dataset/DataFrame involved."
    ]
  },
  "_LEGACY_ERROR_TEMP_2063" : {
    "message" : [
      "Parquet column cannot be converted in file <filePath>. Column: <column>, Expected: <logicalType>, Found: <physicalType>."
    ]
  },
  "_LEGACY_ERROR_TEMP_2064" : {
    "message" : [
      "Encountered error while reading file <path>. Details:"
    ]
  },
  "_LEGACY_ERROR_TEMP_2065" : {
    "message" : [
      "Cannot create columnar reader."
    ]
  },
  "_LEGACY_ERROR_TEMP_2066" : {
    "message" : [
      "Invalid namespace name: <namespace>."
    ]
  },
  "_LEGACY_ERROR_TEMP_2067" : {
    "message" : [
      "Unsupported partition transform: <transform>."
    ]
  },
  "_LEGACY_ERROR_TEMP_2068" : {
    "message" : [
      "Missing database location."
    ]
  },
  "_LEGACY_ERROR_TEMP_2069" : {
    "message" : [
      "Cannot remove reserved property: <property>."
    ]
  },
  "_LEGACY_ERROR_TEMP_2070" : {
    "message" : [
      "Writing job failed."
    ]
  },
  "_LEGACY_ERROR_TEMP_2071" : {
    "message" : [
      "Commit denied for partition <partId> (task <taskId>, attempt <attemptId>, stage <stageId>.<stageAttempt>)."
    ]
  },
  "_LEGACY_ERROR_TEMP_2072" : {
    "message" : [
      "Table implementation does not support writes: <ident>."
    ]
  },
  "_LEGACY_ERROR_TEMP_2073" : {
    "message" : [
      "Cannot create JDBC table with partition."
    ]
  },
  "_LEGACY_ERROR_TEMP_2074" : {
    "message" : [
      "user-specified schema."
    ]
  },
  "_LEGACY_ERROR_TEMP_2075" : {
    "message" : [
      "Write is not supported for binary file data source."
    ]
  },
  "_LEGACY_ERROR_TEMP_2076" : {
    "message" : [
      "The length of <path> is <len>, which exceeds the max length allowed: <maxLength>."
    ]
  },
  "_LEGACY_ERROR_TEMP_2077" : {
    "message" : [
      "Unsupported field name: <fieldName>."
    ]
  },
  "_LEGACY_ERROR_TEMP_2078" : {
    "message" : [
      "Both '<jdbcTableName>' and '<jdbcQueryString>' can not be specified at the same time."
    ]
  },
  "_LEGACY_ERROR_TEMP_2079" : {
    "message" : [
      "Option '<jdbcTableName>' or '<jdbcQueryString>' is required."
    ]
  },
  "_LEGACY_ERROR_TEMP_2080" : {
    "message" : [
      "Option `<optionName>` can not be empty."
    ]
  },
  "_LEGACY_ERROR_TEMP_2081" : {
    "message" : [
      "Invalid value `<value>` for parameter `<jdbcTxnIsolationLevel>`. This can be `NONE`, `READ_UNCOMMITTED`, `READ_COMMITTED`, `REPEATABLE_READ` or `SERIALIZABLE`."
    ]
  },
  "_LEGACY_ERROR_TEMP_2082" : {
    "message" : [
      "Can't get JDBC type for <catalogString>."
    ]
  },
  "_LEGACY_ERROR_TEMP_2083" : {
    "message" : [
      "Unsupported type <content>."
    ]
  },
  "_LEGACY_ERROR_TEMP_2084" : {
    "message" : [
      "Unsupported array element type <catalogString> based on binary."
    ]
  },
  "_LEGACY_ERROR_TEMP_2085" : {
    "message" : [
      "Nested arrays unsupported."
    ]
  },
  "_LEGACY_ERROR_TEMP_2086" : {
    "message" : [
      "Can't translate non-null value for field <pos>."
    ]
  },
  "_LEGACY_ERROR_TEMP_2087" : {
    "message" : [
      "Invalid value `<n>` for parameter `<jdbcNumPartitions>` in table writing via JDBC. The minimum value is 1."
    ]
  },
  "_LEGACY_ERROR_TEMP_2088" : {
    "message" : [
      "<dataType> is not supported yet."
    ]
  },
  "_LEGACY_ERROR_TEMP_2089" : {
    "message" : [
      "DataType: <catalogString>."
    ]
  },
  "_LEGACY_ERROR_TEMP_2090" : {
    "message" : [
      "The input filter of <owner> should be fully convertible."
    ]
  },
  "_LEGACY_ERROR_TEMP_2091" : {
    "message" : [
      "Could not read footer for file: <file>."
    ]
  },
  "_LEGACY_ERROR_TEMP_2092" : {
    "message" : [
      "Could not read footer for file: <file>."
    ]
  },
  "_LEGACY_ERROR_TEMP_2093" : {
    "message" : [
      "Found duplicate field(s) \"<requiredFieldName>\": <matchedOrcFields> in case-insensitive mode."
    ]
  },
  "_LEGACY_ERROR_TEMP_2094" : {
    "message" : [
      "Found duplicate field(s) \"<requiredId>\": <matchedFields> in id mapping mode."
    ]
  },
  "_LEGACY_ERROR_TEMP_2095" : {
    "message" : [
      "Failed to merge incompatible schemas <left> and <right>."
    ]
  },
  "_LEGACY_ERROR_TEMP_2096" : {
    "message" : [
      "<ddl> is not supported temporarily."
    ]
  },
  "_LEGACY_ERROR_TEMP_2097" : {
    "message" : [
      "Could not execute broadcast in <timeout> secs. You can increase the timeout for broadcasts via <broadcastTimeout> or disable broadcast join by setting <autoBroadcastJoinThreshold> to -1."
    ]
  },
  "_LEGACY_ERROR_TEMP_2098" : {
    "message" : [
      "Could not compare cost with <cost>."
    ]
  },
  "_LEGACY_ERROR_TEMP_2099" : {
    "message" : [
      "Unsupported data type: <dt>."
    ]
  },
  "_LEGACY_ERROR_TEMP_2100" : {
    "message" : [
      "not support type: <dataType>."
    ]
  },
  "_LEGACY_ERROR_TEMP_2101" : {
    "message" : [
      "Not support non-primitive type now."
    ]
  },
  "_LEGACY_ERROR_TEMP_2102" : {
    "message" : [
      "Unsupported type: <catalogString>."
    ]
  },
  "_LEGACY_ERROR_TEMP_2103" : {
    "message" : [
      "Dictionary encoding should not be used because of dictionary overflow."
    ]
  },
  "_LEGACY_ERROR_TEMP_2104" : {
    "message" : [
      "End of the iterator."
    ]
  },
  "_LEGACY_ERROR_TEMP_2105" : {
    "message" : [
      "Could not allocate memory to grow BytesToBytesMap."
    ]
  },
  "_LEGACY_ERROR_TEMP_2106" : {
    "message" : [
      "Can't acquire <size> bytes memory to build hash relation, got <got> bytes."
    ]
  },
  "_LEGACY_ERROR_TEMP_2107" : {
    "message" : [
      "There is not enough memory to build hash map."
    ]
  },
  "_LEGACY_ERROR_TEMP_2108" : {
    "message" : [
      "Does not support row that is larger than 256M."
    ]
  },
  "_LEGACY_ERROR_TEMP_2109" : {
    "message" : [
      "Cannot build HashedRelation with more than 1/3 billions unique keys."
    ]
  },
  "_LEGACY_ERROR_TEMP_2110" : {
    "message" : [
      "Can not build a HashedRelation that is larger than 8G."
    ]
  },
  "_LEGACY_ERROR_TEMP_2111" : {
    "message" : [
      "failed to push a row into <rowQueue>."
    ]
  },
  "_LEGACY_ERROR_TEMP_2112" : {
    "message" : [
      "Unexpected window function frame <frame>."
    ]
  },
  "_LEGACY_ERROR_TEMP_2113" : {
    "message" : [
      "Unable to parse <stats> as a percentile."
    ]
  },
  "_LEGACY_ERROR_TEMP_2114" : {
    "message" : [
      "<stats> is not a recognised statistic."
    ]
  },
  "_LEGACY_ERROR_TEMP_2115" : {
    "message" : [
      "Unknown column: <unknownColumn>."
    ]
  },
  "_LEGACY_ERROR_TEMP_2116" : {
    "message" : [
      "Unexpected: <o>."
    ]
  },
  "_LEGACY_ERROR_TEMP_2120" : {
    "message" : [
      "Do not support array of type <clazz>."
    ]
  },
  "_LEGACY_ERROR_TEMP_2121" : {
    "message" : [
      "Do not support type <clazz>."
    ]
  },
  "_LEGACY_ERROR_TEMP_2122" : {
    "message" : [
      "Failed parsing <simpleString>: <raw>."
    ]
  },
  "_LEGACY_ERROR_TEMP_2123" : {
    "message" : [
      "Failed to merge fields '<leftName>' and '<rightName>'. <message>"
    ]
  },
  "_LEGACY_ERROR_TEMP_2124" : {
    "message" : [
      "Failed to merge decimal types with incompatible scale <leftScale> and <rightScale>."
    ]
  },
  "_LEGACY_ERROR_TEMP_2125" : {
    "message" : [
      "Failed to merge incompatible data types <leftCatalogString> and <rightCatalogString>."
    ]
  },
  "_LEGACY_ERROR_TEMP_2126" : {
    "message" : [
      "Unsuccessful attempt to build maps with <size> elements due to exceeding the map size limit <maxRoundedArrayLength>."
    ]
  },
  "_LEGACY_ERROR_TEMP_2127" : {
    "message" : [
      "Duplicate map key <key> was found, please check the input data. If you want to remove the duplicated keys, you can set <mapKeyDedupPolicy> to <lastWin> so that the key inserted at last takes precedence."
    ]
  },
  "_LEGACY_ERROR_TEMP_2128" : {
    "message" : [
      "The key array and value array of MapData must have the same length."
    ]
  },
  "_LEGACY_ERROR_TEMP_2129" : {
    "message" : [
      "Conflict found: Field <field> <actual> differs from <field> <expected> derived from <candidate>."
    ]
  },
  "_LEGACY_ERROR_TEMP_2130" : {
    "message" : [
      "Fail to recognize '<pattern>' pattern in the DateTimeFormatter. You can form a valid datetime pattern with the guide from https://spark.apache.org/docs/latest/sql-ref-datetime-pattern.html."
    ]
  },
  "_LEGACY_ERROR_TEMP_2131" : {
    "message" : [
      "Exception when registering StreamingQueryListener."
    ]
  },
  "_LEGACY_ERROR_TEMP_2132" : {
    "message" : [
      "Parsing JSON arrays as structs is forbidden."
    ]
  },
  "_LEGACY_ERROR_TEMP_2133" : {
    "message" : [
      "Cannot parse field name <fieldName>, field value <fieldValue>, [<token>] as target spark data type [<dataType>]."
    ]
  },
  "_LEGACY_ERROR_TEMP_2134" : {
    "message" : [
      "Cannot parse field value <value> for pattern <pattern> as target spark data type [<dataType>]."
    ]
  },
  "_LEGACY_ERROR_TEMP_2135" : {
    "message" : [
      "Failed to parse an empty string for data type <dataType>."
    ]
  },
  "_LEGACY_ERROR_TEMP_2138" : {
    "message" : [
      "Cannot have circular references in bean class, but got the circular reference of class <clazz>."
    ]
  },
  "_LEGACY_ERROR_TEMP_2139" : {
    "message" : [
      "cannot have circular references in class, but got the circular reference of class <t>."
    ]
  },
  "_LEGACY_ERROR_TEMP_2140" : {
    "message" : [
      "`<fieldName>` is not a valid identifier of Java and cannot be used as field name",
      "<walkedTypePath>."
    ]
  },
  "_LEGACY_ERROR_TEMP_2142" : {
    "message" : [
      "Attributes for type <schema> is not supported."
    ]
  },
  "_LEGACY_ERROR_TEMP_2144" : {
    "message" : [
      "Unable to find constructor for <tpe>. This could happen if <tpe> is an interface, or a trait without companion object constructor."
    ]
  },
  "_LEGACY_ERROR_TEMP_2145" : {
    "message" : [
      "<paramName> cannot be more than one character."
    ]
  },
  "_LEGACY_ERROR_TEMP_2146" : {
    "message" : [
      "<paramName> should be an integer. Found <value>."
    ]
  },
  "_LEGACY_ERROR_TEMP_2147" : {
    "message" : [
      "<paramName> flag can be true or false."
    ]
  },
  "_LEGACY_ERROR_TEMP_2148" : {
    "message" : [
      "null value found but field <name> is not nullable."
    ]
  },
  "_LEGACY_ERROR_TEMP_2150" : {
    "message" : [
      "Due to Scala's limited support of tuple, tuple with more than 22 elements are not supported."
    ]
  },
  "_LEGACY_ERROR_TEMP_2151" : {
    "message" : [
      "Error while decoding: <e>",
      "<expressions>."
    ]
  },
  "_LEGACY_ERROR_TEMP_2152" : {
    "message" : [
      "Error while encoding: <e>",
      "<expressions>."
    ]
  },
  "_LEGACY_ERROR_TEMP_2153" : {
    "message" : [
      "class <clsName> has unexpected serializer: <objSerializer>."
    ]
  },
  "_LEGACY_ERROR_TEMP_2154" : {
    "message" : [
      "Failed to get outer pointer for <innerCls>."
    ]
  },
  "_LEGACY_ERROR_TEMP_2155" : {
    "message" : [
      "<userClass> is not annotated with SQLUserDefinedType nor registered with UDTRegistration.}"
    ]
  },
  "_LEGACY_ERROR_TEMP_2156" : {
    "message" : [
      "The size function doesn't support the operand type <dataType>."
    ]
  },
  "_LEGACY_ERROR_TEMP_2157" : {
    "message" : [
      "Unexpected value for start in function <prettyName>: SQL array indices start at 1."
    ]
  },
  "_LEGACY_ERROR_TEMP_2158" : {
    "message" : [
      "Unexpected value for length in function <prettyName>: length must be greater than or equal to 0."
    ]
  },
  "_LEGACY_ERROR_TEMP_2159" : {
    "message" : [
      "Unsuccessful try to concat arrays with <numberOfElements> elements due to exceeding the array size limit <maxRoundedArrayLength>."
    ]
  },
  "_LEGACY_ERROR_TEMP_2160" : {
    "message" : [
      "Unsuccessful try to flatten an array of arrays with <numberOfElements> elements due to exceeding the array size limit <maxRoundedArrayLength>."
    ]
  },
  "_LEGACY_ERROR_TEMP_2161" : {
    "message" : [
      "Unsuccessful try to create array with <count> elements due to exceeding the array size limit <maxRoundedArrayLength>."
    ]
  },
  "_LEGACY_ERROR_TEMP_2162" : {
    "message" : [
      "Unsuccessful try to union arrays with <length> elements due to exceeding the array size limit <maxRoundedArrayLength>."
    ]
  },
  "_LEGACY_ERROR_TEMP_2163" : {
    "message" : [
      "Initial type <dataType> must be a <target>."
    ]
  },
  "_LEGACY_ERROR_TEMP_2164" : {
    "message" : [
      "Initial type <dataType> must be an <arrayType>, a <structType> or a <mapType>."
    ]
  },
  "_LEGACY_ERROR_TEMP_2165" : {
    "message" : [
      "Malformed records are detected in schema inference. Parse Mode: <failFastMode>."
    ]
  },
  "_LEGACY_ERROR_TEMP_2166" : {
    "message" : [
      "Malformed JSON."
    ]
  },
  "_LEGACY_ERROR_TEMP_2167" : {
    "message" : [
      "Malformed records are detected in schema inference. Parse Mode: <failFastMode>. Reasons: Failed to infer a common schema. Struct types are expected, but `<dataType>` was found."
    ]
  },
  "_LEGACY_ERROR_TEMP_2168" : {
    "message" : [
      "Decorrelate inner query through <plan> is not supported."
    ]
  },
  "_LEGACY_ERROR_TEMP_2169" : {
    "message" : [
      "This method should not be called in the analyzer."
    ]
  },
  "_LEGACY_ERROR_TEMP_2170" : {
    "message" : [
      "Cannot safely merge SERDEPROPERTIES:",
      "<props1>",
      "<props2>",
      "The conflict keys: <conflictKeys>."
    ]
  },
  "_LEGACY_ERROR_TEMP_2171" : {
    "message" : [
      "Not supported pair: <r1>, <r2> at <function>()."
    ]
  },
  "_LEGACY_ERROR_TEMP_2172" : {
    "message" : [
      "Once strategy's idempotence is broken for batch <batchName>",
      "<plan>."
    ]
  },
  "_LEGACY_ERROR_TEMP_2173" : {
    "message" : [
      "The structural integrity of the input plan is broken in <className>."
    ]
  },
  "_LEGACY_ERROR_TEMP_2174" : {
    "message" : [
      "After applying rule <ruleName> in batch <batchName>, the structural integrity of the plan is broken."
    ]
  },
  "_LEGACY_ERROR_TEMP_2175" : {
    "message" : [
      "Rule id not found for <ruleName>. Please modify RuleIdCollection.scala if you are adding a new rule."
    ]
  },
  "_LEGACY_ERROR_TEMP_2176" : {
    "message" : [
      "Cannot create array with <numElements> elements of data due to exceeding the limit <maxRoundedArrayLength> elements for ArrayData. <additionalErrorMessage>"
    ]
  },
  "_LEGACY_ERROR_TEMP_2177" : {
    "message" : [
      "Malformed records are detected in record parsing. Parse Mode: <failFastMode>. To process malformed records as null result, try setting the option 'mode' as 'PERMISSIVE'."
    ]
  },
  "_LEGACY_ERROR_TEMP_2178" : {
    "message" : [
      "Remote operations not supported."
    ]
  },
  "_LEGACY_ERROR_TEMP_2179" : {
    "message" : [
      "HiveServer2 Kerberos principal or keytab is not correctly configured."
    ]
  },
  "_LEGACY_ERROR_TEMP_2180" : {
    "message" : [
      "Parent SparkUI to attach this tab to not found."
    ]
  },
  "_LEGACY_ERROR_TEMP_2181" : {
    "message" : [
      "inferSchema is not supported for hive data source."
    ]
  },
  "_LEGACY_ERROR_TEMP_2182" : {
    "message" : [
      "Requested partitioning does not match the <tableIdentifier> table:",
      "Requested partitions: <partitionKeys>.",
      "Table partitions: <partitionColumnNames>."
    ]
  },
  "_LEGACY_ERROR_TEMP_2183" : {
    "message" : [
      "Dynamic partition key <key> is not among written partition paths."
    ]
  },
  "_LEGACY_ERROR_TEMP_2184" : {
    "message" : [
      "Cannot remove partition directory '<partitionPath>'."
    ]
  },
  "_LEGACY_ERROR_TEMP_2185" : {
    "message" : [
      "Cannot create staging directory: <message>"
    ]
  },
  "_LEGACY_ERROR_TEMP_2186" : {
    "message" : [
      "The SerDe interface removed since Hive 2.3(HIVE-15167). Please migrate your custom SerDes to Hive 2.3. See HIVE-15167 for more details."
    ]
  },
  "_LEGACY_ERROR_TEMP_2187" : {
    "message" : [
      "<message>, db: <dbName>, table: <tableName>."
    ]
  },
  "_LEGACY_ERROR_TEMP_2188" : {
    "message" : [
      "Cannot recognize hive type string: <fieldType>, column: <fieldName>."
    ]
  },
  "_LEGACY_ERROR_TEMP_2189" : {
    "message" : [
      "Hive 2.2 and lower versions don't support getTablesByType. Please use Hive 2.3 or higher version."
    ]
  },
  "_LEGACY_ERROR_TEMP_2190" : {
    "message" : [
      "DROP TABLE ... PURGE."
    ]
  },
  "_LEGACY_ERROR_TEMP_2191" : {
    "message" : [
      "ALTER TABLE ... DROP PARTITION ... PURGE."
    ]
  },
  "_LEGACY_ERROR_TEMP_2192" : {
    "message" : [
      "Partition filter cannot have both `\"` and `'` characters."
    ]
  },
  "_LEGACY_ERROR_TEMP_2193" : {
    "message" : [
      "Caught Hive MetaException attempting to get partition metadata by filter from Hive. You can set the Spark configuration setting <hiveMetastorePartitionPruningFallbackOnException> to true to work around this problem, however this will result in degraded performance. Please report a bug: https://issues.apache.org/jira/browse/SPARK."
    ]
  },
  "_LEGACY_ERROR_TEMP_2194" : {
    "message" : [
      "Unsupported Hive Metastore version <version>. Please set <key> with a valid version."
    ]
  },
  "_LEGACY_ERROR_TEMP_2195" : {
    "message" : [
      "<cnf> when creating Hive client using classpath: <execJars> Please make sure that jars for your version of hive and hadoop are included in the paths passed to <key>."
    ]
  },
  "_LEGACY_ERROR_TEMP_2196" : {
    "message" : [
      "Unable to fetch tables of db <dbName>."
    ]
  },
  "_LEGACY_ERROR_TEMP_2197" : {
    "message" : [
      "LOCATION clause illegal for view partition."
    ]
  },
  "_LEGACY_ERROR_TEMP_2198" : {
    "message" : [
      "Failed to rename as <dstPath> already exists."
    ]
  },
  "_LEGACY_ERROR_TEMP_2199" : {
    "message" : [
      "Failed to rename temp file <srcPath> to <dstPath> as rename returned false."
    ]
  },
  "_LEGACY_ERROR_TEMP_2200" : {
    "message" : [
      "Error: we detected a possible problem with the location of your \"_spark_metadata\"",
      "directory and you likely need to move it before restarting this query.",
      "",
      "Earlier version of Spark incorrectly escaped paths when writing out the",
      "\"_spark_metadata\" directory for structured streaming. While this was corrected in",
      "Spark 3.0, it appears that your query was started using an earlier version that",
      "",
      "Correct \"_spark_metadata\" Directory: <metadataPath>",
      "Incorrect \"_spark_metadata\" Directory: <legacyMetadataPath>",
      "",
      "Please move the data from the incorrect directory to the correct one, delete the",
      "incorrect directory, and then restart this query. If you believe you are receiving",
      "this message in error, you can disable it with the SQL conf",
      "<StreamingCheckpointEscaptedPathCheckEnabled>."
    ]
  },
  "_LEGACY_ERROR_TEMP_2201" : {
    "message" : [
      "Partition column <col> not found in schema <schema>."
    ]
  },
  "_LEGACY_ERROR_TEMP_2203" : {
    "message" : [
      "Cannot set timeout duration without enabling processing time timeout in [map|flatMap]GroupsWithState."
    ]
  },
  "_LEGACY_ERROR_TEMP_2204" : {
    "message" : [
      "Cannot get event time watermark timestamp without setting watermark before [map|flatMap]GroupsWithState."
    ]
  },
  "_LEGACY_ERROR_TEMP_2205" : {
    "message" : [
      "Cannot set timeout timestamp without enabling event time timeout in [map|flatMapGroupsWithState."
    ]
  },
  "_LEGACY_ERROR_TEMP_2206" : {
    "message" : [
      "Unable to find batch <batchMetadataFile>."
    ]
  },
  "_LEGACY_ERROR_TEMP_2207" : {
    "message" : [
      "Multiple streaming queries are concurrently using <path>."
    ]
  },
  "_LEGACY_ERROR_TEMP_2208" : {
    "message" : [
      "<commitProtocol> does not support adding files with an absolute path."
    ]
  },
  "_LEGACY_ERROR_TEMP_2209" : {
    "message" : [
      "Data source <srcName> does not support microbatch processing.",
      "",
      "Either the data source is disabled at",
      "SQLConf.get.DISABLED_V2_STREAMING_MICROBATCH_READERS.key (The disabled sources",
      "are [<disabledSources>]) or the table <table> does not have MICRO_BATCH_READ",
      "capability. Meanwhile, the fallback, data source v1, is not available.\""
    ]
  },
  "_LEGACY_ERROR_TEMP_2210" : {
    "message" : [
      "StreamingRelationExec cannot be executed."
    ]
  },
  "_LEGACY_ERROR_TEMP_2211" : {
    "message" : [
      "Invalid output mode: <outputMode>."
    ]
  },
  "_LEGACY_ERROR_TEMP_2212" : {
    "message" : [
      "Invalid catalog name: <name>."
    ]
  },
  "_LEGACY_ERROR_TEMP_2214" : {
    "message" : [
      "Plugin class for catalog '<name>' does not implement CatalogPlugin: <pluginClassName>."
    ]
  },
  "_LEGACY_ERROR_TEMP_2215" : {
    "message" : [
      "Cannot find catalog plugin class for catalog '<name>': <pluginClassName>."
    ]
  },
  "_LEGACY_ERROR_TEMP_2216" : {
    "message" : [
      "Failed to find public no-arg constructor for catalog '<name>': <pluginClassName>)."
    ]
  },
  "_LEGACY_ERROR_TEMP_2217" : {
    "message" : [
      "Failed to call public no-arg constructor for catalog '<name>': <pluginClassName>)."
    ]
  },
  "_LEGACY_ERROR_TEMP_2218" : {
    "message" : [
      "Cannot instantiate abstract catalog plugin class for catalog '<name>': <pluginClassName>."
    ]
  },
  "_LEGACY_ERROR_TEMP_2219" : {
    "message" : [
      "Failed during instantiating constructor for catalog '<name>': <pluginClassName>."
    ]
  },
  "_LEGACY_ERROR_TEMP_2220" : {
    "message" : [
      ""
    ]
  },
  "_LEGACY_ERROR_TEMP_2222" : {
    "message" : [
      "Cannot mutate ReadOnlySQLConf."
    ]
  },
  "_LEGACY_ERROR_TEMP_2223" : {
    "message" : [
      "Cannot clone/copy ReadOnlySQLConf."
    ]
  },
  "_LEGACY_ERROR_TEMP_2224" : {
    "message" : [
      "Cannot get SQLConf inside scheduler event loop thread."
    ]
  },
  "_LEGACY_ERROR_TEMP_2225" : {
    "message" : [
      ""
    ]
  },
  "_LEGACY_ERROR_TEMP_2226" : {
    "message" : [
      "null literals can't be casted to <name>."
    ]
  },
  "_LEGACY_ERROR_TEMP_2227" : {
    "message" : [
      "<name> is not an UserDefinedType. Please make sure registering an UserDefinedType for <userClass>."
    ]
  },
  "_LEGACY_ERROR_TEMP_2228" : {
    "message" : [
      "Can not load in UserDefinedType <name> for user class <userClass>."
    ]
  },
  "_LEGACY_ERROR_TEMP_2229" : {
    "message" : [
      "<name> is not a public class. Only public classes are supported."
    ]
  },
  "_LEGACY_ERROR_TEMP_2230" : {
    "message" : [
      "Primitive types are not supported."
    ]
  },
  "_LEGACY_ERROR_TEMP_2231" : {
    "message" : [
      "fieldIndex on a Row without schema is undefined."
    ]
  },
  "_LEGACY_ERROR_TEMP_2232" : {
    "message" : [
      "Value at index <index> is null."
    ]
  },
  "_LEGACY_ERROR_TEMP_2233" : {
    "message" : [
      "Only Data Sources providing FileFormat are supported: <providingClass>."
    ]
  },
  "_LEGACY_ERROR_TEMP_2234" : {
    "message" : [
      "Failed to set original ACL <aclEntries> back to the created path: <path>. Exception: <message>"
    ]
  },
  "_LEGACY_ERROR_TEMP_2235" : {
    "message" : [
      "Multiple failures in stage materialization."
    ]
  },
  "_LEGACY_ERROR_TEMP_2236" : {
    "message" : [
      "Unrecognized compression scheme type ID: <typeId>."
    ]
  },
  "_LEGACY_ERROR_TEMP_2237" : {
    "message" : [
      "<className>.getParentLogger is not yet implemented."
    ]
  },
  "_LEGACY_ERROR_TEMP_2238" : {
    "message" : [
      "Unable to create Parquet converter for <typeName> whose Parquet type is <parquetType> without decimal metadata. Please read this column/field as Spark BINARY type."
    ]
  },
  "_LEGACY_ERROR_TEMP_2239" : {
    "message" : [
      "Unable to create Parquet converter for decimal type <t> whose Parquet type is <parquetType>.  Parquet DECIMAL type can only be backed by INT32, INT64, FIXED_LEN_BYTE_ARRAY, or BINARY."
    ]
  },
  "_LEGACY_ERROR_TEMP_2240" : {
    "message" : [
      "Unable to create Parquet converter for data type <t> whose Parquet type is <parquetType>."
    ]
  },
  "_LEGACY_ERROR_TEMP_2241" : {
    "message" : [
      "Nonatomic partition table <tableName> can not add multiple partitions."
    ]
  },
  "_LEGACY_ERROR_TEMP_2242" : {
    "message" : [
      "<provider> source does not support user-specified schema."
    ]
  },
  "_LEGACY_ERROR_TEMP_2243" : {
    "message" : [
      "Nonatomic partition table <tableName> can not drop multiple partitions."
    ]
  },
  "_LEGACY_ERROR_TEMP_2244" : {
    "message" : [
      "The table <tableName> does not support truncation of multiple partition."
    ]
  },
  "_LEGACY_ERROR_TEMP_2245" : {
    "message" : [
      "Table does not support overwrite by expression: <table>."
    ]
  },
  "_LEGACY_ERROR_TEMP_2246" : {
    "message" : [
      "Table does not support dynamic partition overwrite: <table>."
    ]
  },
  "_LEGACY_ERROR_TEMP_2247" : {
    "message" : [
      "Failed merging schema:",
      "<schema>."
    ]
  },
  "_LEGACY_ERROR_TEMP_2248" : {
    "message" : [
      "Cannot broadcast the table over <maxBroadcastTableRows> rows: <numRows> rows."
    ]
  },
  "_LEGACY_ERROR_TEMP_2249" : {
    "message" : [
      "Cannot broadcast the table that is larger than <maxBroadcastTableBytes>GB: <dataSize> GB."
    ]
  },
  "_LEGACY_ERROR_TEMP_2250" : {
    "message" : [
      "Not enough memory to build and broadcast the table to all worker nodes. As a workaround, you can either disable broadcast by setting <autoBroadcastjoinThreshold> to -1 or increase the spark driver memory by setting <driverMemory> to a higher value<analyzeTblMsg>"
    ]
  },
  "_LEGACY_ERROR_TEMP_2251" : {
    "message" : [
      "<execName> does not support the execute() code path."
    ]
  },
  "_LEGACY_ERROR_TEMP_2252" : {
    "message" : [
      "Cannot merge <className> with <otherClass>."
    ]
  },
  "_LEGACY_ERROR_TEMP_2253" : {
    "message" : [
      "Data source <sourceName> does not support continuous processing."
    ]
  },
  "_LEGACY_ERROR_TEMP_2254" : {
    "message" : [
      "Data read failed."
    ]
  },
  "_LEGACY_ERROR_TEMP_2255" : {
    "message" : [
      "Epoch marker generation failed."
    ]
  },
  "_LEGACY_ERROR_TEMP_2256" : {
    "message" : [
      "Foreach writer has been aborted due to a task failure."
    ]
  },
  "_LEGACY_ERROR_TEMP_2258" : {
    "message" : [
      "Error reading delta file <fileToRead> of <clazz>: key size cannot be <keySize>."
    ]
  },
  "_LEGACY_ERROR_TEMP_2259" : {
    "message" : [
      "Error reading snapshot file <fileToRead> of <clazz>: <message>"
    ]
  },
  "_LEGACY_ERROR_TEMP_2260" : {
    "message" : [
      "Cannot purge as it might break internal state."
    ]
  },
  "_LEGACY_ERROR_TEMP_2261" : {
    "message" : [
      "Clean up source files is not supported when reading from the output directory of FileStreamSink."
    ]
  },
  "_LEGACY_ERROR_TEMP_2262" : {
    "message" : [
      "latestOffset(Offset, ReadLimit) should be called instead of this method."
    ]
  },
  "_LEGACY_ERROR_TEMP_2263" : {
    "message" : [
      "Error: we detected a possible problem with the location of your checkpoint and you",
      "likely need to move it before restarting this query.",
      "",
      "Earlier version of Spark incorrectly escaped paths when writing out checkpoints for",
      "structured streaming. While this was corrected in Spark 3.0, it appears that your",
      "query was started using an earlier version that incorrectly handled the checkpoint",
      "path.",
      "",
      "Correct Checkpoint Directory: <checkpointPath>",
      "Incorrect Checkpoint Directory: <legacyCheckpointDir>",
      "",
      "Please move the data from the incorrect directory to the correct one, delete the",
      "incorrect directory, and then restart this query. If you believe you are receiving",
      "this message in error, you can disable it with the SQL conf",
      "<StreamingCheckpointEscapedPathCheckEnabled>."
    ]
  },
  "_LEGACY_ERROR_TEMP_2264" : {
    "message" : [
      "Subprocess exited with status <exitCode>. Error: <stderrBuffer>."
    ]
  },
  "_LEGACY_ERROR_TEMP_2265" : {
    "message" : [
      "<nodeName> without serde does not support <dt> as output data type."
    ]
  },
  "_LEGACY_ERROR_TEMP_2266" : {
    "message" : [
      "Invalid `startIndex` provided for generating iterator over the array. Total elements: <numRows>, requested `startIndex`: <startIndex>."
    ]
  },
  "_LEGACY_ERROR_TEMP_2267" : {
    "message" : [
      "The backing <className> has been modified since the creation of this Iterator."
    ]
  },
  "_LEGACY_ERROR_TEMP_2268" : {
    "message" : [
      "<nodeName> does not implement doExecuteBroadcast."
    ]
  },
  "_LEGACY_ERROR_TEMP_2269" : {
    "message" : [
      "<globalTempDB> is a system preserved database, please rename your existing database to resolve the name conflict, or set a different value for <globalTempDatabase>, and launch your Spark application again."
    ]
  },
  "_LEGACY_ERROR_TEMP_2270" : {
    "message" : [
      "comment on table is not supported."
    ]
  },
  "_LEGACY_ERROR_TEMP_2271" : {
    "message" : [
      "UpdateColumnNullability is not supported."
    ]
  },
  "_LEGACY_ERROR_TEMP_2272" : {
    "message" : [
      "Rename column is only supported for MySQL version 8.0 and above."
    ]
  },
  "_LEGACY_ERROR_TEMP_2273" : {
    "message" : [
      "<message>"
    ]
  },
  "_LEGACY_ERROR_TEMP_2274" : {
    "message" : [
      "Nested field <colName> is not supported."
    ]
  },
  "_LEGACY_ERROR_TEMP_2275" : {
    "message" : [
      "Dataset transformations and actions can only be invoked by the driver, not inside of other Dataset transformations; for example, dataset1.map(x => dataset2.values.count() * x) is invalid because the values transformation and count action cannot be performed inside of the dataset1.map transformation. For more information, see SPARK-28702."
    ]
  },
  "_LEGACY_ERROR_TEMP_2276" : {
    "message" : [
      "Hive table <tableName> with ANSI intervals is not supported."
    ]
  },
  "_LEGACY_ERROR_TEMP_2277" : {
    "message" : [
      "Number of dynamic partitions created is <numWrittenParts>, which is more than <maxDynamicPartitions>. To solve this try to set <maxDynamicPartitionsKey> to at least <numWrittenParts>."
    ]
  },
  "_LEGACY_ERROR_TEMP_2278" : {
    "message" : [
      "The input <valueType> '<input>' does not match the given number format: '<format>'."
    ]
  },
  "_LEGACY_ERROR_TEMP_2279" : {
    "message" : [
      "Multiple bucket transforms are not supported."
    ]
  },
  "_LEGACY_ERROR_TEMP_2280" : {
    "message" : [
      "Create namespace comment is not supported."
    ]
  },
  "_LEGACY_ERROR_TEMP_2281" : {
    "message" : [
      "Remove namespace comment is not supported."
    ]
  },
  "_LEGACY_ERROR_TEMP_2282" : {
    "message" : [
      "Drop namespace restrict is not supported."
    ]
  },
  "_LEGACY_ERROR_TEMP_2300" : {
    "message" : [
      "The number of lambda function arguments '<namesSize>' does not match the number of arguments expected by the higher order function '<argInfoSize>'."
    ]
  },
  "_LEGACY_ERROR_TEMP_2301" : {
    "message" : [
      "Lambda function arguments should not have names that are semantically the same."
    ]
  },
  "_LEGACY_ERROR_TEMP_2302" : {
    "message" : [
      "'<name>' does not support more than one sources."
    ]
  },
  "_LEGACY_ERROR_TEMP_2303" : {
    "message" : [
      "incompatible types found in column <name> for inline table."
    ]
  },
  "_LEGACY_ERROR_TEMP_2304" : {
    "message" : [
      "cannot evaluate expression <sqlExpr> in inline table definition."
    ]
  },
  "_LEGACY_ERROR_TEMP_2305" : {
    "message" : [
      "expected <numCols> columns but found <rowSize> columns in row <ri>."
    ]
  },
  "_LEGACY_ERROR_TEMP_2306" : {
    "message" : [
      "A lambda function should only be used in a higher order function. However, its class is <class>, which is not a higher order function."
    ]
  },
  "_LEGACY_ERROR_TEMP_2307" : {
    "message" : [
      "Number of given aliases does not match number of output columns. Function name: <funcName>; number of aliases: <aliasesNum>; number of output columns: <outColsNum>."
    ]
  },
  "_LEGACY_ERROR_TEMP_2308" : {
    "message" : [
      "could not resolve `<name>` to a table-valued function."
    ]
  },
  "_LEGACY_ERROR_TEMP_2309" : {
    "message" : [
      "cannot resolve <sqlExpr> in MERGE command given columns [<cols>]."
    ]
  },
  "_LEGACY_ERROR_TEMP_2311" : {
    "message" : [
      "'writeTo' can not be called on streaming Dataset/DataFrame."
    ]
  },
  "_LEGACY_ERROR_TEMP_2312" : {
    "message" : [
      "'write' can not be called on streaming Dataset/DataFrame."
    ]
  },
  "_LEGACY_ERROR_TEMP_2313" : {
    "message" : [
      "Hint not found: <name>."
    ]
  },
  "_LEGACY_ERROR_TEMP_2314" : {
    "message" : [
      "cannot resolve '<sqlExpr>' due to argument data type mismatch: <msg>"
    ]
  },
  "_LEGACY_ERROR_TEMP_2315" : {
    "message" : [
      "cannot resolve '<sqlExpr>' due to data type mismatch: <msg><hint>."
    ]
  },
  "_LEGACY_ERROR_TEMP_2316" : {
    "message" : [
      "observed metrics should be named: <operator>."
    ]
  },
  "_LEGACY_ERROR_TEMP_2317" : {
    "message" : [
      "window expressions are not allowed in observed metrics, but found: <sqlExpr>."
    ]
  },
  "_LEGACY_ERROR_TEMP_2318" : {
    "message" : [
      "non-deterministic expression <sqlExpr> can only be used as an argument to an aggregate function."
    ]
  },
  "_LEGACY_ERROR_TEMP_2319" : {
    "message" : [
      "nested aggregates are not allowed in observed metrics, but found: <sqlExpr>."
    ]
  },
  "_LEGACY_ERROR_TEMP_2320" : {
    "message" : [
      "distinct aggregates are not allowed in observed metrics, but found: <sqlExpr>."
    ]
  },
  "_LEGACY_ERROR_TEMP_2321" : {
    "message" : [
      "aggregates with filter predicate are not allowed in observed metrics, but found: <sqlExpr>."
    ]
  },
  "_LEGACY_ERROR_TEMP_2322" : {
    "message" : [
      "attribute <sqlExpr> can only be used as an argument to an aggregate function."
    ]
  },
  "_LEGACY_ERROR_TEMP_2323" : {
    "message" : [
      "Cannot <op> column, because <fieldNames> already exists in <struct>."
    ]
  },
  "_LEGACY_ERROR_TEMP_2324" : {
    "message" : [
      "Cannot update <table> field <fieldName> type: update a struct by updating its fields."
    ]
  },
  "_LEGACY_ERROR_TEMP_2325" : {
    "message" : [
      "Cannot update <table> field <fieldName> type: update a map by updating <fieldName>.key or <fieldName>.value."
    ]
  },
  "_LEGACY_ERROR_TEMP_2326" : {
    "message" : [
      "Cannot update <table> field <fieldName> type: update the element by updating <fieldName>.element."
    ]
  },
  "_LEGACY_ERROR_TEMP_2327" : {
    "message" : [
      "Cannot update <table> field <fieldName> type: update a UserDefinedType[<udtSql>] by updating its fields."
    ]
  },
  "_LEGACY_ERROR_TEMP_2328" : {
    "message" : [
      "Cannot update <table> field <fieldName> to interval type."
    ]
  },
  "_LEGACY_ERROR_TEMP_2329" : {
    "message" : [
      "Cannot update <table> field <fieldName>: <oldType> cannot be cast to <newType>."
    ]
  },
  "_LEGACY_ERROR_TEMP_2330" : {
    "message" : [
      "Cannot change nullable column to non-nullable: <fieldName>."
    ]
  },
  "_LEGACY_ERROR_TEMP_2331" : {
    "message" : [
      "failed to evaluate expression <sqlExpr>: <msg>"
    ]
  },
  "_LEGACY_ERROR_TEMP_2332" : {
    "message" : [
      "<msg>"
    ]
  },
  "_LEGACY_ERROR_TEMP_2400" : {
    "message" : [
      "The <name> expression must evaluate to a constant value, but got <limitExpr>."
    ]
  },
  "_LEGACY_ERROR_TEMP_2401" : {
    "message" : [
      "The <name> expression must be integer type, but got <dataType>."
    ]
  },
  "_LEGACY_ERROR_TEMP_2402" : {
    "message" : [
      "The evaluated <name> expression must not be null, but got <limitExpr>."
    ]
  },
  "_LEGACY_ERROR_TEMP_2403" : {
    "message" : [
      "The <name> expression must be equal to or greater than 0, but got <v>."
    ]
  },
  "_LEGACY_ERROR_TEMP_2404" : {
    "message" : [
      "Table <name> is not partitioned."
    ]
  },
  "_LEGACY_ERROR_TEMP_2405" : {
    "message" : [
      "Table <name> does not support partition management."
    ]
  },
  "_LEGACY_ERROR_TEMP_2406" : {
    "message" : [
      "invalid cast from <srcType> to <targetType>."
    ]
  },
  "_LEGACY_ERROR_TEMP_2407" : {
    "message" : [
      "grouping_id() can only be used with GroupingSets/Cube/Rollup."
    ]
  },
  "_LEGACY_ERROR_TEMP_2408" : {
    "message" : [
      "Window function <w> requires an OVER clause."
    ]
  },
  "_LEGACY_ERROR_TEMP_2409" : {
    "message" : [
      "Distinct window functions are not supported: <w>."
    ]
  },
  "_LEGACY_ERROR_TEMP_2410" : {
    "message" : [
      "<wf> function can only be evaluated in an ordered row-based window frame with a single offset: <w>."
    ]
  },
  "_LEGACY_ERROR_TEMP_2411" : {
    "message" : [
      "Cannot specify order by or frame for '<aggFunc>'."
    ]
  },
  "_LEGACY_ERROR_TEMP_2412" : {
    "message" : [
      "Expression '<sqlExpr>' not supported within a window function."
    ]
  },
  "_LEGACY_ERROR_TEMP_2413" : {
    "message" : [
      "Input argument to <argName> must be a constant."
    ]
  },
  "_LEGACY_ERROR_TEMP_2414" : {
    "message" : [
      "Event time must be defined on a window or a timestamp, but <evName> is of type <evType>."
    ]
  },
  "_LEGACY_ERROR_TEMP_2415" : {
    "message" : [
      "filter expression '<filter>' of type <type> is not a boolean."
    ]
  },
  "_LEGACY_ERROR_TEMP_2416" : {
    "message" : [
      "join condition '<join>' of type <type> is not a boolean."
    ]
  },
  "_LEGACY_ERROR_TEMP_2417" : {
    "message" : [
      "join condition '<condition>' of type <dataType> is not a boolean."
    ]
  },
  "_LEGACY_ERROR_TEMP_2418" : {
    "message" : [
      "Input argument tolerance must be a constant."
    ]
  },
  "_LEGACY_ERROR_TEMP_2419" : {
    "message" : [
      "Input argument tolerance must be non-negative."
    ]
  },
  "_LEGACY_ERROR_TEMP_2421" : {
    "message" : [
      "nondeterministic expression <sqlExpr> should not appear in the arguments of an aggregate function."
    ]
  },
  "_LEGACY_ERROR_TEMP_2423" : {
    "message" : [
      "Correlated scalar subquery '<sqlExpr>' is neither present in the group by, nor in an aggregate function. Add it to group by using ordinal position or wrap it in first() (or first_value) if you don't care which value you get."
    ]
  },
  "_LEGACY_ERROR_TEMP_2425" : {
    "message" : [
      "expression <sqlExpr> cannot be used as a grouping expression because its data type <dataType> is not an orderable data type."
    ]
  },
  "_LEGACY_ERROR_TEMP_2426" : {
    "message" : [
      "nondeterministic expression <sqlExpr> should not appear in grouping expression."
    ]
  },
  "_LEGACY_ERROR_TEMP_2427" : {
    "message" : [
      "sorting is not supported for columns of type <type>."
    ]
  },
  "_LEGACY_ERROR_TEMP_2428" : {
    "message" : [
      "The sum of the LIMIT clause and the OFFSET clause must not be greater than the maximum 32-bit integer value (2,147,483,647) but found limit = <limit>, offset = <offset>."
    ]
  },
  "_LEGACY_ERROR_TEMP_2430" : {
    "message" : [
      "<operator> can only be performed on tables with compatible column types. The <ci> column of the <ti> table is <dt1> type which is not compatible with <dt2> at the same column of the first table.<hint>."
    ]
  },
  "_LEGACY_ERROR_TEMP_2431" : {
    "message" : [
      "Invalid partitioning: <cols> is missing or is in a map or array."
    ]
  },
  "_LEGACY_ERROR_TEMP_2432" : {
    "message" : [
      "<msg>"
    ]
  },
  "_LEGACY_ERROR_TEMP_2433" : {
    "message" : [
      "Only a single table generating function is allowed in a SELECT clause, found:",
      "<sqlExprs>."
    ]
  },
  "_LEGACY_ERROR_TEMP_2434" : {
    "message" : [
      "Failure when resolving conflicting references in Join:",
      "<plan>",
      "Conflicting attributes: <conflictingAttributes>."
    ]
  },
  "_LEGACY_ERROR_TEMP_2435" : {
    "message" : [
      "Failure when resolving conflicting references in Intersect:",
      "<plan>",
      "Conflicting attributes: <conflictingAttributes>."
    ]
  },
  "_LEGACY_ERROR_TEMP_2436" : {
    "message" : [
      "Failure when resolving conflicting references in Except:",
      "<plan>",
      "Conflicting attributes: <conflictingAttributes>."
    ]
  },
  "_LEGACY_ERROR_TEMP_2437" : {
    "message" : [
      "Failure when resolving conflicting references in AsOfJoin:",
      "<plan>",
      "Conflicting attributes: <conflictingAttributes>."
    ]
  },
  "_LEGACY_ERROR_TEMP_2438" : {
    "message" : [
      "Cannot have map type columns in DataFrame which calls set operations(intersect, except, etc.), but the type of column <colName> is <dataType>."
    ]
  },
  "_LEGACY_ERROR_TEMP_2439" : {
    "message" : [
      "nondeterministic expressions are only allowed in Project, Filter, Aggregate or Window, found:",
      "<sqlExprs>",
      "in operator <operator>."
    ]
  },
  "_LEGACY_ERROR_TEMP_2441" : {
    "message" : [
      "The query operator `<operator>` contains one or more unsupported expression types Aggregate, Window or Generate.",
      "Invalid expressions: [<invalidExprSqls>]."
    ]
  },
  "_LEGACY_ERROR_TEMP_2443" : {
    "message" : [
      "Multiple definitions of observed metrics named '<name>': <plan>."
    ]
  },
  "_LEGACY_ERROR_TEMP_2444" : {
    "message" : [
      "Function '<funcName>' does not implement ScalarFunction or AggregateFunction."
    ]
  },
  "_LEGACY_ERROR_TEMP_2445" : {
    "message" : [
      "grouping() can only be used with GroupingSets/Cube/Rollup."
    ]
  },
  "_LEGACY_ERROR_TEMP_2446" : {
    "message" : [
      "Operation not allowed: <cmd> only works on table with location provided: <tableIdentWithDB>"
    ]
  }
}<|MERGE_RESOLUTION|>--- conflicted
+++ resolved
@@ -1667,11 +1667,7 @@
       },
       "MUST_AGGREGATE_CORRELATED_SCALAR_SUBQUERY" : {
         "message" : [
-<<<<<<< HEAD
           "Correlated scalar subqueries must be aggregated to return at most one row."
-=======
-          "Correlated scalar subqueries in the GROUP BY clause must also be in the aggregate expressions<treeNode>."
->>>>>>> 04d72659
         ]
       },
       "MUST_AGGREGATE_CORRELATED_SCALAR_SUBQUERY_OUTPUT" : {
