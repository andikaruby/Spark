--- conflicted
+++ resolved
@@ -3554,7 +3554,258 @@
       "not support type: <dataType>"
     ]
   },
-<<<<<<< HEAD
+  "_LEGACY_ERROR_TEMP_2101" : {
+    "message" : [
+      "Not support non-primitive type now"
+    ]
+  },
+  "_LEGACY_ERROR_TEMP_2102" : {
+    "message" : [
+      "Unsupported type: <catalogString>"
+    ]
+  },
+  "_LEGACY_ERROR_TEMP_2103" : {
+    "message" : [
+      "Dictionary encoding should not be used because of dictionary overflow."
+    ]
+  },
+  "_LEGACY_ERROR_TEMP_2104" : {
+    "message" : [
+      "End of the iterator"
+    ]
+  },
+  "_LEGACY_ERROR_TEMP_2105" : {
+    "message" : [
+      "Could not allocate memory to grow BytesToBytesMap"
+    ]
+  },
+  "_LEGACY_ERROR_TEMP_2106" : {
+    "message" : [
+      "Can't acquire <size> bytes memory to build hash relation, got <got> bytes"
+    ]
+  },
+  "_LEGACY_ERROR_TEMP_2107" : {
+    "message" : [
+      "There is not enough memory to build hash map"
+    ]
+  },
+  "_LEGACY_ERROR_TEMP_2108" : {
+    "message" : [
+      "Does not support row that is larger than 256M"
+    ]
+  },
+  "_LEGACY_ERROR_TEMP_2109" : {
+    "message" : [
+      "Cannot build HashedRelation with more than 1/3 billions unique keys"
+    ]
+  },
+  "_LEGACY_ERROR_TEMP_2110" : {
+    "message" : [
+      "Can not build a HashedRelation that is larger than 8G"
+    ]
+  },
+  "_LEGACY_ERROR_TEMP_2111" : {
+    "message" : [
+      "failed to push a row into <rowQueue>"
+    ]
+  },
+  "_LEGACY_ERROR_TEMP_2112" : {
+    "message" : [
+      "Unexpected window function frame <frame>."
+    ]
+  },
+  "_LEGACY_ERROR_TEMP_2113" : {
+    "message" : [
+      "Unable to parse <stats> as a percentile"
+    ]
+  },
+  "_LEGACY_ERROR_TEMP_2114" : {
+    "message" : [
+      "<stats> is not a recognised statistic"
+    ]
+  },
+  "_LEGACY_ERROR_TEMP_2115" : {
+    "message" : [
+      "Unknown column: <unknownColumn>"
+    ]
+  },
+  "_LEGACY_ERROR_TEMP_2116" : {
+    "message" : [
+      "Unexpected: <o>"
+    ]
+  },
+  "_LEGACY_ERROR_TEMP_2117" : {
+    "message" : [
+      "Unscaled value too large for precision. If necessary set <ansiConfig> to false to bypass this error."
+    ]
+  },
+  "_LEGACY_ERROR_TEMP_2118" : {
+    "message" : [
+      "Decimal precision <precision> exceeds max precision <maxPrecision>"
+    ]
+  },
+  "_LEGACY_ERROR_TEMP_2119" : {
+    "message" : [
+      "out of decimal type range: <str>"
+    ]
+  },
+  "_LEGACY_ERROR_TEMP_2120" : {
+    "message" : [
+      "Do not support array of type <clazz>."
+    ]
+  },
+  "_LEGACY_ERROR_TEMP_2121" : {
+    "message" : [
+      "Do not support type <clazz>."
+    ]
+  },
+  "_LEGACY_ERROR_TEMP_2122" : {
+    "message" : [
+      "Failed parsing <simpleString>: <raw>"
+    ]
+  },
+  "_LEGACY_ERROR_TEMP_2123" : {
+    "message" : [
+      "Failed to merge fields '<leftName>' and '<rightName>'. <message>"
+    ]
+  },
+  "_LEGACY_ERROR_TEMP_2124" : {
+    "message" : [
+      "Failed to merge decimal types with incompatible scale <leftScale> and <rightScale>"
+    ]
+  },
+  "_LEGACY_ERROR_TEMP_2125" : {
+    "message" : [
+      "Failed to merge incompatible data types ${leftCatalogString} and ${rightCatalogString}"
+    ]
+  },
+  "_LEGACY_ERROR_TEMP_2126" : {
+    "message" : [
+      "Unsuccessful attempt to build maps with <size> elements due to exceeding the map size limit <maxRoundedArrayLength>."
+    ]
+  },
+  "_LEGACY_ERROR_TEMP_2127" : {
+    "message" : [
+      "Duplicate map key <key> was found, please check the input data. If you want to remove the duplicated keys, you can set <mapKeyDedupPolicy> to <lastWin> so that the key inserted at last takes precedence."
+    ]
+  },
+  "_LEGACY_ERROR_TEMP_2128" : {
+    "message" : [
+      "The key array and value array of MapData must have the same length."
+    ]
+  },
+  "_LEGACY_ERROR_TEMP_2129" : {
+    "message" : [
+      "Conflict found: Field <field> <actual> differs from <field> <expected> derived from <candidate>"
+    ]
+  },
+  "_LEGACY_ERROR_TEMP_2130" : {
+    "message" : [
+      "Fail to recognize '<pattern>' pattern in the DateTimeFormatter. You can form a valid datetime pattern with the guide from https://spark.apache.org/docs/latest/sql-ref-datetime-pattern.html"
+    ]
+  },
+  "_LEGACY_ERROR_TEMP_2131" : {
+    "message" : [
+      "Exception when registering StreamingQueryListener"
+    ]
+  },
+  "_LEGACY_ERROR_TEMP_2132" : {
+    "message" : [
+      "Parsing JSON arrays as structs is forbidden."
+    ]
+  },
+  "_LEGACY_ERROR_TEMP_2133" : {
+    "message" : [
+      "Cannot parse field name <fieldName>, field value <fieldValue>, [<token>] as target spark data type [<dataType>]."
+    ]
+  },
+  "_LEGACY_ERROR_TEMP_2134" : {
+    "message" : [
+      "Cannot parse field value <value> for pattern <pattern> as target spark data type [<dataType>]."
+    ]
+  },
+  "_LEGACY_ERROR_TEMP_2135" : {
+    "message" : [
+      "Failed to parse an empty string for data type <dataType>"
+    ]
+  },
+  "_LEGACY_ERROR_TEMP_2136" : {
+    "message" : [
+      "Failed to parse field name <fieldName>, field value <fieldValue>, [<token>] to target spark data type [<dataType>]."
+    ]
+  },
+  "_LEGACY_ERROR_TEMP_2137" : {
+    "message" : [
+      "Root converter returned null"
+    ]
+  },
+  "_LEGACY_ERROR_TEMP_2138" : {
+    "message" : [
+      "Cannot have circular references in bean class, but got the circular reference of class <clazz>"
+    ]
+  },
+  "_LEGACY_ERROR_TEMP_2139" : {
+    "message" : [
+      "cannot have circular references in class, but got the circular reference of class <t>"
+    ]
+  },
+  "_LEGACY_ERROR_TEMP_2140" : {
+    "message" : [
+      "`<fieldName>` is not a valid identifier of Java and cannot be used as field name",
+      "<walkedTypePath>"
+    ]
+  },
+  "_LEGACY_ERROR_TEMP_2141" : {
+    "message" : [
+      "No Encoder found for <tpe>",
+      "<walkedTypePath>"
+    ]
+  },
+  "_LEGACY_ERROR_TEMP_2142" : {
+    "message" : [
+      "Attributes for type <schema> is not supported"
+    ]
+  },
+  "_LEGACY_ERROR_TEMP_2143" : {
+    "message" : [
+      "Schema for type <tpe> is not supported"
+    ]
+  },
+  "_LEGACY_ERROR_TEMP_2144" : {
+    "message" : [
+      "Unable to find constructor for <tpe>. This could happen if <tpe> is an interface, or a trait without companion object constructor."
+    ]
+  },
+  "_LEGACY_ERROR_TEMP_2145" : {
+    "message" : [
+      "<paramName> cannot be more than one character"
+    ]
+  },
+  "_LEGACY_ERROR_TEMP_2146" : {
+    "message" : [
+      "<paramName> should be an integer. Found <value>"
+    ]
+  },
+  "_LEGACY_ERROR_TEMP_2147" : {
+    "message" : [
+      "<paramName> flag can be true or false"
+    ]
+  },
+  "_LEGACY_ERROR_TEMP_2148" : {
+    "message" : [
+      "null value found but field <name> is not nullable."
+    ]
+  },
+  "_LEGACY_ERROR_TEMP_2149" : {
+    "message" : [
+      "Malformed CSV record"
+    ]
+  },
+  "_LEGACY_ERROR_TEMP_2150" : {
+    "message" : [
+      "Due to Scala's limited support of tuple, tuple with more than 22 elements are not supported."
+    ]
+  },
   "_LEGACY_ERROR_TEMP_2151" : {
     "message" : [
       "Error while decoding: <e>",
@@ -3684,258 +3935,6 @@
   "_LEGACY_ERROR_TEMP_2175" : {
     "message" : [
       "Rule id not found for <ruleName>"
-=======
-  "_LEGACY_ERROR_TEMP_2101" : {
-    "message" : [
-      "Not support non-primitive type now"
-    ]
-  },
-  "_LEGACY_ERROR_TEMP_2102" : {
-    "message" : [
-      "Unsupported type: <catalogString>"
-    ]
-  },
-  "_LEGACY_ERROR_TEMP_2103" : {
-    "message" : [
-      "Dictionary encoding should not be used because of dictionary overflow."
-    ]
-  },
-  "_LEGACY_ERROR_TEMP_2104" : {
-    "message" : [
-      "End of the iterator"
-    ]
-  },
-  "_LEGACY_ERROR_TEMP_2105" : {
-    "message" : [
-      "Could not allocate memory to grow BytesToBytesMap"
-    ]
-  },
-  "_LEGACY_ERROR_TEMP_2106" : {
-    "message" : [
-      "Can't acquire <size> bytes memory to build hash relation, got <got> bytes"
-    ]
-  },
-  "_LEGACY_ERROR_TEMP_2107" : {
-    "message" : [
-      "There is not enough memory to build hash map"
-    ]
-  },
-  "_LEGACY_ERROR_TEMP_2108" : {
-    "message" : [
-      "Does not support row that is larger than 256M"
-    ]
-  },
-  "_LEGACY_ERROR_TEMP_2109" : {
-    "message" : [
-      "Cannot build HashedRelation with more than 1/3 billions unique keys"
-    ]
-  },
-  "_LEGACY_ERROR_TEMP_2110" : {
-    "message" : [
-      "Can not build a HashedRelation that is larger than 8G"
-    ]
-  },
-  "_LEGACY_ERROR_TEMP_2111" : {
-    "message" : [
-      "failed to push a row into <rowQueue>"
-    ]
-  },
-  "_LEGACY_ERROR_TEMP_2112" : {
-    "message" : [
-      "Unexpected window function frame <frame>."
-    ]
-  },
-  "_LEGACY_ERROR_TEMP_2113" : {
-    "message" : [
-      "Unable to parse <stats> as a percentile"
-    ]
-  },
-  "_LEGACY_ERROR_TEMP_2114" : {
-    "message" : [
-      "<stats> is not a recognised statistic"
-    ]
-  },
-  "_LEGACY_ERROR_TEMP_2115" : {
-    "message" : [
-      "Unknown column: <unknownColumn>"
-    ]
-  },
-  "_LEGACY_ERROR_TEMP_2116" : {
-    "message" : [
-      "Unexpected: <o>"
-    ]
-  },
-  "_LEGACY_ERROR_TEMP_2117" : {
-    "message" : [
-      "Unscaled value too large for precision. If necessary set <ansiConfig> to false to bypass this error."
-    ]
-  },
-  "_LEGACY_ERROR_TEMP_2118" : {
-    "message" : [
-      "Decimal precision <precision> exceeds max precision <maxPrecision>"
-    ]
-  },
-  "_LEGACY_ERROR_TEMP_2119" : {
-    "message" : [
-      "out of decimal type range: <str>"
-    ]
-  },
-  "_LEGACY_ERROR_TEMP_2120" : {
-    "message" : [
-      "Do not support array of type <clazz>."
-    ]
-  },
-  "_LEGACY_ERROR_TEMP_2121" : {
-    "message" : [
-      "Do not support type <clazz>."
-    ]
-  },
-  "_LEGACY_ERROR_TEMP_2122" : {
-    "message" : [
-      "Failed parsing <simpleString>: <raw>"
-    ]
-  },
-  "_LEGACY_ERROR_TEMP_2123" : {
-    "message" : [
-      "Failed to merge fields '<leftName>' and '<rightName>'. <message>"
-    ]
-  },
-  "_LEGACY_ERROR_TEMP_2124" : {
-    "message" : [
-      "Failed to merge decimal types with incompatible scale <leftScale> and <rightScale>"
-    ]
-  },
-  "_LEGACY_ERROR_TEMP_2125" : {
-    "message" : [
-      "Failed to merge incompatible data types ${leftCatalogString} and ${rightCatalogString}"
-    ]
-  },
-  "_LEGACY_ERROR_TEMP_2126" : {
-    "message" : [
-      "Unsuccessful attempt to build maps with <size> elements due to exceeding the map size limit <maxRoundedArrayLength>."
-    ]
-  },
-  "_LEGACY_ERROR_TEMP_2127" : {
-    "message" : [
-      "Duplicate map key <key> was found, please check the input data. If you want to remove the duplicated keys, you can set <mapKeyDedupPolicy> to <lastWin> so that the key inserted at last takes precedence."
-    ]
-  },
-  "_LEGACY_ERROR_TEMP_2128" : {
-    "message" : [
-      "The key array and value array of MapData must have the same length."
-    ]
-  },
-  "_LEGACY_ERROR_TEMP_2129" : {
-    "message" : [
-      "Conflict found: Field <field> <actual> differs from <field> <expected> derived from <candidate>"
-    ]
-  },
-  "_LEGACY_ERROR_TEMP_2130" : {
-    "message" : [
-      "Fail to recognize '<pattern>' pattern in the DateTimeFormatter. You can form a valid datetime pattern with the guide from https://spark.apache.org/docs/latest/sql-ref-datetime-pattern.html"
-    ]
-  },
-  "_LEGACY_ERROR_TEMP_2131" : {
-    "message" : [
-      "Exception when registering StreamingQueryListener"
-    ]
-  },
-  "_LEGACY_ERROR_TEMP_2132" : {
-    "message" : [
-      "Parsing JSON arrays as structs is forbidden."
-    ]
-  },
-  "_LEGACY_ERROR_TEMP_2133" : {
-    "message" : [
-      "Cannot parse field name <fieldName>, field value <fieldValue>, [<token>] as target spark data type [<dataType>]."
-    ]
-  },
-  "_LEGACY_ERROR_TEMP_2134" : {
-    "message" : [
-      "Cannot parse field value <value> for pattern <pattern> as target spark data type [<dataType>]."
-    ]
-  },
-  "_LEGACY_ERROR_TEMP_2135" : {
-    "message" : [
-      "Failed to parse an empty string for data type <dataType>"
-    ]
-  },
-  "_LEGACY_ERROR_TEMP_2136" : {
-    "message" : [
-      "Failed to parse field name <fieldName>, field value <fieldValue>, [<token>] to target spark data type [<dataType>]."
-    ]
-  },
-  "_LEGACY_ERROR_TEMP_2137" : {
-    "message" : [
-      "Root converter returned null"
-    ]
-  },
-  "_LEGACY_ERROR_TEMP_2138" : {
-    "message" : [
-      "Cannot have circular references in bean class, but got the circular reference of class <clazz>"
-    ]
-  },
-  "_LEGACY_ERROR_TEMP_2139" : {
-    "message" : [
-      "cannot have circular references in class, but got the circular reference of class <t>"
-    ]
-  },
-  "_LEGACY_ERROR_TEMP_2140" : {
-    "message" : [
-      "`<fieldName>` is not a valid identifier of Java and cannot be used as field name",
-      "<walkedTypePath>"
-    ]
-  },
-  "_LEGACY_ERROR_TEMP_2141" : {
-    "message" : [
-      "No Encoder found for <tpe>",
-      "<walkedTypePath>"
-    ]
-  },
-  "_LEGACY_ERROR_TEMP_2142" : {
-    "message" : [
-      "Attributes for type <schema> is not supported"
-    ]
-  },
-  "_LEGACY_ERROR_TEMP_2143" : {
-    "message" : [
-      "Schema for type <tpe> is not supported"
-    ]
-  },
-  "_LEGACY_ERROR_TEMP_2144" : {
-    "message" : [
-      "Unable to find constructor for <tpe>. This could happen if <tpe> is an interface, or a trait without companion object constructor."
-    ]
-  },
-  "_LEGACY_ERROR_TEMP_2145" : {
-    "message" : [
-      "<paramName> cannot be more than one character"
-    ]
-  },
-  "_LEGACY_ERROR_TEMP_2146" : {
-    "message" : [
-      "<paramName> should be an integer. Found <value>"
-    ]
-  },
-  "_LEGACY_ERROR_TEMP_2147" : {
-    "message" : [
-      "<paramName> flag can be true or false"
-    ]
-  },
-  "_LEGACY_ERROR_TEMP_2148" : {
-    "message" : [
-      "null value found but field <name> is not nullable."
-    ]
-  },
-  "_LEGACY_ERROR_TEMP_2149" : {
-    "message" : [
-      "Malformed CSV record"
-    ]
-  },
-  "_LEGACY_ERROR_TEMP_2150" : {
-    "message" : [
-      "Due to Scala's limited support of tuple, tuple with more than 22 elements are not supported."
->>>>>>> cb53e343
     ]
   }
 }