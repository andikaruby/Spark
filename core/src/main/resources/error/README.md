# Guidelines

To throw a standardized user-facing error or exception, developers should specify the error class
and message parameters rather than an arbitrary error message.

## Usage

<<<<<<< HEAD
1. Check if an appropriate error class already exists in `error-classes.json`.
   If true, skip to step 3. Otherwise, continue to step 2.
2. Add a new class to `error-classes.json`; keep in mind the invariants below.
3. Check if the exception type already extends `SparkThrowable`.
   If true, skip to step 5. Otherwise, continue to step 4.
4. Mix `SparkThrowable` into the exception.
5. Throw the exception with the error class and message parameters.
=======
1. Check if the error is an internal error.
   Internal errors are bugs in the code that we do not expect users to encounter; this does not include unsupported operations.
   If true, use the error class `INTERNAL_ERROR` and skip to step 4.
2. Check if an appropriate error class already exists in `error-class.json`.
   If true, use the error class and skip to step 4.
3. Add a new class to `error-class.json`; keep in mind the invariants below.
4. Check if the exception type already extends `SparkThrowable`.
   If true, skip to step 6.
5. Mix `SparkThrowable` into the exception.
6. Throw the exception with the error class and message parameters.
>>>>>>> 2953d4f5

### Before

Throw with arbitrary error message:

    throw new TestException("Problem A because B")

### After

`error-classes.json`

    "PROBLEM_BECAUSE": {
      "message": ["Problem %s because %s"],
      "sqlState": "XXXXX"
    }

`SparkException.scala`

    class SparkTestException(
        errorClass: String,
        messageParameters: Seq[String])
      extends TestException(SparkThrowableHelper.getMessage(errorClass, messageParameters))
        with SparkThrowable {
        
      def getErrorClass: String = errorClass
    }

Throw with error class and message parameters:

    throw new SparkTestException("PROBLEM_BECAUSE", Seq("A", "B"))

## Access fields

To access error fields, catch exceptions that extend `org.apache.spark.SparkThrowable` and access
  - Error class with `getErrorClass`
  - SQLSTATE with `getSqlState`


    try {
        ...
    } catch {
        case e: SparkThrowable if Option(e.getSqlState).forall(_.startsWith("42")) =>
            warn("Syntax error")
    }

## Fields

### Error class

Error classes are a succinct, human-readable representation of the error category.

#### Invariants

- Unique
- Consistent across releases
- Sorted alphabetically

### Message

Error messages provide a descriptive, human-readable representation of the error.
The message format accepts string parameters via the C-style printf syntax.

The quality of the error message should match the
[guidelines](https://spark.apache.org/error-message-guidelines.html).

#### Invariants

- Unique

### SQLSTATE

SQLSTATE is an optional portable error identifier across SQL engines.
For consistency, Spark only sets SQLSTATE as defined in the ANSI/ISO standard.
SQLSTATE comprises a 2-character class value followed by a 3-character subclass value.
Spark only uses the standard-defined classes and subclasses, and does not use implementation-defined classes or subclasses.

#### Invariants

- Consistent across releases

#### ANSI/ISO standard

The following SQLSTATEs are from ISO/IEC CD 9075-2.

<!-- SQLSTATE table start -->
|SQLSTATE|Class|Condition                                                   |Subclass|Subcondition                                                   |
|--------|-----|------------------------------------------------------------|--------|---------------------------------------------------------------|
|07000   |07   |dynamic SQL error                                           |000     |(no subclass)                                                  |
|07001   |07   |dynamic SQL error                                           |001     |using clause does not match dynamic parameter specifications   |
|07002   |07   |dynamic SQL error                                           |002     |using clause does not match target specifications              |
|07003   |07   |dynamic SQL error                                           |003     |cursor specification cannot be executed                        |
|07004   |07   |dynamic SQL error                                           |004     |using clause required for dynamic parameters                   |
|07005   |07   |dynamic SQL error                                           |005     |prepared statement not a cursor specification                  |
|07006   |07   |dynamic SQL error                                           |006     |restricted data type attribute violation                       |
|07007   |07   |dynamic SQL error                                           |007     |using clause required for result fields                        |
|07008   |07   |dynamic SQL error                                           |008     |invalid descriptor count                                       |
|07009   |07   |dynamic SQL error                                           |009     |invalid descriptor index                                       |
|0700B   |07   |dynamic SQL error                                           |00B     |data type transform function violation                         |
|0700C   |07   |dynamic SQL error                                           |00C     |undefined DATA value                                           |
|0700D   |07   |dynamic SQL error                                           |00D     |invalid DATA target                                            |
|0700E   |07   |dynamic SQL error                                           |00E     |invalid LEVEL value                                            |
|0700F   |07   |dynamic SQL error                                           |00F     |invalid DATETIME_INTERVAL_CODE                               |
|08000   |08   |connection exception                                        |000     |(no subclass)                                                  |
|08001   |08   |connection exception                                        |001     |SQL-client unable to establish SQL-connection                  |
|08002   |08   |connection exception                                        |002     |connection name in use                                         |
|08003   |08   |connection exception                                        |003     |connection does not exist                                      |
|08004   |08   |connection exception                                        |004     |SQL-server rejected establishment of SQL-connection            |
|08006   |08   |connection exception                                        |006     |connection failure                                             |
|08007   |08   |connection exception                                        |007     |transaction resolution unknown                                 |
|09000   |09   |triggered action exception                                  |000     |(no subclass)                                                  |
|0A000   |0A   |feature not supported                                       |000     |(no subclass)                                                  |
|0A001   |0A   |feature not supported                                       |001     |multiple server transactions                                   |
|0D000   |0D   |invalid target type specification                           |000     |(no subclass)                                                  |
|0E000   |0E   |invalid schema name list specification                      |000     |(no subclass)                                                  |
|0F000   |0F   |locator exception                                           |000     |(no subclass)                                                  |
|0F001   |0F   |locator exception                                           |001     |invalid specification                                          |
|0L000   |0L   |invalid grantor                                             |000     |(no subclass)                                                  |
|0M000   |0M   |invalid SQL-invoked procedure reference                     |000     |(no subclass)                                                  |
|0P000   |0P   |invalid role specification                                  |000     |(no subclass)                                                  |
|0S000   |0S   |invalid transform group name specification                  |000     |(no subclass)                                                  |
|0T000   |0T   |target table disagrees with cursor specification            |000     |(no subclass)                                                  |
|0U000   |0U   |attempt to assign to non-updatable column                   |000     |(no subclass)                                                  |
|0V000   |0V   |attempt to assign to ordering column                        |000     |(no subclass)                                                  |
|0W000   |0W   |prohibited statement encountered during trigger execution   |000     |(no subclass)                                                  |
|0W001   |0W   |prohibited statement encountered during trigger execution   |001     |modify table modified by data change delta table               |
|0Z000   |0Z   |diagnostics exception                                       |000     |(no subclass)                                                  |
|0Z001   |0Z   |diagnostics exception                                       |001     |maximum number of stacked diagnostics areas exceeded           |
|21000   |21   |cardinality violation                                       |000     |(no subclass)                                                  |
|22000   |22   |data exception                                              |000     |(no subclass)                                                  |
|22001   |22   |data exception                                              |001     |string data, right truncation                                  |
|22002   |22   |data exception                                              |002     |null value, no indicator parameter                             |
|22003   |22   |data exception                                              |003     |numeric value out of range                                     |
|22004   |22   |data exception                                              |004     |null value not allowed                                         |
|22005   |22   |data exception                                              |005     |error in assignment                                            |
|22006   |22   |data exception                                              |006     |invalid interval format                                        |
|22007   |22   |data exception                                              |007     |invalid datetime format                                        |
|22008   |22   |data exception                                              |008     |datetime field overflow                                        |
|22009   |22   |data exception                                              |009     |invalid time zone displacement value                           |
|2200B   |22   |data exception                                              |00B     |escape character conflict                                      |
|2200C   |22   |data exception                                              |00C     |invalid use of escape character                                |
|2200D   |22   |data exception                                              |00D     |invalid escape octet                                           |
|2200E   |22   |data exception                                              |00E     |null value in array target                                     |
|2200F   |22   |data exception                                              |00F     |zero-length character string                                   |
|2200G   |22   |data exception                                              |00G     |most specific type mismatch                                    |
|2200H   |22   |data exception                                              |00H     |sequence generator limit exceeded                              |
|2200P   |22   |data exception                                              |00P     |interval value out of range                                    |
|2200Q   |22   |data exception                                              |00Q     |multiset value overflow                                        |
|22010   |22   |data exception                                              |010     |invalid indicator parameter value                              |
|22011   |22   |data exception                                              |011     |substring error                                                |
|22012   |22   |data exception                                              |012     |division by zero                                               |
|22013   |22   |data exception                                              |013     |invalid preceding or following size in window function         |
|22014   |22   |data exception                                              |014     |invalid argument for NTILE function                            |
|22015   |22   |data exception                                              |015     |interval field overflow                                        |
|22016   |22   |data exception                                              |016     |invalid argument for NTH_VALUE function                        |
|22018   |22   |data exception                                              |018     |invalid character value for cast                               |
|22019   |22   |data exception                                              |019     |invalid escape character                                       |
|2201B   |22   |data exception                                              |01B     |invalid regular expression                                     |
|2201C   |22   |data exception                                              |01C     |null row not permitted in table                                |
|2201E   |22   |data exception                                              |01E     |invalid argument for natural logarithm                         |
|2201F   |22   |data exception                                              |01F     |invalid argument for power function                            |
|2201G   |22   |data exception                                              |01G     |invalid argument for width bucket function                     |
|2201H   |22   |data exception                                              |01H     |invalid row version                                            |
|2201S   |22   |data exception                                              |01S     |invalid XQuery regular expression                              |
|2201T   |22   |data exception                                              |01T     |invalid XQuery option flag                                     |
|2201U   |22   |data exception                                              |01U     |attempt to replace a zero-length string                        |
|2201V   |22   |data exception                                              |01V     |invalid XQuery replacement string                              |
|2201W   |22   |data exception                                              |01W     |invalid row count in fetch first clause                        |
|2201X   |22   |data exception                                              |01X     |invalid row count in result offset clause                      |
|22020   |22   |data exception                                              |020     |invalid period value                                           |
|22021   |22   |data exception                                              |021     |character not in repertoire                                    |
|22022   |22   |data exception                                              |022     |indicator overflow                                             |
|22023   |22   |data exception                                              |023     |invalid parameter value                                        |
|22024   |22   |data exception                                              |024     |unterminated C string                                          |
|22025   |22   |data exception                                              |025     |invalid escape sequence                                        |
|22026   |22   |data exception                                              |026     |string data, length mismatch                                   |
|22027   |22   |data exception                                              |027     |trim error                                                     |
|22029   |22   |data exception                                              |029     |noncharacter in UCS string                                     |
|2202D   |22   |data exception                                              |02D     |null value substituted for mutator subject parameter           |
|2202E   |22   |data exception                                              |02E     |array element error                                            |
|2202F   |22   |data exception                                              |02F     |array data, right truncation                                   |
|2202G   |22   |data exception                                              |02G     |invalid repeat argument in a sample clause                     |
|2202H   |22   |data exception                                              |02H     |invalid sample size                                            |
|2202J   |22   |data exception                                              |02J     |invalid argument for row pattern navigation operation          |
|2202K   |22   |data exception                                              |02K     |skip to non-existent row                                       |
|2202L   |22   |data exception                                              |02L     |skip to first row of match                                     |
|23000   |23   |integrity constraint violation                              |000     |(no subclass)                                                  |
|23001   |23   |integrity constraint violation                              |001     |restrict violation                                             |
|24000   |24   |invalid cursor state                                        |000     |(no subclass)                                                  |
|25000   |25   |invalid transaction state                                   |000     |(no subclass)                                                  |
|25001   |25   |invalid transaction state                                   |001     |active SQL-transaction                                         |
|25002   |25   |invalid transaction state                                   |002     |branch transaction already active                              |
|25003   |25   |invalid transaction state                                   |003     |inappropriate access mode for branch transaction               |
|25004   |25   |invalid transaction state                                   |004     |inappropriate isolation level for branch transaction           |
|25005   |25   |invalid transaction state                                   |005     |no active SQL-transaction for branch transaction               |
|25006   |25   |invalid transaction state                                   |006     |read-only SQL-transaction                                      |
|25007   |25   |invalid transaction state                                   |007     |schema and data statement mixing not supported                 |
|25008   |25   |invalid transaction state                                   |008     |held cursor requires same isolation level                      |
|26000   |26   |invalid SQL statement name                                  |000     |(no subclass)                                                  |
|27000   |27   |triggered data change violation                             |000     |(no subclass)                                                  |
|27001   |27   |triggered data change violation                             |001     |modify table modified by data change delta table               |
|28000   |28   |invalid authorization specification                         |000     |(no subclass)                                                  |
|2B000   |2B   |dependent privilege descriptors still exist                 |000     |(no subclass)                                                  |
|2C000   |2C   |invalid character set name                                  |000     |(no subclass)                                                  |
|2C001   |2C   |invalid character set name                                  |001     |cannot drop SQL-session default character set                  |
|2D000   |2D   |invalid transaction termination                             |000     |(no subclass)                                                  |
|2E000   |2E   |invalid connection name                                     |000     |(no subclass)                                                  |
|2F000   |2F   |SQL routine exception                                       |000     |(no subclass)                                                  |
|2F002   |2F   |SQL routine exception                                       |002     |modifying SQL-data not permitted                               |
|2F003   |2F   |SQL routine exception                                       |003     |prohibited SQL-statement attempted                             |
|2F004   |2F   |SQL routine exception                                       |004     |reading SQL-data not permitted                                 |
|2F005   |2F   |SQL routine exception                                       |005     |function executed no return statement                          |
|2H000   |2H   |invalid collation name                                      |000     |(no subclass)                                                  |
|30000   |30   |invalid SQL statement identifier                            |000     |(no subclass)                                                  |
|33000   |33   |invalid SQL descriptor name                                 |000     |(no subclass)                                                  |
|34000   |34   |invalid cursor name                                         |000     |(no subclass)                                                  |
|35000   |35   |invalid condition number                                    |000     |(no subclass)                                                  |
|36000   |36   |cursor sensitivity exception                                |000     |(no subclass)                                                  |
|36001   |36   |cursor sensitivity exception                                |001     |request rejected                                               |
|36002   |36   |cursor sensitivity exception                                |002     |request failed                                                 |
|38000   |38   |external routine exception                                  |000     |(no subclass)                                                  |
|38001   |38   |external routine exception                                  |001     |containing SQL not permitted                                   |
|38002   |38   |external routine exception                                  |002     |modifying SQL-data not permitted                               |
|38003   |38   |external routine exception                                  |003     |prohibited SQL-statement attempted                             |
|38004   |38   |external routine exception                                  |004     |reading SQL-data not permitted                                 |
|39000   |39   |external routine invocation exception                       |000     |(no subclass)                                                  |
|39004   |39   |external routine invocation exception                       |004     |null value not allowed                                         |
|3B000   |3B   |savepoint exception                                         |000     |(no subclass)                                                  |
|3B001   |3B   |savepoint exception                                         |001     |invalid specification                                          |
|3B002   |3B   |savepoint exception                                         |002     |too many                                                       |
|3C000   |3C   |ambiguous cursor name                                       |000     |(no subclass)                                                  |
|3D000   |3D   |invalid catalog name                                        |000     |(no subclass)                                                  |
|3F000   |3F   |invalid schema name                                         |000     |(no subclass)                                                  |
|40000   |40   |transaction rollback                                        |000     |(no subclass)                                                  |
|40001   |40   |transaction rollback                                        |001     |serialization failure                                          |
|40002   |40   |transaction rollback                                        |002     |integrity constraint violation                                 |
|40003   |40   |transaction rollback                                        |003     |statement completion unknown                                   |
|40004   |40   |transaction rollback                                        |004     |triggered action exception                                     |
|42000   |42   |syntax error or access rule violation                       |000     |(no subclass)                                                  |
|44000   |44   |with check option violation                                 |000     |(no subclass)                                                  |
|HZ000   |HZ   |remote database access                                      |000     |(no subclass)                                                  |
<!-- SQLSTATE table stop --><|MERGE_RESOLUTION|>--- conflicted
+++ resolved
@@ -5,15 +5,6 @@
 
 ## Usage
 
-<<<<<<< HEAD
-1. Check if an appropriate error class already exists in `error-classes.json`.
-   If true, skip to step 3. Otherwise, continue to step 2.
-2. Add a new class to `error-classes.json`; keep in mind the invariants below.
-3. Check if the exception type already extends `SparkThrowable`.
-   If true, skip to step 5. Otherwise, continue to step 4.
-4. Mix `SparkThrowable` into the exception.
-5. Throw the exception with the error class and message parameters.
-=======
 1. Check if the error is an internal error.
    Internal errors are bugs in the code that we do not expect users to encounter; this does not include unsupported operations.
    If true, use the error class `INTERNAL_ERROR` and skip to step 4.
@@ -24,7 +15,6 @@
    If true, skip to step 6.
 5. Mix `SparkThrowable` into the exception.
 6. Throw the exception with the error class and message parameters.
->>>>>>> 2953d4f5
 
 ### Before
 
