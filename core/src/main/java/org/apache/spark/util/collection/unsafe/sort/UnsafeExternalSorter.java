/*
 * Licensed to the Apache Software Foundation (ASF) under one or more
 * contributor license agreements.  See the NOTICE file distributed with
 * this work for additional information regarding copyright ownership.
 * The ASF licenses this file to You under the Apache License, Version 2.0
 * (the "License"); you may not use this file except in compliance with
 * the License.  You may obtain a copy of the License at
 *
 *    http://www.apache.org/licenses/LICENSE-2.0
 *
 * Unless required by applicable law or agreed to in writing, software
 * distributed under the License is distributed on an "AS IS" BASIS,
 * WITHOUT WARRANTIES OR CONDITIONS OF ANY KIND, either express or implied.
 * See the License for the specific language governing permissions and
 * limitations under the License.
 */

package org.apache.spark.util.collection.unsafe.sort;

import java.io.File;
import java.io.IOException;
import java.util.LinkedList;

import javax.annotation.Nullable;

import scala.runtime.AbstractFunction0;
import scala.runtime.BoxedUnit;

import com.google.common.annotations.VisibleForTesting;
import org.slf4j.Logger;
import org.slf4j.LoggerFactory;

import org.apache.spark.TaskContext;
import org.apache.spark.executor.ShuffleWriteMetrics;
import org.apache.spark.shuffle.ShuffleMemoryManager;
import org.apache.spark.storage.BlockManager;
import org.apache.spark.unsafe.array.ByteArrayMethods;
import org.apache.spark.unsafe.PlatformDependent;
import org.apache.spark.unsafe.memory.MemoryBlock;
import org.apache.spark.unsafe.memory.TaskMemoryManager;
import org.apache.spark.util.Utils;

/**
 * External sorter based on {@link UnsafeInMemorySorter}.
 */
public final class UnsafeExternalSorter {

  private final Logger logger = LoggerFactory.getLogger(UnsafeExternalSorter.class);

  private final long pageSizeBytes;
  private final PrefixComparator prefixComparator;
  private final RecordComparator recordComparator;
  private final int initialSize;
  private final TaskMemoryManager taskMemoryManager;
  private final ShuffleMemoryManager shuffleMemoryManager;
  private final BlockManager blockManager;
  private final TaskContext taskContext;
  private ShuffleWriteMetrics writeMetrics;

  /** The buffer size to use when writing spills using DiskBlockObjectWriter */
  private final int fileBufferSizeBytes;

  /**
   * Memory pages that hold the records being sorted. The pages in this list are freed when
   * spilling, although in principle we could recycle these pages across spills (on the other hand,
   * this might not be necessary if we maintained a pool of re-usable pages in the TaskMemoryManager
   * itself).
   */
  private final LinkedList<MemoryBlock> allocatedPages = new LinkedList<>();

  private final LinkedList<UnsafeSorterSpillWriter> spillWriters = new LinkedList<>();

  // These variables are reset after spilling:
  @Nullable private UnsafeInMemorySorter inMemSorter;
  // Whether the in-mem sorter is created internally, or passed in from outside.
  // If it is passed in from outside, we shouldn't release the in-mem sorter's memory.
  private boolean isInMemSorterExternal = false;
  private MemoryBlock currentPage = null;
  private long currentPagePosition = -1;
  private long freeSpaceInCurrentPage = 0;
  private long peakMemoryUsedBytes = 0;

  public static UnsafeExternalSorter createWithExistingInMemorySorter(
      TaskMemoryManager taskMemoryManager,
      ShuffleMemoryManager shuffleMemoryManager,
      BlockManager blockManager,
      TaskContext taskContext,
      RecordComparator recordComparator,
      PrefixComparator prefixComparator,
      int initialSize,
      long pageSizeBytes,
      UnsafeInMemorySorter inMemorySorter) throws IOException {
    return new UnsafeExternalSorter(taskMemoryManager, shuffleMemoryManager, blockManager,
      taskContext, recordComparator, prefixComparator, initialSize, pageSizeBytes, inMemorySorter);
  }

  public static UnsafeExternalSorter create(
      TaskMemoryManager taskMemoryManager,
      ShuffleMemoryManager shuffleMemoryManager,
      BlockManager blockManager,
      TaskContext taskContext,
      RecordComparator recordComparator,
      PrefixComparator prefixComparator,
      int initialSize,
      long pageSizeBytes) throws IOException {
    return new UnsafeExternalSorter(taskMemoryManager, shuffleMemoryManager, blockManager,
      taskContext, recordComparator, prefixComparator, initialSize, pageSizeBytes, null);
  }

  private UnsafeExternalSorter(
      TaskMemoryManager taskMemoryManager,
      ShuffleMemoryManager shuffleMemoryManager,
      BlockManager blockManager,
      TaskContext taskContext,
      RecordComparator recordComparator,
      PrefixComparator prefixComparator,
      int initialSize,
      long pageSizeBytes,
      @Nullable UnsafeInMemorySorter existingInMemorySorter) throws IOException {
    this.taskMemoryManager = taskMemoryManager;
    this.shuffleMemoryManager = shuffleMemoryManager;
    this.blockManager = blockManager;
    this.taskContext = taskContext;
    this.recordComparator = recordComparator;
    this.prefixComparator = prefixComparator;
    this.initialSize = initialSize;
    // Use getSizeAsKb (not bytes) to maintain backwards compatibility for units
    // this.fileBufferSizeBytes = (int) conf.getSizeAsKb("spark.shuffle.file.buffer", "32k") * 1024;
    this.fileBufferSizeBytes = 32 * 1024;
    // this.pageSizeBytes = conf.getSizeAsBytes("spark.buffer.pageSize", "64m");
    this.pageSizeBytes = pageSizeBytes;
    this.writeMetrics = new ShuffleWriteMetrics();

    if (existingInMemorySorter == null) {
      initializeForWriting();
    } else {
      this.isInMemSorterExternal = true;
      this.inMemSorter = existingInMemorySorter;
    }

    // Register a cleanup task with TaskContext to ensure that memory is guaranteed to be freed at
    // the end of the task. This is necessary to avoid memory leaks in when the downstream operator
    // does not fully consume the sorter's output (e.g. sort followed by limit).
    taskContext.addOnCompleteCallback(new AbstractFunction0<BoxedUnit>() {
      @Override
      public BoxedUnit apply() {
        deleteSpillFiles();
        freeMemory();
        return null;
      }
    });
  }

  // TODO: metrics tracking + integration with shuffle write metrics
  // need to connect the write metrics to task metrics so we count the spill IO somewhere.

  /**
   * Allocates new sort data structures. Called when creating the sorter and after each spill.
   */
  private void initializeForWriting() throws IOException {
    this.writeMetrics = new ShuffleWriteMetrics();
    final long pointerArrayMemory =
      UnsafeInMemorySorter.getMemoryRequirementsForPointerArray(initialSize);
    final long memoryAcquired = shuffleMemoryManager.tryToAcquire(pointerArrayMemory);
    if (memoryAcquired != pointerArrayMemory) {
      shuffleMemoryManager.release(memoryAcquired);
      throw new IOException("Could not acquire " + pointerArrayMemory + " bytes of memory");
    }

    this.inMemSorter =
      new UnsafeInMemorySorter(taskMemoryManager, recordComparator, prefixComparator, initialSize);
    this.isInMemSorterExternal = false;
  }

  /**
   * Marks the current page as no-more-space-available, and as a result, either allocate a
   * new page or spill when we see the next record.
   */
  @VisibleForTesting
  public void closeCurrentPage() {
    freeSpaceInCurrentPage = 0;
  }

  /**
   * Sort and spill the current records in response to memory pressure.
   */
  public void spill() throws IOException {
    assert(inMemSorter != null);
    logger.info("Thread {} spilling sort data of {} to disk ({} {} so far)",
      Thread.currentThread().getId(),
      Utils.bytesToString(getMemoryUsage()),
      spillWriters.size(),
      spillWriters.size() > 1 ? " times" : " time");

    final UnsafeSorterSpillWriter spillWriter =
      new UnsafeSorterSpillWriter(blockManager, fileBufferSizeBytes, writeMetrics,
        inMemSorter.numRecords());
    spillWriters.add(spillWriter);
    final UnsafeSorterIterator sortedRecords = inMemSorter.getSortedIterator();
    while (sortedRecords.hasNext()) {
      sortedRecords.loadNext();
      final Object baseObject = sortedRecords.getBaseObject();
      final long baseOffset = sortedRecords.getBaseOffset();
      final int recordLength = sortedRecords.getRecordLength();
      spillWriter.write(baseObject, baseOffset, recordLength, sortedRecords.getKeyPrefix());
    }
    spillWriter.close();
    final long spillSize = freeMemory();
    // Note that this is more-or-less going to be a multiple of the page size, so wasted space in
    // pages will currently be counted as memory spilled even though that space isn't actually
    // written to disk. This also counts the space needed to store the sorter's pointer array.
    taskContext.taskMetrics().incMemoryBytesSpilled(spillSize);
    initializeForWriting();
  }

  /**
   * Return the total memory usage of this sorter, including the data pages and the sorter's pointer
   * array.
   */
  private long getMemoryUsage() {
    long totalPageSize = 0;
    for (MemoryBlock page : allocatedPages) {
      totalPageSize += page.size();
    }
    return ((inMemSorter == null) ? 0 : inMemSorter.getMemoryUsage()) + totalPageSize;
  }

  private void updatePeakMemoryUsed() {
    long mem = getMemoryUsage();
    if (mem > peakMemoryUsedBytes) {
      peakMemoryUsedBytes = mem;
    }
  }

  /**
   * Return the peak memory used so far, in bytes.
   */
  public long getPeakMemoryUsedBytes() {
    updatePeakMemoryUsed();
    return peakMemoryUsedBytes;
  }

  @VisibleForTesting
  public int getNumberOfAllocatedPages() {
    return allocatedPages.size();
  }

  /**
   * Free this sorter's in-memory data structures, including its data pages and pointer array.
   *
   * @return the number of bytes freed.
   */
  public long freeMemory() {
    updatePeakMemoryUsed();
    long memoryFreed = 0;
    for (MemoryBlock block : allocatedPages) {
      taskMemoryManager.freePage(block);
      shuffleMemoryManager.release(block.size());
      memoryFreed += block.size();
    }
    if (inMemSorter != null) {
      if (!isInMemSorterExternal) {
        long sorterMemoryUsage = inMemSorter.getMemoryUsage();
        memoryFreed += sorterMemoryUsage;
        shuffleMemoryManager.release(sorterMemoryUsage);
      }
      inMemSorter = null;
    }
    allocatedPages.clear();
    currentPage = null;
    currentPagePosition = -1;
    freeSpaceInCurrentPage = 0;
    return memoryFreed;
  }

  /**
   * Deletes any spill files created by this sorter.
   */
  public void deleteSpillFiles() {
    for (UnsafeSorterSpillWriter spill : spillWriters) {
      File file = spill.getFile();
      if (file != null && file.exists()) {
        if (!file.delete()) {
          logger.error("Was unable to delete spill file {}", file.getAbsolutePath());
        };
      }
    }
  }

  /**
   * Checks whether there is enough space to insert an additional record in to the sort pointer
   * array and grows the array if additional space is required. If the required space cannot be
   * obtained, then the in-memory data will be spilled to disk.
   */
<<<<<<< HEAD
  private void growPointerArrayIfNecessary() throws IOException {
=======
  private boolean haveSpaceForRecord(int requiredSpace) {
    assert(requiredSpace > 0);
    assert(inMemSorter != null);
    return (inMemSorter.hasSpaceForAnotherRecord() && (requiredSpace <= freeSpaceInCurrentPage));
  }

  /**
   * Allocates more memory in order to insert an additional record. This will request additional
   * memory from the {@link ShuffleMemoryManager} and spill if the requested memory can not be
   * obtained.
   *
   * @param requiredSpace the required space in the data page, in bytes, including space for storing
   *                      the record size.
   */
  private void allocateSpaceForRecord(int requiredSpace) throws IOException {
    assert(inMemSorter != null);
    // TODO: merge these steps to first calculate total memory requirements for this insert,
    // then try to acquire; no point in acquiring sort buffer only to spill due to no space in the
    // data page.
>>>>>>> b2e4b85d
    if (!inMemSorter.hasSpaceForAnotherRecord()) {
      logger.debug("Attempting to expand sort pointer array");
      final long oldPointerArrayMemoryUsage = inMemSorter.getMemoryUsage();
      final long memoryToGrowPointerArray = oldPointerArrayMemoryUsage * 2;
      final long memoryAcquired = shuffleMemoryManager.tryToAcquire(memoryToGrowPointerArray);
      if (memoryAcquired < memoryToGrowPointerArray) {
        shuffleMemoryManager.release(memoryAcquired);
        spill();
      } else {
        inMemSorter.expandPointerArray();
        shuffleMemoryManager.release(oldPointerArrayMemoryUsage);
      }
    }
  }

  /**
   * Allocates more memory in order to insert an additional record. This will request additional
   * memory from the {@link ShuffleMemoryManager} and spill if the requested memory can not be
   * obtained.
   *
   * @param requiredSpace the required space in the data page, in bytes, including space for storing
   *                      the record size. This must be less than or equal to the page size (records
   *                      that exceed the page size are handled via a different code path which uses
   *                      special overflow pages).
   */
  private void acquireNewPageIfNecessary(int requiredSpace) throws IOException {
    assert (requiredSpace <= pageSizeBytes);
    if (requiredSpace > freeSpaceInCurrentPage) {
      logger.trace("Required space {} is less than free space in current page ({})", requiredSpace,
        freeSpaceInCurrentPage);
      // TODO: we should track metrics on the amount of space wasted when we roll over to a new page
      // without using the free space at the end of the current page. We should also do this for
      // BytesToBytesMap.
      if (requiredSpace > pageSizeBytes) {
        throw new IOException("Required space " + requiredSpace + " is greater than page size (" +
          pageSizeBytes + ")");
      } else {
        final long memoryAcquired = shuffleMemoryManager.tryToAcquire(pageSizeBytes);
        if (memoryAcquired < pageSizeBytes) {
          shuffleMemoryManager.release(memoryAcquired);
          spill();
          final long memoryAcquiredAfterSpilling = shuffleMemoryManager.tryToAcquire(pageSizeBytes);
          if (memoryAcquiredAfterSpilling != pageSizeBytes) {
            shuffleMemoryManager.release(memoryAcquiredAfterSpilling);
            throw new IOException("Unable to acquire " + pageSizeBytes + " bytes of memory");
          }
        }
        currentPage = taskMemoryManager.allocatePage(pageSizeBytes);
        currentPagePosition = currentPage.getBaseOffset();
        freeSpaceInCurrentPage = pageSizeBytes;
        allocatedPages.add(currentPage);
      }
    }
  }

  /**
   * Write a record to the sorter.
   */
  public void insertRecord(
      Object recordBaseObject,
      long recordBaseOffset,
      int lengthInBytes,
      long prefix) throws IOException {

    growPointerArrayIfNecessary();
    // Need 4 bytes to store the record length.
    final int totalSpaceRequired = lengthInBytes + 4;

    // --- Figure out where to insert the new record ----------------------------------------------

    final MemoryBlock dataPage;
    long dataPagePosition;
    boolean useOverflowPage = totalSpaceRequired > pageSizeBytes;
    if (useOverflowPage) {
      long overflowPageSize = ByteArrayMethods.roundNumberOfBytesToNearestWord(totalSpaceRequired);
      // The record is larger than the page size, so allocate a special overflow page just to hold
      // that record.
      final long memoryGranted = shuffleMemoryManager.tryToAcquire(overflowPageSize);
      if (memoryGranted != overflowPageSize) {
        shuffleMemoryManager.release(memoryGranted);
        spill();
        final long memoryGrantedAfterSpill = shuffleMemoryManager.tryToAcquire(overflowPageSize);
        if (memoryGrantedAfterSpill != overflowPageSize) {
          shuffleMemoryManager.release(memoryGrantedAfterSpill);
          throw new IOException("Unable to acquire " + overflowPageSize + " bytes of memory");
        }
      }
      MemoryBlock overflowPage = taskMemoryManager.allocatePage(overflowPageSize);
      allocatedPages.add(overflowPage);
      dataPage = overflowPage;
      dataPagePosition = overflowPage.getBaseOffset();
    } else {
      // The record is small enough to fit in a regular data page, but the current page might not
      // have enough space to hold it (or no pages have been allocated yet).
      acquireNewPageIfNecessary(totalSpaceRequired);
      dataPage = currentPage;
      dataPagePosition = currentPagePosition;
      // Update bookkeeping information
      freeSpaceInCurrentPage -= totalSpaceRequired;
      currentPagePosition += totalSpaceRequired;
    }
<<<<<<< HEAD
    final Object dataPageBaseObject = dataPage.getBaseObject();

    // --- Insert the record ----------------------------------------------------------------------
=======
    assert(inMemSorter != null);
>>>>>>> b2e4b85d

    final long recordAddress =
      taskMemoryManager.encodePageNumberAndOffset(dataPage, dataPagePosition);
    PlatformDependent.UNSAFE.putInt(dataPageBaseObject, dataPagePosition, lengthInBytes);
    dataPagePosition += 4;
    PlatformDependent.copyMemory(
      recordBaseObject,
      recordBaseOffset,
      dataPageBaseObject,
      dataPagePosition,
      lengthInBytes);
    inMemSorter.insertRecord(recordAddress, prefix);
  }

  /**
   * Write a key-value record to the sorter. The key and value will be put together in-memory,
   * using the following format:
   *
   * record length (4 bytes), key length (4 bytes), key data, value data
   *
   * record length = key length + value length + 4
   */
  public void insertKVRecord(
      Object keyBaseObj, long keyOffset, int keyLen,
      Object valueBaseObj, long valueOffset, int valueLen, long prefix) throws IOException {

    growPointerArrayIfNecessary();
    final int totalSpaceRequired = keyLen + valueLen + 4 + 4;

    // --- Figure out where to insert the new record ----------------------------------------------

    final MemoryBlock dataPage;
    long dataPagePosition;
    boolean useOverflowPage = totalSpaceRequired > pageSizeBytes;
    if (useOverflowPage) {
      long overflowPageSize = ByteArrayMethods.roundNumberOfBytesToNearestWord(totalSpaceRequired);
      // The record is larger than the page size, so allocate a special overflow page just to hold
      // that record.
      final long memoryGranted = shuffleMemoryManager.tryToAcquire(overflowPageSize);
      if (memoryGranted != overflowPageSize) {
        shuffleMemoryManager.release(memoryGranted);
        spill();
        final long memoryGrantedAfterSpill = shuffleMemoryManager.tryToAcquire(overflowPageSize);
        if (memoryGrantedAfterSpill != overflowPageSize) {
          shuffleMemoryManager.release(memoryGrantedAfterSpill);
          throw new IOException("Unable to acquire " + overflowPageSize + " bytes of memory");
        }
      }
      MemoryBlock overflowPage = taskMemoryManager.allocatePage(overflowPageSize);
      allocatedPages.add(overflowPage);
      dataPage = overflowPage;
      dataPagePosition = overflowPage.getBaseOffset();
    } else {
      // The record is small enough to fit in a regular data page, but the current page might not
      // have enough space to hold it (or no pages have been allocated yet).
      acquireNewPageIfNecessary(totalSpaceRequired);
      dataPage = currentPage;
      dataPagePosition = currentPagePosition;
      // Update bookkeeping information
      freeSpaceInCurrentPage -= totalSpaceRequired;
      currentPagePosition += totalSpaceRequired;
    }
<<<<<<< HEAD
    final Object dataPageBaseObject = dataPage.getBaseObject();

    // --- Insert the record ----------------------------------------------------------------------
=======
    assert(inMemSorter != null);
>>>>>>> b2e4b85d

    final long recordAddress =
      taskMemoryManager.encodePageNumberAndOffset(dataPage, dataPagePosition);
    PlatformDependent.UNSAFE.putInt(dataPageBaseObject, dataPagePosition, keyLen + valueLen + 4);
    dataPagePosition += 4;

    PlatformDependent.UNSAFE.putInt(dataPageBaseObject, dataPagePosition, keyLen);
    dataPagePosition += 4;

    PlatformDependent.copyMemory(
      keyBaseObj, keyOffset, dataPageBaseObject, dataPagePosition, keyLen);
    dataPagePosition += keyLen;

    PlatformDependent.copyMemory(
      valueBaseObj, valueOffset, dataPageBaseObject, dataPagePosition, valueLen);

    inMemSorter.insertRecord(recordAddress, prefix);
  }

  /**
   * Returns a sorted iterator. It is the caller's responsibility to call `freeMemory()` and
   * `deleteSpillFiles()` after consuming this iterator.
   */
  public UnsafeSorterIterator getSortedIterator() throws IOException {
    assert(inMemSorter != null);
    final UnsafeSorterIterator inMemoryIterator = inMemSorter.getSortedIterator();
    int numIteratorsToMerge = spillWriters.size() + (inMemoryIterator.hasNext() ? 1 : 0);
    if (spillWriters.isEmpty()) {
      return inMemoryIterator;
    } else {
      final UnsafeSorterSpillMerger spillMerger =
        new UnsafeSorterSpillMerger(recordComparator, prefixComparator, numIteratorsToMerge);
      for (UnsafeSorterSpillWriter spillWriter : spillWriters) {
        spillMerger.addSpill(spillWriter.getReader(blockManager));
      }
      spillWriters.clear();
      if (inMemoryIterator.hasNext()) {
        spillMerger.addSpill(inMemoryIterator);
      }
      return spillMerger.getSortedIterator();
    }
  }
}<|MERGE_RESOLUTION|>--- conflicted
+++ resolved
@@ -292,29 +292,8 @@
    * array and grows the array if additional space is required. If the required space cannot be
    * obtained, then the in-memory data will be spilled to disk.
    */
-<<<<<<< HEAD
   private void growPointerArrayIfNecessary() throws IOException {
-=======
-  private boolean haveSpaceForRecord(int requiredSpace) {
-    assert(requiredSpace > 0);
     assert(inMemSorter != null);
-    return (inMemSorter.hasSpaceForAnotherRecord() && (requiredSpace <= freeSpaceInCurrentPage));
-  }
-
-  /**
-   * Allocates more memory in order to insert an additional record. This will request additional
-   * memory from the {@link ShuffleMemoryManager} and spill if the requested memory can not be
-   * obtained.
-   *
-   * @param requiredSpace the required space in the data page, in bytes, including space for storing
-   *                      the record size.
-   */
-  private void allocateSpaceForRecord(int requiredSpace) throws IOException {
-    assert(inMemSorter != null);
-    // TODO: merge these steps to first calculate total memory requirements for this insert,
-    // then try to acquire; no point in acquiring sort buffer only to spill due to no space in the
-    // data page.
->>>>>>> b2e4b85d
     if (!inMemSorter.hasSpaceForAnotherRecord()) {
       logger.debug("Attempting to expand sort pointer array");
       final long oldPointerArrayMemoryUsage = inMemSorter.getMemoryUsage();
@@ -416,13 +395,9 @@
       freeSpaceInCurrentPage -= totalSpaceRequired;
       currentPagePosition += totalSpaceRequired;
     }
-<<<<<<< HEAD
     final Object dataPageBaseObject = dataPage.getBaseObject();
 
     // --- Insert the record ----------------------------------------------------------------------
-=======
-    assert(inMemSorter != null);
->>>>>>> b2e4b85d
 
     final long recordAddress =
       taskMemoryManager.encodePageNumberAndOffset(dataPage, dataPagePosition);
@@ -434,6 +409,7 @@
       dataPageBaseObject,
       dataPagePosition,
       lengthInBytes);
+    assert(inMemSorter != null);
     inMemSorter.insertRecord(recordAddress, prefix);
   }
 
@@ -485,13 +461,9 @@
       freeSpaceInCurrentPage -= totalSpaceRequired;
       currentPagePosition += totalSpaceRequired;
     }
-<<<<<<< HEAD
     final Object dataPageBaseObject = dataPage.getBaseObject();
 
     // --- Insert the record ----------------------------------------------------------------------
-=======
-    assert(inMemSorter != null);
->>>>>>> b2e4b85d
 
     final long recordAddress =
       taskMemoryManager.encodePageNumberAndOffset(dataPage, dataPagePosition);
@@ -508,6 +480,7 @@
     PlatformDependent.copyMemory(
       valueBaseObj, valueOffset, dataPageBaseObject, dataPagePosition, valueLen);
 
+    assert(inMemSorter != null);
     inMemSorter.insertRecord(recordAddress, prefix);
   }
 
