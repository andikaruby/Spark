--- conflicted
+++ resolved
@@ -32,6 +32,7 @@
 import scala.collection.Iterator;
 import scala.compat.java8.OptionConverters;
 
+import com.google.common.annotations.VisibleForTesting;
 import com.google.common.io.Closeables;
 import org.slf4j.Logger;
 import org.slf4j.LoggerFactory;
@@ -187,15 +188,14 @@
     }
   }
 
-<<<<<<< HEAD
   @VisibleForTesting
   MapOutputCommitMessage getMapOutputCommitMessage() {
     return mapOutputCommitMessage;
-=======
+  }
+
   @Override
   public long[] getPartitionLengths() {
-    return partitionLengths;
->>>>>>> 0bcbafb4
+    return mapOutputCommitMessage.getPartitionLengths();
   }
 
   /**
