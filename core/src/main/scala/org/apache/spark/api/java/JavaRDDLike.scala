/*
 * Licensed to the Apache Software Foundation (ASF) under one or more
 * contributor license agreements.  See the NOTICE file distributed with
 * this work for additional information regarding copyright ownership.
 * The ASF licenses this file to You under the Apache License, Version 2.0
 * (the "License"); you may not use this file except in compliance with
 * the License.  You may obtain a copy of the License at
 *
 *    http://www.apache.org/licenses/LICENSE-2.0
 *
 * Unless required by applicable law or agreed to in writing, software
 * distributed under the License is distributed on an "AS IS" BASIS,
 * WITHOUT WARRANTIES OR CONDITIONS OF ANY KIND, either express or implied.
 * See the License for the specific language governing permissions and
 * limitations under the License.
 */

package org.apache.spark.api.java

import java.util.{Comparator, List => JList}

import scala.collection.JavaConversions._
import scala.reflect.ClassTag

import com.google.common.base.Optional
import org.apache.hadoop.io.compress.CompressionCodec

import org.apache.spark.{Partition, SparkContext, TaskContext}
import org.apache.spark.api.java.JavaPairRDD._
import org.apache.spark.api.java.JavaSparkContext.fakeClassTag
import org.apache.spark.api.java.function.{Function => JFunction, Function2 => JFunction2, _}
import org.apache.spark.partial.{BoundedDouble, PartialResult}
import org.apache.spark.rdd.RDD
import org.apache.spark.storage.StorageLevel

trait JavaRDDLike[T, This <: JavaRDDLike[T, This]] extends Serializable {
  def wrapRDD(rdd: RDD[T]): This

  implicit val classTag: ClassTag[T]

  def rdd: RDD[T]

  /** Set of partitions in this RDD. */
  def splits: JList[Partition] = new java.util.ArrayList(rdd.partitions.toSeq)

  /** The [[org.apache.spark.SparkContext]] that this RDD was created on. */
  def context: SparkContext = rdd.context

  /** A unique ID for this RDD (within its SparkContext). */
  def id: Int = rdd.id

  /** Get the RDD's current storage level, or StorageLevel.NONE if none is set. */
  def getStorageLevel: StorageLevel = rdd.getStorageLevel

  /**
   * Internal method to this RDD; will read from cache if applicable, or otherwise compute it.
   * This should ''not'' be called by users directly, but is available for implementors of custom
   * subclasses of RDD.
   */
  def iterator(split: Partition, taskContext: TaskContext): java.util.Iterator[T] =
    asJavaIterator(rdd.iterator(split, taskContext))

  // Transformations (return a new RDD)

  /**
   * Return a new RDD by applying a function to all elements of this RDD.
   */
  def map[R](f: JFunction[T, R]): JavaRDD[R] =
    new JavaRDD(rdd.map(f)(fakeClassTag))(fakeClassTag)

  /**
   * Return a new RDD by applying a function to each partition of this RDD, while tracking the index
   * of the original partition.
   */
<<<<<<< HEAD
  def mapPartitionsWithIndex[R: ClassTag](f: MapPartitionsWithIndexFunction[T, R],
    preservesPartitioning: Boolean = false): JavaRDD[R] = {
    import scala.collection.JavaConverters._
    def fn = (a: Int, b: Iterator[T]) => f.call(a, asJavaIterator(b)).asScala
    val newRdd = rdd.mapPartitionsWithIndex(fn, preservesPartitioning)
=======
  def mapPartitionsWithIndex[R](f: MapPartitionsWithIndexFunction[T, R]): JavaRDD[R] = {
    import scala.collection.JavaConverters._
    def fn = (a: Int, b: Iterator[T]) => f.call(a, asJavaIterator(b)).asScala
    val newRdd = rdd.mapPartitionsWithIndex(fn)(fakeClassTag)
>>>>>>> cc4050d8
    new JavaRDD(newRdd)(fakeClassTag)
  }

  /**
   * Return a new RDD by applying a function to all elements of this RDD.
   */
  def mapToDouble[R](f: DoubleFunction[T]): JavaDoubleRDD = {
    new JavaDoubleRDD(rdd.map(x => f.call(x).doubleValue()))
  }

  /**
   * Return a new RDD by applying a function to all elements of this RDD.
   */
  def mapToPair[K2, V2](f: PairFunction[T, K2, V2]): JavaPairRDD[K2, V2] = {
    def cm = implicitly[ClassTag[(K2, V2)]]
    new JavaPairRDD(rdd.map[(K2, V2)](f)(cm))(fakeClassTag[K2], fakeClassTag[V2])
  }

  /**
   *  Return a new RDD by first applying a function to all elements of this
   *  RDD, and then flattening the results.
   */
  def flatMap[U](f: FlatMapFunction[T, U]): JavaRDD[U] = {
    import scala.collection.JavaConverters._
    def fn = (x: T) => f.call(x).asScala
    JavaRDD.fromRDD(rdd.flatMap(fn)(fakeClassTag[U]))(fakeClassTag[U])
  }

  /**
   *  Return a new RDD by first applying a function to all elements of this
   *  RDD, and then flattening the results.
   */
  def flatMapToDouble(f: DoubleFlatMapFunction[T]): JavaDoubleRDD = {
    import scala.collection.JavaConverters._
    def fn = (x: T) => f.call(x).asScala
    new JavaDoubleRDD(rdd.flatMap(fn).map((x: java.lang.Double) => x.doubleValue()))
  }

  /**
   *  Return a new RDD by first applying a function to all elements of this
   *  RDD, and then flattening the results.
   */
  def flatMapToPair[K2, V2](f: PairFlatMapFunction[T, K2, V2]): JavaPairRDD[K2, V2] = {
    import scala.collection.JavaConverters._
    def fn = (x: T) => f.call(x).asScala
    def cm = implicitly[ClassTag[(K2, V2)]]
    JavaPairRDD.fromRDD(rdd.flatMap(fn)(cm))(fakeClassTag[K2], fakeClassTag[V2])
  }

  /**
   * Return a new RDD by applying a function to each partition of this RDD.
   */
  def mapPartitions[U](f: FlatMapFunction[java.util.Iterator[T], U]): JavaRDD[U] = {
    def fn = (x: Iterator[T]) => asScalaIterator(f.call(asJavaIterator(x)).iterator())
    JavaRDD.fromRDD(rdd.mapPartitions(fn)(fakeClassTag[U]))(fakeClassTag[U])
  }

  /**
   * Return a new RDD by applying a function to each partition of this RDD.
   */
  def mapPartitions[U](f: FlatMapFunction[java.util.Iterator[T], U],
      preservesPartitioning: Boolean): JavaRDD[U] = {
    def fn = (x: Iterator[T]) => asScalaIterator(f.call(asJavaIterator(x)).iterator())
    JavaRDD.fromRDD(
      rdd.mapPartitions(fn, preservesPartitioning)(fakeClassTag[U]))(fakeClassTag[U])
  }

  /**
   * Return a new RDD by applying a function to each partition of this RDD.
   */
  def mapPartitionsToDouble(f: DoubleFlatMapFunction[java.util.Iterator[T]]): JavaDoubleRDD = {
    def fn = (x: Iterator[T]) => asScalaIterator(f.call(asJavaIterator(x)).iterator())
    new JavaDoubleRDD(rdd.mapPartitions(fn).map((x: java.lang.Double) => x.doubleValue()))
  }

  /**
   * Return a new RDD by applying a function to each partition of this RDD.
   */
  def mapPartitionsToPair[K2, V2](f: PairFlatMapFunction[java.util.Iterator[T], K2, V2]):
  JavaPairRDD[K2, V2] = {
    def fn = (x: Iterator[T]) => asScalaIterator(f.call(asJavaIterator(x)).iterator())
    JavaPairRDD.fromRDD(rdd.mapPartitions(fn))(fakeClassTag[K2], fakeClassTag[V2])
  }

  /**
   * Return a new RDD by applying a function to each partition of this RDD.
   */
  def mapPartitionsToDouble(f: DoubleFlatMapFunction[java.util.Iterator[T]],
      preservesPartitioning: Boolean): JavaDoubleRDD = {
    def fn = (x: Iterator[T]) => asScalaIterator(f.call(asJavaIterator(x)).iterator())
    new JavaDoubleRDD(rdd.mapPartitions(fn, preservesPartitioning)
      .map(x => x.doubleValue()))
  }

  /**
   * Return a new RDD by applying a function to each partition of this RDD.
   */
  def mapPartitionsToPair[K2, V2](f: PairFlatMapFunction[java.util.Iterator[T], K2, V2],
      preservesPartitioning: Boolean): JavaPairRDD[K2, V2] = {
    def fn = (x: Iterator[T]) => asScalaIterator(f.call(asJavaIterator(x)).iterator())
    JavaPairRDD.fromRDD(
      rdd.mapPartitions(fn, preservesPartitioning))(fakeClassTag[K2], fakeClassTag[V2])
  }

  /**
   * Applies a function f to each partition of this RDD.
   */
  def foreachPartition(f: VoidFunction[java.util.Iterator[T]]) {
    rdd.foreachPartition((x => f.call(asJavaIterator(x))))
  }

  /**
   * Return an RDD created by coalescing all elements within each partition into an array.
   */
  def glom(): JavaRDD[JList[T]] =
    new JavaRDD(rdd.glom().map(x => new java.util.ArrayList[T](x.toSeq)))

  /**
   * Return the Cartesian product of this RDD and another one, that is, the RDD of all pairs of
   * elements (a, b) where a is in `this` and b is in `other`.
   */
  def cartesian[U](other: JavaRDDLike[U, _]): JavaPairRDD[T, U] =
    JavaPairRDD.fromRDD(rdd.cartesian(other.rdd)(other.classTag))(classTag, other.classTag)

  /**
   * Return an RDD of grouped elements. Each group consists of a key and a sequence of elements
   * mapping to that key.
   */
  def groupBy[K](f: JFunction[T, K]): JavaPairRDD[K, JList[T]] = {
    implicit val ctagK: ClassTag[K] = fakeClassTag
    implicit val ctagV: ClassTag[JList[T]] = fakeClassTag
    JavaPairRDD.fromRDD(groupByResultToJava(rdd.groupBy(f)(fakeClassTag)))
  }

  /**
   * Return an RDD of grouped elements. Each group consists of a key and a sequence of elements
   * mapping to that key.
   */
  def groupBy[K](f: JFunction[T, K], numPartitions: Int): JavaPairRDD[K, JList[T]] = {
    implicit val ctagK: ClassTag[K] = fakeClassTag
    implicit val ctagV: ClassTag[JList[T]] = fakeClassTag
    JavaPairRDD.fromRDD(groupByResultToJava(rdd.groupBy(f, numPartitions)(fakeClassTag[K])))
  }

  /**
   * Return an RDD created by piping elements to a forked external process.
   */
  def pipe(command: String): JavaRDD[String] = rdd.pipe(command)

  /**
   * Return an RDD created by piping elements to a forked external process.
   */
  def pipe(command: JList[String]): JavaRDD[String] =
    rdd.pipe(asScalaBuffer(command))

  /**
   * Return an RDD created by piping elements to a forked external process.
   */
  def pipe(command: JList[String], env: java.util.Map[String, String]): JavaRDD[String] =
    rdd.pipe(asScalaBuffer(command), mapAsScalaMap(env))

  /**
   * Zips this RDD with another one, returning key-value pairs with the first element in each RDD,
   * second element in each RDD, etc. Assumes that the two RDDs have the *same number of
   * partitions* and the *same number of elements in each partition* (e.g. one was made through
   * a map on the other).
   */
  def zip[U](other: JavaRDDLike[U, _]): JavaPairRDD[T, U] = {
    JavaPairRDD.fromRDD(rdd.zip(other.rdd)(other.classTag))(classTag, other.classTag)
  }

  /**
   * Zip this RDD's partitions with one (or more) RDD(s) and return a new RDD by
   * applying a function to the zipped partitions. Assumes that all the RDDs have the
   * *same number of partitions*, but does *not* require them to have the same number
   * of elements in each partition.
   */
  def zipPartitions[U, V](
      other: JavaRDDLike[U, _],
      f: FlatMapFunction2[java.util.Iterator[T], java.util.Iterator[U], V]): JavaRDD[V] = {
    def fn = (x: Iterator[T], y: Iterator[U]) => asScalaIterator(
      f.call(asJavaIterator(x), asJavaIterator(y)).iterator())
    JavaRDD.fromRDD(
      rdd.zipPartitions(other.rdd)(fn)(other.classTag, fakeClassTag[V]))(fakeClassTag[V])
  }

  // Actions (launch a job to return a value to the user program)

  /**
   * Applies a function f to all elements of this RDD.
   */
  def foreach(f: VoidFunction[T]) {
    val cleanF = rdd.context.clean((x: T) => f.call(x))
    rdd.foreach(cleanF)
  }

  /**
   * Return an array that contains all of the elements in this RDD.
   */
  def collect(): JList[T] = {
    import scala.collection.JavaConversions._
    val arr: java.util.Collection[T] = rdd.collect().toSeq
    new java.util.ArrayList(arr)
  }

  /**
   * Return an array that contains all of the elements in this RDD.
   */
  def toArray(): JList[T] = collect()

  /**
   * Return an array that contains all of the elements in a specific partition of this RDD.
   */
  def collectPartitions(partitionIds: Array[Int]): Array[JList[T]] = {
    // This is useful for implementing `take` from other language frontends
    // like Python where the data is serialized.
    import scala.collection.JavaConversions._
    val res = context.runJob(rdd, (it: Iterator[T]) => it.toArray, partitionIds, true)
    res.map(x => new java.util.ArrayList(x.toSeq)).toArray
  }

  /**
   * Reduces the elements of this RDD using the specified commutative and associative binary
   * operator.
   */
  def reduce(f: JFunction2[T, T, T]): T = rdd.reduce(f)

  /**
   * Aggregate the elements of each partition, and then the results for all the partitions, using a
   * given associative function and a neutral "zero value". The function op(t1, t2) is allowed to
   * modify t1 and return it as its result value to avoid object allocation; however, it should not
   * modify t2.
   */
  def fold(zeroValue: T)(f: JFunction2[T, T, T]): T =
    rdd.fold(zeroValue)(f)

  /**
   * Aggregate the elements of each partition, and then the results for all the partitions, using
   * given combine functions and a neutral "zero value". This function can return a different result
   * type, U, than the type of this RDD, T. Thus, we need one operation for merging a T into an U
   * and one operation for merging two U's, as in scala.TraversableOnce. Both of these functions are
   * allowed to modify and return their first argument instead of creating a new U to avoid memory
   * allocation.
   */
  def aggregate[U](zeroValue: U)(seqOp: JFunction2[U, T, U],
    combOp: JFunction2[U, U, U]): U =
    rdd.aggregate(zeroValue)(seqOp, combOp)(fakeClassTag[U])

  /**
   * Return the number of elements in the RDD.
   */
  def count(): Long = rdd.count()

  /**
   * (Experimental) Approximate version of count() that returns a potentially incomplete result
   * within a timeout, even if not all tasks have finished.
   */
  def countApprox(timeout: Long, confidence: Double): PartialResult[BoundedDouble] =
    rdd.countApprox(timeout, confidence)

  /**
   * (Experimental) Approximate version of count() that returns a potentially incomplete result
   * within a timeout, even if not all tasks have finished.
   */
  def countApprox(timeout: Long): PartialResult[BoundedDouble] =
    rdd.countApprox(timeout)

  /**
   * Return the count of each unique value in this RDD as a map of (value, count) pairs. The final
   * combine step happens locally on the master, equivalent to running a single reduce task.
   */
  def countByValue(): java.util.Map[T, java.lang.Long] =
    mapAsJavaMap(rdd.countByValue().map((x => (x._1, new java.lang.Long(x._2)))))

  /**
   * (Experimental) Approximate version of countByValue().
   */
  def countByValueApprox(
    timeout: Long,
    confidence: Double
    ): PartialResult[java.util.Map[T, BoundedDouble]] =
    rdd.countByValueApprox(timeout, confidence).map(mapAsJavaMap)

  /**
   * (Experimental) Approximate version of countByValue().
   */
  def countByValueApprox(timeout: Long): PartialResult[java.util.Map[T, BoundedDouble]] =
    rdd.countByValueApprox(timeout).map(mapAsJavaMap)

  /**
   * Take the first num elements of the RDD. This currently scans the partitions *one by one*, so
   * it will be slow if a lot of partitions are required. In that case, use collect() to get the
   * whole RDD instead.
   */
  def take(num: Int): JList[T] = {
    import scala.collection.JavaConversions._
    val arr: java.util.Collection[T] = rdd.take(num).toSeq
    new java.util.ArrayList(arr)
  }

  def takeSample(withReplacement: Boolean, num: Int, seed: Int): JList[T] = {
    import scala.collection.JavaConversions._
    val arr: java.util.Collection[T] = rdd.takeSample(withReplacement, num, seed).toSeq
    new java.util.ArrayList(arr)
  }

  /**
   * Return the first element in this RDD.
   */
  def first(): T = rdd.first()

  /**
   * Save this RDD as a text file, using string representations of elements.
   */
  def saveAsTextFile(path: String) = rdd.saveAsTextFile(path)


  /**
   * Save this RDD as a compressed text file, using string representations of elements.
   */
  def saveAsTextFile(path: String, codec: Class[_ <: CompressionCodec]) =
    rdd.saveAsTextFile(path, codec)

  /**
   * Save this RDD as a SequenceFile of serialized objects.
   */
  def saveAsObjectFile(path: String) = rdd.saveAsObjectFile(path)

  /**
   * Creates tuples of the elements in this RDD by applying `f`.
   */
  def keyBy[K](f: JFunction[T, K]): JavaPairRDD[K, T] = {
    implicit val ctag: ClassTag[K] = fakeClassTag
    JavaPairRDD.fromRDD(rdd.keyBy(f))
  }

  /**
   * Mark this RDD for checkpointing. It will be saved to a file inside the checkpoint
   * directory set with SparkContext.setCheckpointDir() and all references to its parent
   * RDDs will be removed. This function must be called before any job has been
   * executed on this RDD. It is strongly recommended that this RDD is persisted in
   * memory, otherwise saving it on a file will require recomputation.
   */
  def checkpoint() = rdd.checkpoint()

  /**
   * Return whether this RDD has been checkpointed or not
   */
  def isCheckpointed: Boolean = rdd.isCheckpointed

  /**
   * Gets the name of the file to which this RDD was checkpointed
   */
  def getCheckpointFile(): Optional[String] = {
    JavaUtils.optionToOptional(rdd.getCheckpointFile)
  }

  /** A description of this RDD and its recursive dependencies for debugging. */
  def toDebugString(): String = {
    rdd.toDebugString
  }

  /**
   * Returns the top K elements from this RDD as defined by
   * the specified Comparator[T].
   * @param num the number of top elements to return
   * @param comp the comparator that defines the order
   * @return an array of top elements
   */
  def top(num: Int, comp: Comparator[T]): JList[T] = {
    import scala.collection.JavaConversions._
    val topElems = rdd.top(num)(Ordering.comparatorToOrdering(comp))
    val arr: java.util.Collection[T] = topElems.toSeq
    new java.util.ArrayList(arr)
  }

  /**
   * Returns the top K elements from this RDD using the
   * natural ordering for T.
   * @param num the number of top elements to return
   * @return an array of top elements
   */
  def top(num: Int): JList[T] = {
    val comp = com.google.common.collect.Ordering.natural().asInstanceOf[Comparator[T]]
    top(num, comp)
  }

  /**
   * Returns the first K elements from this RDD as defined by
   * the specified Comparator[T] and maintains the order.
   * @param num the number of top elements to return
   * @param comp the comparator that defines the order
   * @return an array of top elements
   */
  def takeOrdered(num: Int, comp: Comparator[T]): JList[T] = {
    import scala.collection.JavaConversions._
    val topElems = rdd.takeOrdered(num)(Ordering.comparatorToOrdering(comp))
    val arr: java.util.Collection[T] = topElems.toSeq
    new java.util.ArrayList(arr)
  }

  /**
   * Returns the first K elements from this RDD using the
   * natural ordering for T while maintain the order.
   * @param num the number of top elements to return
   * @return an array of top elements
   */
  def takeOrdered(num: Int): JList[T] = {
    val comp = com.google.common.collect.Ordering.natural().asInstanceOf[Comparator[T]]
    takeOrdered(num, comp)
  }

  /**
   * Return approximate number of distinct elements in the RDD.
   *
   * The accuracy of approximation can be controlled through the relative standard deviation
   * (relativeSD) parameter, which also controls the amount of memory used. Lower values result in
   * more accurate counts but increase the memory footprint and vise versa. The default value of
   * relativeSD is 0.05.
   */
  def countApproxDistinct(relativeSD: Double = 0.05): Long = rdd.countApproxDistinct(relativeSD)

  def name(): String = rdd.name

}<|MERGE_RESOLUTION|>--- conflicted
+++ resolved
@@ -72,18 +72,11 @@
    * Return a new RDD by applying a function to each partition of this RDD, while tracking the index
    * of the original partition.
    */
-<<<<<<< HEAD
   def mapPartitionsWithIndex[R: ClassTag](f: MapPartitionsWithIndexFunction[T, R],
     preservesPartitioning: Boolean = false): JavaRDD[R] = {
     import scala.collection.JavaConverters._
     def fn = (a: Int, b: Iterator[T]) => f.call(a, asJavaIterator(b)).asScala
     val newRdd = rdd.mapPartitionsWithIndex(fn, preservesPartitioning)
-=======
-  def mapPartitionsWithIndex[R](f: MapPartitionsWithIndexFunction[T, R]): JavaRDD[R] = {
-    import scala.collection.JavaConverters._
-    def fn = (a: Int, b: Iterator[T]) => f.call(a, asJavaIterator(b)).asScala
-    val newRdd = rdd.mapPartitionsWithIndex(fn)(fakeClassTag)
->>>>>>> cc4050d8
     new JavaRDD(newRdd)(fakeClassTag)
   }
 
