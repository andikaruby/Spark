/*
 * Licensed to the Apache Software Foundation (ASF) under one or more
 * contributor license agreements.  See the NOTICE file distributed with
 * this work for additional information regarding copyright ownership.
 * The ASF licenses this file to You under the Apache License, Version 2.0
 * (the "License"); you may not use this file except in compliance with
 * the License.  You may obtain a copy of the License at
 *
 *    http://www.apache.org/licenses/LICENSE-2.0
 *
 * Unless required by applicable law or agreed to in writing, software
 * distributed under the License is distributed on an "AS IS" BASIS,
 * WITHOUT WARRANTIES OR CONDITIONS OF ANY KIND, either express or implied.
 * See the License for the specific language governing permissions and
 * limitations under the License.
 */

package org.apache.spark.internal

import java.util.concurrent.TimeUnit

import org.apache.spark.launcher.SparkLauncher
import org.apache.spark.network.util.ByteUnit
import org.apache.spark.unsafe.array.ByteArrayMethods
import org.apache.spark.util.Utils

package object config {

  private[spark] val DRIVER_CLASS_PATH =
    ConfigBuilder(SparkLauncher.DRIVER_EXTRA_CLASSPATH).stringConf.createOptional

  private[spark] val DRIVER_JAVA_OPTIONS =
    ConfigBuilder(SparkLauncher.DRIVER_EXTRA_JAVA_OPTIONS).stringConf.createOptional

  private[spark] val DRIVER_LIBRARY_PATH =
    ConfigBuilder(SparkLauncher.DRIVER_EXTRA_LIBRARY_PATH).stringConf.createOptional

  private[spark] val DRIVER_USER_CLASS_PATH_FIRST =
    ConfigBuilder("spark.driver.userClassPathFirst").booleanConf.createWithDefault(false)

  private[spark] val DRIVER_MEMORY = ConfigBuilder("spark.driver.memory")
    .doc("Amount of memory to use for the driver process, in MiB unless otherwise specified.")
    .bytesConf(ByteUnit.MiB)
    .createWithDefaultString("1g")

  private[spark] val DRIVER_MEMORY_OVERHEAD = ConfigBuilder("spark.driver.memoryOverhead")
    .doc("The amount of off-heap memory to be allocated per driver in cluster mode, " +
      "in MiB unless otherwise specified.")
    .bytesConf(ByteUnit.MiB)
    .createOptional

  private[spark] val EVENT_LOG_COMPRESS =
    ConfigBuilder("spark.eventLog.compress")
      .booleanConf
      .createWithDefault(false)

  private[spark] val EVENT_LOG_BLOCK_UPDATES =
    ConfigBuilder("spark.eventLog.logBlockUpdates.enabled")
      .booleanConf
      .createWithDefault(false)

  private[spark] val EVENT_LOG_ALLOW_EC =
    ConfigBuilder("spark.eventLog.allowErasureCoding")
      .booleanConf
      .createWithDefault(false)

  private[spark] val EVENT_LOG_TESTING =
    ConfigBuilder("spark.eventLog.testing")
      .internal()
      .booleanConf
      .createWithDefault(false)

  private[spark] val EVENT_LOG_OUTPUT_BUFFER_SIZE = ConfigBuilder("spark.eventLog.buffer.kb")
    .doc("Buffer size to use when writing to output streams, in KiB unless otherwise specified.")
    .bytesConf(ByteUnit.KiB)
    .createWithDefaultString("100k")

  private[spark] val EVENT_LOG_STAGE_EXECUTOR_METRICS =
    ConfigBuilder("spark.eventLog.logStageExecutorMetrics.enabled")
      .booleanConf
      .createWithDefault(false)

  private[spark] val EVENT_LOG_OVERWRITE =
    ConfigBuilder("spark.eventLog.overwrite").booleanConf.createWithDefault(false)

  private[spark] val EVENT_LOG_CALLSITE_LONG_FORM =
    ConfigBuilder("spark.eventLog.longForm.enabled").booleanConf.createWithDefault(false)

  private[spark] val EXECUTOR_CLASS_PATH =
    ConfigBuilder(SparkLauncher.EXECUTOR_EXTRA_CLASSPATH).stringConf.createOptional

  private[spark] val EXECUTOR_HEARTBEAT_DROP_ZERO_ACCUMULATOR_UPDATES =
    ConfigBuilder("spark.executor.heartbeat.dropZeroAccumulatorUpdates")
      .internal()
      .booleanConf
      .createWithDefault(true)

  private[spark] val EXECUTOR_HEARTBEAT_INTERVAL =
    ConfigBuilder("spark.executor.heartbeatInterval")
      .timeConf(TimeUnit.MILLISECONDS)
      .createWithDefaultString("10s")

  private[spark] val EXECUTOR_HEARTBEAT_MAX_FAILURES =
    ConfigBuilder("spark.executor.heartbeat.maxFailures").internal().intConf.createWithDefault(60)

  private[spark] val EXECUTOR_JAVA_OPTIONS =
    ConfigBuilder(SparkLauncher.EXECUTOR_EXTRA_JAVA_OPTIONS).stringConf.createOptional

  private[spark] val EXECUTOR_LIBRARY_PATH =
    ConfigBuilder(SparkLauncher.EXECUTOR_EXTRA_LIBRARY_PATH).stringConf.createOptional

  private[spark] val EXECUTOR_USER_CLASS_PATH_FIRST =
    ConfigBuilder("spark.executor.userClassPathFirst").booleanConf.createWithDefault(false)

  private[spark] val EXECUTOR_MEMORY = ConfigBuilder("spark.executor.memory")
    .doc("Amount of memory to use per executor process, in MiB unless otherwise specified.")
    .bytesConf(ByteUnit.MiB)
    .createWithDefaultString("1g")

  private[spark] val EXECUTOR_MEMORY_OVERHEAD = ConfigBuilder("spark.executor.memoryOverhead")
    .doc("The amount of off-heap memory to be allocated per executor in cluster mode, " +
      "in MiB unless otherwise specified.")
    .bytesConf(ByteUnit.MiB)
    .createOptional

  private[spark] val MEMORY_OFFHEAP_ENABLED = ConfigBuilder("spark.memory.offHeap.enabled")
    .doc("If true, Spark will attempt to use off-heap memory for certain operations. " +
      "If off-heap memory use is enabled, then spark.memory.offHeap.size must be positive.")
    .withAlternative("spark.unsafe.offHeap")
    .booleanConf
    .createWithDefault(false)

  private[spark] val MEMORY_OFFHEAP_SIZE = ConfigBuilder("spark.memory.offHeap.size")
    .doc("The absolute amount of memory in bytes which can be used for off-heap allocation. " +
      "This setting has no impact on heap memory usage, so if your executors' total memory " +
      "consumption must fit within some hard limit then be sure to shrink your JVM heap size " +
      "accordingly. This must be set to a positive value when spark.memory.offHeap.enabled=true.")
    .bytesConf(ByteUnit.BYTE)
    .checkValue(_ >= 0, "The off-heap memory size must not be negative")
    .createWithDefault(0)

  private[spark] val PYSPARK_EXECUTOR_MEMORY = ConfigBuilder("spark.executor.pyspark.memory")
    .bytesConf(ByteUnit.MiB)
    .createOptional

  private[spark] val IS_PYTHON_APP = ConfigBuilder("spark.yarn.isPython").internal()
    .booleanConf.createWithDefault(false)

  private[spark] val CPUS_PER_TASK = ConfigBuilder("spark.task.cpus").intConf.createWithDefault(1)

  private[spark] val DYN_ALLOCATION_MIN_EXECUTORS =
    ConfigBuilder("spark.dynamicAllocation.minExecutors").intConf.createWithDefault(0)

  private[spark] val DYN_ALLOCATION_INITIAL_EXECUTORS =
    ConfigBuilder("spark.dynamicAllocation.initialExecutors")
      .fallbackConf(DYN_ALLOCATION_MIN_EXECUTORS)

  private[spark] val DYN_ALLOCATION_MAX_EXECUTORS =
    ConfigBuilder("spark.dynamicAllocation.maxExecutors").intConf.createWithDefault(Int.MaxValue)

  private[spark] val DYN_ALLOCATION_EXECUTOR_ALLOCATION_RATIO =
    ConfigBuilder("spark.dynamicAllocation.executorAllocationRatio")
      .doubleConf.createWithDefault(1.0)

  private[spark] val LOCALITY_WAIT = ConfigBuilder("spark.locality.wait")
    .timeConf(TimeUnit.MILLISECONDS)
    .createWithDefaultString("3s")

  private[spark] val SHUFFLE_SERVICE_ENABLED =
    ConfigBuilder("spark.shuffle.service.enabled").booleanConf.createWithDefault(false)

  private[spark] val SHUFFLE_SERVICE_PORT =
    ConfigBuilder("spark.shuffle.service.port").intConf.createWithDefault(7337)

  private[spark] val KEYTAB = ConfigBuilder("spark.kerberos.keytab")
    .doc("Location of user's keytab.")
    .stringConf.createOptional

  private[spark] val PRINCIPAL = ConfigBuilder("spark.kerberos.principal")
    .doc("Name of the Kerberos principal.")
    .stringConf.createOptional

  private[spark] val KERBEROS_RELOGIN_PERIOD = ConfigBuilder("spark.kerberos.relogin.period")
    .timeConf(TimeUnit.SECONDS)
    .createWithDefaultString("1m")

  private[spark] val EXECUTOR_INSTANCES = ConfigBuilder("spark.executor.instances")
    .intConf
    .createOptional

  private[spark] val PY_FILES = ConfigBuilder("spark.yarn.dist.pyFiles")
    .internal()
    .stringConf
    .toSequence
    .createWithDefault(Nil)

  private[spark] val MAX_TASK_FAILURES =
    ConfigBuilder("spark.task.maxFailures")
      .intConf
      .createWithDefault(4)

  // Blacklist confs
  private[spark] val BLACKLIST_ENABLED =
    ConfigBuilder("spark.blacklist.enabled")
      .booleanConf
      .createOptional

  private[spark] val MAX_TASK_ATTEMPTS_PER_EXECUTOR =
    ConfigBuilder("spark.blacklist.task.maxTaskAttemptsPerExecutor")
      .intConf
      .createWithDefault(1)

  private[spark] val MAX_TASK_ATTEMPTS_PER_NODE =
    ConfigBuilder("spark.blacklist.task.maxTaskAttemptsPerNode")
      .intConf
      .createWithDefault(2)

  private[spark] val MAX_FAILURES_PER_EXEC =
    ConfigBuilder("spark.blacklist.application.maxFailedTasksPerExecutor")
      .intConf
      .createWithDefault(2)

  private[spark] val MAX_FAILURES_PER_EXEC_STAGE =
    ConfigBuilder("spark.blacklist.stage.maxFailedTasksPerExecutor")
      .intConf
      .createWithDefault(2)

  private[spark] val MAX_FAILED_EXEC_PER_NODE =
    ConfigBuilder("spark.blacklist.application.maxFailedExecutorsPerNode")
      .intConf
      .createWithDefault(2)

  private[spark] val MAX_FAILED_EXEC_PER_NODE_STAGE =
    ConfigBuilder("spark.blacklist.stage.maxFailedExecutorsPerNode")
      .intConf
      .createWithDefault(2)

  private[spark] val BLACKLIST_TIMEOUT_CONF =
    ConfigBuilder("spark.blacklist.timeout")
      .timeConf(TimeUnit.MILLISECONDS)
      .createOptional

  private[spark] val BLACKLIST_KILL_ENABLED =
    ConfigBuilder("spark.blacklist.killBlacklistedExecutors")
      .booleanConf
      .createWithDefault(false)

  private[spark] val BLACKLIST_LEGACY_TIMEOUT_CONF =
    ConfigBuilder("spark.scheduler.executorTaskBlacklistTime")
      .internal()
      .timeConf(TimeUnit.MILLISECONDS)
      .createOptional

  private[spark] val BLACKLIST_FETCH_FAILURE_ENABLED =
    ConfigBuilder("spark.blacklist.application.fetchFailure.enabled")
      .booleanConf
      .createWithDefault(false)
  // End blacklist confs

  private[spark] val UNREGISTER_OUTPUT_ON_HOST_ON_FETCH_FAILURE =
    ConfigBuilder("spark.files.fetchFailure.unRegisterOutputOnHost")
      .doc("Whether to un-register all the outputs on the host in condition that we receive " +
        " a FetchFailure. This is set default to false, which means, we only un-register the " +
        " outputs related to the exact executor(instead of the host) on a FetchFailure.")
      .booleanConf
      .createWithDefault(false)

  private[spark] val LISTENER_BUS_EVENT_QUEUE_CAPACITY =
    ConfigBuilder("spark.scheduler.listenerbus.eventqueue.capacity")
      .intConf
      .checkValue(_ > 0, "The capacity of listener bus event queue must not be negative")
      .createWithDefault(10000)

  private[spark] val LISTENER_BUS_METRICS_MAX_LISTENER_CLASSES_TIMED =
    ConfigBuilder("spark.scheduler.listenerbus.metrics.maxListenerClassesTimed")
      .internal()
      .intConf
      .createWithDefault(128)

  // This property sets the root namespace for metrics reporting
  private[spark] val METRICS_NAMESPACE = ConfigBuilder("spark.metrics.namespace")
    .stringConf
    .createOptional

  private[spark] val PYSPARK_DRIVER_PYTHON = ConfigBuilder("spark.pyspark.driver.python")
    .stringConf
    .createOptional

  private[spark] val PYSPARK_PYTHON = ConfigBuilder("spark.pyspark.python")
    .stringConf
    .createOptional

  // To limit how many applications are shown in the History Server summary ui
  private[spark] val HISTORY_UI_MAX_APPS =
    ConfigBuilder("spark.history.ui.maxApplications").intConf.createWithDefault(Integer.MAX_VALUE)

  private[spark] val UI_SHOW_CONSOLE_PROGRESS = ConfigBuilder("spark.ui.showConsoleProgress")
    .doc("When true, show the progress bar in the console.")
    .booleanConf
    .createWithDefault(false)

  private[spark] val IO_ENCRYPTION_ENABLED = ConfigBuilder("spark.io.encryption.enabled")
    .booleanConf
    .createWithDefault(false)

  private[spark] val IO_ENCRYPTION_KEYGEN_ALGORITHM =
    ConfigBuilder("spark.io.encryption.keygen.algorithm")
      .stringConf
      .createWithDefault("HmacSHA1")

  private[spark] val IO_ENCRYPTION_KEY_SIZE_BITS = ConfigBuilder("spark.io.encryption.keySizeBits")
    .intConf
    .checkValues(Set(128, 192, 256))
    .createWithDefault(128)

  private[spark] val IO_CRYPTO_CIPHER_TRANSFORMATION =
    ConfigBuilder("spark.io.crypto.cipher.transformation")
      .internal()
      .stringConf
      .createWithDefaultString("AES/CTR/NoPadding")

  private[spark] val DRIVER_HOST_ADDRESS = ConfigBuilder("spark.driver.host")
    .doc("Address of driver endpoints.")
    .stringConf
    .createWithDefault(Utils.localCanonicalHostName())

  private[spark] val DRIVER_BIND_ADDRESS = ConfigBuilder("spark.driver.bindAddress")
    .doc("Address where to bind network listen sockets on the driver.")
    .fallbackConf(DRIVER_HOST_ADDRESS)

  private[spark] val BLOCK_MANAGER_PORT = ConfigBuilder("spark.blockManager.port")
    .doc("Port to use for the block manager when a more specific setting is not provided.")
    .intConf
    .createWithDefault(0)

  private[spark] val DRIVER_BLOCK_MANAGER_PORT = ConfigBuilder("spark.driver.blockManager.port")
    .doc("Port to use for the block manager on the driver.")
    .fallbackConf(BLOCK_MANAGER_PORT)

  private[spark] val IGNORE_CORRUPT_FILES = ConfigBuilder("spark.files.ignoreCorruptFiles")
    .doc("Whether to ignore corrupt files. If true, the Spark jobs will continue to run when " +
      "encountering corrupted or non-existing files and contents that have been read will still " +
      "be returned.")
    .booleanConf
    .createWithDefault(false)

  private[spark] val IGNORE_MISSING_FILES = ConfigBuilder("spark.files.ignoreMissingFiles")
    .doc("Whether to ignore missing files. If true, the Spark jobs will continue to run when " +
        "encountering missing files and the contents that have been read will still be returned.")
    .booleanConf
    .createWithDefault(false)

  private[spark] val APP_CALLER_CONTEXT = ConfigBuilder("spark.log.callerContext")
    .stringConf
    .createOptional

  private[spark] val FILES_MAX_PARTITION_BYTES = ConfigBuilder("spark.files.maxPartitionBytes")
    .doc("The maximum number of bytes to pack into a single partition when reading files.")
    .longConf
    .createWithDefault(128 * 1024 * 1024)

  private[spark] val FILES_OPEN_COST_IN_BYTES = ConfigBuilder("spark.files.openCostInBytes")
    .doc("The estimated cost to open a file, measured by the number of bytes could be scanned in" +
      " the same time. This is used when putting multiple files into a partition. It's better to" +
      " over estimate, then the partitions with small files will be faster than partitions with" +
      " bigger files.")
    .longConf
    .createWithDefault(4 * 1024 * 1024)

  private[spark] val HADOOP_RDD_IGNORE_EMPTY_SPLITS =
    ConfigBuilder("spark.hadoopRDD.ignoreEmptySplits")
      .internal()
      .doc("When true, HadoopRDD/NewHadoopRDD will not create partitions for empty input splits.")
      .booleanConf
      .createWithDefault(false)

  private[spark] val SECRET_REDACTION_PATTERN =
    ConfigBuilder("spark.redaction.regex")
      .doc("Regex to decide which Spark configuration properties and environment variables in " +
        "driver and executor environments contain sensitive information. When this regex matches " +
        "a property key or value, the value is redacted from the environment UI and various logs " +
        "like YARN and event logs.")
      .regexConf
      .createWithDefault("(?i)secret|password".r)

  private[spark] val STRING_REDACTION_PATTERN =
    ConfigBuilder("spark.redaction.string.regex")
      .doc("Regex to decide which parts of strings produced by Spark contain sensitive " +
        "information. When this regex matches a string part, that string part is replaced by a " +
        "dummy value. This is currently used to redact the output of SQL explain commands.")
      .regexConf
      .createOptional

  private[spark] val AUTH_SECRET_BIT_LENGTH =
    ConfigBuilder("spark.authenticate.secretBitLength")
      .intConf
      .createWithDefault(256)

  private[spark] val NETWORK_AUTH_ENABLED =
    ConfigBuilder("spark.authenticate")
      .booleanConf
      .createWithDefault(false)

  private[spark] val SASL_ENCRYPTION_ENABLED =
    ConfigBuilder("spark.authenticate.enableSaslEncryption")
      .booleanConf
      .createWithDefault(false)

  private[spark] val NETWORK_ENCRYPTION_ENABLED =
    ConfigBuilder("spark.network.crypto.enabled")
      .booleanConf
      .createWithDefault(false)

  private[spark] val BUFFER_WRITE_CHUNK_SIZE =
    ConfigBuilder("spark.buffer.write.chunkSize")
      .internal()
      .doc("The chunk size in bytes during writing out the bytes of ChunkedByteBuffer.")
      .bytesConf(ByteUnit.BYTE)
      .checkValue(_ <= ByteArrayMethods.MAX_ROUNDED_ARRAY_LENGTH,
        "The chunk size during writing out the bytes of" +
        " ChunkedByteBuffer should not larger than Int.MaxValue - 15.")
      .createWithDefault(64 * 1024 * 1024)

  private[spark] val CHECKPOINT_COMPRESS =
    ConfigBuilder("spark.checkpoint.compress")
      .doc("Whether to compress RDD checkpoints. Generally a good idea. Compression will use " +
        "spark.io.compression.codec.")
      .booleanConf
      .createWithDefault(false)

  private[spark] val SHUFFLE_ACCURATE_BLOCK_THRESHOLD =
    ConfigBuilder("spark.shuffle.accurateBlockThreshold")
      .doc("Threshold in bytes above which the size of shuffle blocks in " +
        "HighlyCompressedMapStatus is accurately recorded. This helps to prevent OOM " +
        "by avoiding underestimating shuffle block size when fetch shuffle blocks.")
      .bytesConf(ByteUnit.BYTE)
      .createWithDefault(100 * 1024 * 1024)

  private[spark] val SHUFFLE_REGISTRATION_TIMEOUT =
    ConfigBuilder("spark.shuffle.registration.timeout")
      .doc("Timeout in milliseconds for registration to the external shuffle service.")
      .timeConf(TimeUnit.MILLISECONDS)
      .createWithDefault(5000)

  private[spark] val SHUFFLE_REGISTRATION_MAX_ATTEMPTS =
    ConfigBuilder("spark.shuffle.registration.maxAttempts")
      .doc("When we fail to register to the external shuffle service, we will " +
        "retry for maxAttempts times.")
      .intConf
      .createWithDefault(3)

  private[spark] val REDUCER_MAX_BLOCKS_IN_FLIGHT_PER_ADDRESS =
    ConfigBuilder("spark.reducer.maxBlocksInFlightPerAddress")
      .doc("This configuration limits the number of remote blocks being fetched per reduce task " +
        "from a given host port. When a large number of blocks are being requested from a given " +
        "address in a single fetch or simultaneously, this could crash the serving executor or " +
        "Node Manager. This is especially useful to reduce the load on the Node Manager when " +
        "external shuffle is enabled. You can mitigate the issue by setting it to a lower value.")
      .intConf
      .checkValue(_ > 0, "The max no. of blocks in flight cannot be non-positive.")
      .createWithDefault(Int.MaxValue)

  private[spark] val MAX_REMOTE_BLOCK_SIZE_FETCH_TO_MEM =
    ConfigBuilder("spark.maxRemoteBlockSizeFetchToMem")
      .doc("Remote block will be fetched to disk when size of the block is above this threshold " +
        "in bytes. This is to avoid a giant request takes too much memory. We can enable this " +
        "config by setting a specific value(e.g. 200m). Note this configuration will affect " +
        "both shuffle fetch and block manager remote block fetch. For users who enabled " +
        "external shuffle service, this feature can only be worked when external shuffle" +
        "service is newer than Spark 2.2.")
      .bytesConf(ByteUnit.BYTE)
      // fetch-to-mem is guaranteed to fail if the message is bigger than 2 GB, so we might
      // as well use fetch-to-disk in that case.  The message includes some metadata in addition
      // to the block data itself (in particular UploadBlock has a lot of metadata), so we leave
      // extra room.
      .createWithDefault(Int.MaxValue - 512)

  private[spark] val TASK_METRICS_TRACK_UPDATED_BLOCK_STATUSES =
    ConfigBuilder("spark.taskMetrics.trackUpdatedBlockStatuses")
      .doc("Enable tracking of updatedBlockStatuses in the TaskMetrics. Off by default since " +
        "tracking the block statuses can use a lot of memory and its not used anywhere within " +
        "spark.")
      .booleanConf
      .createWithDefault(false)

  private[spark] val SHUFFLE_FILE_BUFFER_SIZE =
    ConfigBuilder("spark.shuffle.file.buffer")
      .doc("Size of the in-memory buffer for each shuffle file output stream, in KiB unless " +
        "otherwise specified. These buffers reduce the number of disk seeks and system calls " +
        "made in creating intermediate shuffle files.")
      .bytesConf(ByteUnit.KiB)
      .checkValue(v => v > 0 && v <= ByteArrayMethods.MAX_ROUNDED_ARRAY_LENGTH/ 1024,
        s"The file buffer size must be greater than 0 and less than" +
          s" ${ByteArrayMethods.MAX_ROUNDED_ARRAY_LENGTH / 1024}.")
      .createWithDefaultString("32k")

  private[spark] val SHUFFLE_UNSAFE_FILE_OUTPUT_BUFFER_SIZE =
    ConfigBuilder("spark.shuffle.unsafe.file.output.buffer")
      .doc("The file system for this buffer size after each partition " +
        "is written in unsafe shuffle writer. In KiB unless otherwise specified.")
      .bytesConf(ByteUnit.KiB)
      .checkValue(v => v > 0 && v <= ByteArrayMethods.MAX_ROUNDED_ARRAY_LENGTH / 1024,
        s"The buffer size must be greater than 0 and less than" +
          s" ${ByteArrayMethods.MAX_ROUNDED_ARRAY_LENGTH / 1024}.")
      .createWithDefaultString("32k")

  private[spark] val SHUFFLE_DISK_WRITE_BUFFER_SIZE =
    ConfigBuilder("spark.shuffle.spill.diskWriteBufferSize")
      .doc("The buffer size, in bytes, to use when writing the sorted records to an on-disk file.")
      .bytesConf(ByteUnit.BYTE)
<<<<<<< HEAD
      .checkValue(v => v > 0 && v <= ByteArrayMethods.MAX_ROUNDED_ARRAY_LENGTH,
        s"The buffer size must be greater than 0 and less than" +
          s" ${ByteArrayMethods.MAX_ROUNDED_ARRAY_LENGTH}.")
=======
      .checkValue(v => v > 12 && v <= ByteArrayMethods.MAX_ROUNDED_ARRAY_LENGTH,
        s"The buffer size must be greater than 12 and less than or equal to " +
          s"${ByteArrayMethods.MAX_ROUNDED_ARRAY_LENGTH}.")
>>>>>>> 3ed91c9b
      .createWithDefault(1024 * 1024)

  private[spark] val UNROLL_MEMORY_CHECK_PERIOD =
    ConfigBuilder("spark.storage.unrollMemoryCheckPeriod")
      .internal()
      .doc("The memory check period is used to determine how often we should check whether "
        + "there is a need to request more memory when we try to unroll the given block in memory.")
      .longConf
      .createWithDefault(16)

  private[spark] val UNROLL_MEMORY_GROWTH_FACTOR =
    ConfigBuilder("spark.storage.unrollMemoryGrowthFactor")
      .internal()
      .doc("Memory to request as a multiple of the size that used to unroll the block.")
      .doubleConf
      .createWithDefault(1.5)

  private[spark] val FORCE_DOWNLOAD_SCHEMES =
    ConfigBuilder("spark.yarn.dist.forceDownloadSchemes")
      .doc("Comma-separated list of schemes for which resources will be downloaded to the " +
        "local disk prior to being added to YARN's distributed cache. For use in cases " +
        "where the YARN service does not support schemes that are supported by Spark, like http, " +
        "https and ftp, or jars required to be in the local YARN client's classpath. Wildcard " +
        "'*' is denoted to download resources for all the schemes.")
      .stringConf
      .toSequence
      .createWithDefault(Nil)

  private[spark] val UI_X_XSS_PROTECTION =
    ConfigBuilder("spark.ui.xXssProtection")
      .doc("Value for HTTP X-XSS-Protection response header")
      .stringConf
      .createWithDefaultString("1; mode=block")

  private[spark] val UI_X_CONTENT_TYPE_OPTIONS =
    ConfigBuilder("spark.ui.xContentTypeOptions.enabled")
      .doc("Set to 'true' for setting X-Content-Type-Options HTTP response header to 'nosniff'")
      .booleanConf
      .createWithDefault(true)

  private[spark] val UI_STRICT_TRANSPORT_SECURITY =
    ConfigBuilder("spark.ui.strictTransportSecurity")
      .doc("Value for HTTP Strict Transport Security Response Header")
      .stringConf
      .createOptional

  private[spark] val EXTRA_LISTENERS = ConfigBuilder("spark.extraListeners")
    .doc("Class names of listeners to add to SparkContext during initialization.")
    .stringConf
    .toSequence
    .createOptional

  private[spark] val SHUFFLE_SPILL_NUM_ELEMENTS_FORCE_SPILL_THRESHOLD =
    ConfigBuilder("spark.shuffle.spill.numElementsForceSpillThreshold")
      .internal()
      .doc("The maximum number of elements in memory before forcing the shuffle sorter to spill. " +
        "By default it's Integer.MAX_VALUE, which means we never force the sorter to spill, " +
        "until we reach some limitations, like the max page size limitation for the pointer " +
        "array in the sorter.")
      .intConf
      .createWithDefault(Integer.MAX_VALUE)

  private[spark] val SHUFFLE_MAP_OUTPUT_PARALLEL_AGGREGATION_THRESHOLD =
    ConfigBuilder("spark.shuffle.mapOutput.parallelAggregationThreshold")
      .internal()
      .doc("Multi-thread is used when the number of mappers * shuffle partitions is greater than " +
        "or equal to this threshold. Note that the actual parallelism is calculated by number of " +
        "mappers * shuffle partitions / this threshold + 1, so this threshold should be positive.")
      .intConf
      .checkValue(v => v > 0, "The threshold should be positive.")
      .createWithDefault(10000000)

  private[spark] val MAX_RESULT_SIZE = ConfigBuilder("spark.driver.maxResultSize")
    .doc("Size limit for results.")
    .bytesConf(ByteUnit.BYTE)
    .createWithDefaultString("1g")

  private[spark] val CREDENTIALS_RENEWAL_INTERVAL_RATIO =
    ConfigBuilder("spark.security.credentials.renewalRatio")
      .doc("Ratio of the credential's expiration time when Spark should fetch new credentials.")
      .doubleConf
      .createWithDefault(0.75d)

  private[spark] val CREDENTIALS_RENEWAL_RETRY_WAIT =
    ConfigBuilder("spark.security.credentials.retryWait")
      .doc("How long to wait before retrying to fetch new credentials after a failure.")
      .timeConf(TimeUnit.SECONDS)
      .createWithDefaultString("1h")

  private[spark] val SHUFFLE_MIN_NUM_PARTS_TO_HIGHLY_COMPRESS =
    ConfigBuilder("spark.shuffle.minNumPartitionsToHighlyCompress")
      .internal()
      .doc("Number of partitions to determine if MapStatus should use HighlyCompressedMapStatus")
      .intConf
      .checkValue(v => v > 0, "The value should be a positive integer.")
      .createWithDefault(2000)

  private[spark] val MEMORY_MAP_LIMIT_FOR_TESTS =
    ConfigBuilder("spark.storage.memoryMapLimitForTests")
      .internal()
      .doc("For testing only, controls the size of chunks when memory mapping a file")
      .bytesConf(ByteUnit.BYTE)
      .createWithDefault(ByteArrayMethods.MAX_ROUNDED_ARRAY_LENGTH)

  private[spark] val BARRIER_SYNC_TIMEOUT =
    ConfigBuilder("spark.barrier.sync.timeout")
      .doc("The timeout in seconds for each barrier() call from a barrier task. If the " +
        "coordinator didn't receive all the sync messages from barrier tasks within the " +
        "configed time, throw a SparkException to fail all the tasks. The default value is set " +
        "to 31536000(3600 * 24 * 365) so the barrier() call shall wait for one year.")
      .timeConf(TimeUnit.SECONDS)
      .checkValue(v => v > 0, "The value should be a positive time value.")
      .createWithDefaultString("365d")

  private[spark] val BARRIER_MAX_CONCURRENT_TASKS_CHECK_INTERVAL =
    ConfigBuilder("spark.scheduler.barrier.maxConcurrentTasksCheck.interval")
      .doc("Time in seconds to wait between a max concurrent tasks check failure and the next " +
        "check. A max concurrent tasks check ensures the cluster can launch more concurrent " +
        "tasks than required by a barrier stage on job submitted. The check can fail in case " +
        "a cluster has just started and not enough executors have registered, so we wait for a " +
        "little while and try to perform the check again. If the check fails more than a " +
        "configured max failure times for a job then fail current job submission. Note this " +
        "config only applies to jobs that contain one or more barrier stages, we won't perform " +
        "the check on non-barrier jobs.")
      .timeConf(TimeUnit.SECONDS)
      .createWithDefaultString("15s")

  private[spark] val BARRIER_MAX_CONCURRENT_TASKS_CHECK_MAX_FAILURES =
    ConfigBuilder("spark.scheduler.barrier.maxConcurrentTasksCheck.maxFailures")
      .doc("Number of max concurrent tasks check failures allowed before fail a job submission. " +
        "A max concurrent tasks check ensures the cluster can launch more concurrent tasks than " +
        "required by a barrier stage on job submitted. The check can fail in case a cluster " +
        "has just started and not enough executors have registered, so we wait for a little " +
        "while and try to perform the check again. If the check fails more than a configured " +
        "max failure times for a job then fail current job submission. Note this config only " +
        "applies to jobs that contain one or more barrier stages, we won't perform the check on " +
        "non-barrier jobs.")
      .intConf
      .checkValue(v => v > 0, "The max failures should be a positive value.")
      .createWithDefault(40)

  private[spark] val EXECUTOR_PLUGINS =
    ConfigBuilder("spark.executor.plugins")
      .doc("Comma-separated list of class names for \"plugins\" implementing " +
        "org.apache.spark.ExecutorPlugin.  Plugins have the same privileges as any task " +
        "in a Spark executor.  They can also interfere with task execution and fail in " +
        "unexpected ways.  So be sure to only use this for trusted plugins.")
      .stringConf
      .toSequence
      .createWithDefault(Nil)
}<|MERGE_RESOLUTION|>--- conflicted
+++ resolved
@@ -508,15 +508,9 @@
     ConfigBuilder("spark.shuffle.spill.diskWriteBufferSize")
       .doc("The buffer size, in bytes, to use when writing the sorted records to an on-disk file.")
       .bytesConf(ByteUnit.BYTE)
-<<<<<<< HEAD
-      .checkValue(v => v > 0 && v <= ByteArrayMethods.MAX_ROUNDED_ARRAY_LENGTH,
-        s"The buffer size must be greater than 0 and less than" +
-          s" ${ByteArrayMethods.MAX_ROUNDED_ARRAY_LENGTH}.")
-=======
       .checkValue(v => v > 12 && v <= ByteArrayMethods.MAX_ROUNDED_ARRAY_LENGTH,
         s"The buffer size must be greater than 12 and less than or equal to " +
           s"${ByteArrayMethods.MAX_ROUNDED_ARRAY_LENGTH}.")
->>>>>>> 3ed91c9b
       .createWithDefault(1024 * 1024)
 
   private[spark] val UNROLL_MEMORY_CHECK_PERIOD =
