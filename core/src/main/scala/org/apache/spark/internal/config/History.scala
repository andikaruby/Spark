--- conflicted
+++ resolved
@@ -96,12 +96,9 @@
 
   private[spark] val EVENT_LOG_COMPACTION_SCORE_THRESHOLD =
     ConfigBuilder("spark.history.fs.eventLog.rolling.compaction.score.threshold")
-<<<<<<< HEAD
-=======
       .doc("The threshold score to determine whether it's good to do the compaction or not. " +
         "The compaction score is calculated in analyzing, and being compared to this value. " +
         "Compaction will proceed only when the score is higher than the threshold value.")
->>>>>>> 2d4b5eae
       .internal()
       .doubleConf
       .createWithDefault(0.7d)
