--- conflicted
+++ resolved
@@ -259,15 +259,8 @@
       } else if (logEvent.getLevel.isMoreSpecificThan(Logging.sparkShellThresholdLevel)) {
         Filter.Result.NEUTRAL
       } else {
-<<<<<<< HEAD
         val logger = LogManager.getLogger(logEvent.getLoggerName).asInstanceOf[Log4jLogger]
         if (!loggerWithoutConfig(logger)) {
-=======
-        var logger = LogManager.getLogger(logEvent.getLoggerName)
-          .asInstanceOf[Log4jLogger]
-        while (logger.getParent() != null) {
-          if (logger.getLevel != null || !logger.getAppenders.isEmpty) {
->>>>>>> e61d1e78
             return Filter.Result.NEUTRAL
         }
         Filter.Result.DENY
