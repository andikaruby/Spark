--- conflicted
+++ resolved
@@ -88,12 +88,17 @@
 }
 
 /**
-<<<<<<< HEAD
  * Unsupported operation exception thrown from Spark with an error class.
  */
 class SparkUnsupportedOperationException(errorClass: String, messageParameters: Array[String])
   extends UnsupportedOperationException(
-=======
+    SparkThrowableHelper.getMessage(errorClass, messageParameters)) with SparkThrowable {
+
+  override def getErrorClass: String = errorClass
+  override def getSqlState: String = SparkThrowableHelper.getSqlState(errorClass)
+}
+
+/**
  * Class not found exception thrown from Spark with an error class.
  */
 class SparkClassNotFoundException(
@@ -137,56 +142,68 @@
  */
 class SparkFileAlreadyExistsException(errorClass: String, messageParameters: Array[String])
   extends FileAlreadyExistsException(
->>>>>>> df0ec567
-    SparkThrowableHelper.getMessage(errorClass, messageParameters)) with SparkThrowable {
-
-  override def getErrorClass: String = errorClass
-  override def getSqlState: String = SparkThrowableHelper.getSqlState(errorClass)
-}
-
-/**
-<<<<<<< HEAD
+    SparkThrowableHelper.getMessage(errorClass, messageParameters)) with SparkThrowable {
+
+  override def getErrorClass: String = errorClass
+  override def getSqlState: String = SparkThrowableHelper.getSqlState(errorClass)
+}
+
+/**
  * Illegal state exception thrown from Spark with an error class.
  */
 class SparkIllegalStateException(errorClass: String, messageParameters: Array[String])
   extends IllegalStateException(
-=======
+    SparkThrowableHelper.getMessage(errorClass, messageParameters)) with SparkThrowable {
+
+  override def getErrorClass: String = errorClass
+  override def getSqlState: String = SparkThrowableHelper.getSqlState(errorClass)
+}
+
+/**
  * File not found exception thrown from Spark with an error class.
  */
 class SparkFileNotFoundException(errorClass: String, messageParameters: Array[String])
   extends FileNotFoundException(
->>>>>>> df0ec567
-    SparkThrowableHelper.getMessage(errorClass, messageParameters)) with SparkThrowable {
-
-  override def getErrorClass: String = errorClass
-  override def getSqlState: String = SparkThrowableHelper.getSqlState(errorClass)
-}
-
-/**
-<<<<<<< HEAD
+    SparkThrowableHelper.getMessage(errorClass, messageParameters)) with SparkThrowable {
+
+  override def getErrorClass: String = errorClass
+  override def getSqlState: String = SparkThrowableHelper.getSqlState(errorClass)
+}
+
+/**
  * Number format exception thrown from Spark with an error class.
  */
 class SparkNumberFormatException(errorClass: String, messageParameters: Array[String])
   extends NumberFormatException(
-=======
+    SparkThrowableHelper.getMessage(errorClass, messageParameters)) with SparkThrowable {
+
+  override def getErrorClass: String = errorClass
+  override def getSqlState: String = SparkThrowableHelper.getSqlState(errorClass)
+}
+
+/**
  * No such method exception thrown from Spark with an error class.
  */
 class SparkNoSuchMethodException(errorClass: String, messageParameters: Array[String])
   extends NoSuchMethodException(
->>>>>>> df0ec567
-    SparkThrowableHelper.getMessage(errorClass, messageParameters)) with SparkThrowable {
-
-  override def getErrorClass: String = errorClass
-  override def getSqlState: String = SparkThrowableHelper.getSqlState(errorClass)
-}
-
-/**
-<<<<<<< HEAD
+    SparkThrowableHelper.getMessage(errorClass, messageParameters)) with SparkThrowable {
+
+  override def getErrorClass: String = errorClass
+  override def getSqlState: String = SparkThrowableHelper.getSqlState(errorClass)
+}
+
+/**
  * Illegal argument exception thrown from Spark with an error class.
  */
 class SparkIllegalArgumentException(errorClass: String, messageParameters: Array[String])
   extends IllegalArgumentException(
-=======
+    SparkThrowableHelper.getMessage(errorClass, messageParameters)) with SparkThrowable {
+
+  override def getErrorClass: String = errorClass
+  override def getSqlState: String = SparkThrowableHelper.getSqlState(errorClass)
+}
+
+/**
  * Index out of bounds exception thrown from Spark with an error class.
  */
 class SparkIndexOutOfBoundsException(errorClass: String, messageParameters: Array[String])
@@ -224,43 +241,50 @@
  */
 class SparkSecurityException(errorClass: String, messageParameters: Array[String])
   extends SecurityException(
->>>>>>> df0ec567
-    SparkThrowableHelper.getMessage(errorClass, messageParameters)) with SparkThrowable {
-
-  override def getErrorClass: String = errorClass
-  override def getSqlState: String = SparkThrowableHelper.getSqlState(errorClass)
-}
-
-/**
-<<<<<<< HEAD
+    SparkThrowableHelper.getMessage(errorClass, messageParameters)) with SparkThrowable {
+
+  override def getErrorClass: String = errorClass
+  override def getSqlState: String = SparkThrowableHelper.getSqlState(errorClass)
+}
+
+/**
  * Array index out of bounds exception thrown from Spark with an error class.
  */
 class SparkArrayIndexOutOfBoundsException(errorClass: String, messageParameters: Array[String])
   extends ArrayIndexOutOfBoundsException(
-=======
+    SparkThrowableHelper.getMessage(errorClass, messageParameters)) with SparkThrowable {
+
+  override def getErrorClass: String = errorClass
+  override def getSqlState: String = SparkThrowableHelper.getSqlState(errorClass)
+}
+
+/**
  * SQL exception thrown from Spark with an error class.
  */
 class SparkSQLException(errorClass: String, messageParameters: Array[String])
   extends SQLException(
->>>>>>> df0ec567
-    SparkThrowableHelper.getMessage(errorClass, messageParameters)) with SparkThrowable {
-
-  override def getErrorClass: String = errorClass
-  override def getSqlState: String = SparkThrowableHelper.getSqlState(errorClass)
-}
-
-/**
-<<<<<<< HEAD
+    SparkThrowableHelper.getMessage(errorClass, messageParameters)) with SparkThrowable {
+
+  override def getErrorClass: String = errorClass
+  override def getSqlState: String = SparkThrowableHelper.getSqlState(errorClass)
+}
+
+/**
  * No such element exception thrown from Spark with an error class.
  */
 class SparkNoSuchElementException(errorClass: String, messageParameters: Array[String])
   extends NoSuchElementException(
-=======
+    SparkThrowableHelper.getMessage(errorClass, messageParameters)) with SparkThrowable {
+
+  override def getErrorClass: String = errorClass
+  override def getSqlState: String = SparkThrowableHelper.getSqlState(errorClass)
+}
+
+/**
  * SQL feature not supported exception thrown from Spark with an error class.
  */
 class SparkSQLFeatureNotSupportedException(errorClass: String, messageParameters: Array[String])
   extends SQLFeatureNotSupportedException(
->>>>>>> df0ec567
     SparkThrowableHelper.getMessage(errorClass, messageParameters)) with SparkThrowable {
 
   override def getErrorClass: String = errorClass
