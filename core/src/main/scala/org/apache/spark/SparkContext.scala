--- conflicted
+++ resolved
@@ -359,19 +359,14 @@
 
   // We need to register "HeartbeatReceiver" before "createTaskScheduler" because Executor will
   // retrieve "HeartbeatReceiver" in the constructor. (SPARK-6640)
-  private val heartbeatReceiver = env.actorSystem.actorOf(
-    Props(new HeartbeatReceiver(this)), "HeartbeatReceiver")
+  private val heartbeatReceiver = env.rpcEnv.setupEndpoint(
+    HeartbeatReceiver.ENDPOINT_NAME, new HeartbeatReceiver(this))
 
   // Create and start the scheduler
   private[spark] var (schedulerBackend, taskScheduler) =
     SparkContext.createTaskScheduler(this, master)
-<<<<<<< HEAD
-  private val heartbeatReceiver = env.rpcEnv.setupEndpoint(
-    HeartbeatReceiver.ENDPOINT_NAME, new HeartbeatReceiver(this, taskScheduler))
-=======
-
-  heartbeatReceiver ! TaskSchedulerIsSet
->>>>>>> 9b40c17a
+
+  heartbeatReceiver.send(TaskSchedulerIsSet)
 
   @volatile private[spark] var dagScheduler: DAGScheduler = _
   try {
@@ -1406,38 +1401,12 @@
 
   // Shut down the SparkContext.
   def stop() {
-<<<<<<< HEAD
-    SparkContext.SPARK_CONTEXT_CONSTRUCTOR_LOCK.synchronized {
-      if (!stopped) {
-        stopped = true
-        postApplicationEnd()
-        ui.foreach(_.stop())
-        env.metricsSystem.report()
-        metadataCleaner.cancel()
-        cleaner.foreach(_.stop())
-        dagScheduler.stop()
-        dagScheduler = null
-        listenerBus.stop()
-        eventLogger.foreach(_.stop())
-        env.rpcEnv.stop(heartbeatReceiver)
-        progressBar.foreach(_.stop())
-        taskScheduler = null
-        // TODO: Cache.stop()?
-        env.stop()
-        SparkEnv.set(null)
-        logInfo("Successfully stopped SparkContext")
-        SparkContext.clearActiveContext()
-      } else {
-        logInfo("SparkContext already stopped")
-      }
-=======
     // Use the stopping variable to ensure no contention for the stop scenario.
     // Still track the stopped variable for use elsewhere in the code.
     
     if (!stopped.compareAndSet(false, true)) {
       logInfo("SparkContext already stopped.")
       return
->>>>>>> 9b40c17a
     }
     
     postApplicationEnd()
@@ -1450,7 +1419,7 @@
     dagScheduler = null
     listenerBus.stop()
     eventLogger.foreach(_.stop())
-    env.actorSystem.stop(heartbeatReceiver)
+    env.rpcEnv.stop(heartbeatReceiver)
     progressBar.foreach(_.stop())
     taskScheduler = null
     // TODO: Cache.stop()?
