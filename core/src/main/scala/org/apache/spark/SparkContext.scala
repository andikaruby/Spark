/*
 * Licensed to the Apache Software Foundation (ASF) under one or more
 * contributor license agreements.  See the NOTICE file distributed with
 * this work for additional information regarding copyright ownership.
 * The ASF licenses this file to You under the Apache License, Version 2.0
 * (the "License"); you may not use this file except in compliance with
 * the License.  You may obtain a copy of the License at
 *
 *    http://www.apache.org/licenses/LICENSE-2.0
 *
 * Unless required by applicable law or agreed to in writing, software
 * distributed under the License is distributed on an "AS IS" BASIS,
 * WITHOUT WARRANTIES OR CONDITIONS OF ANY KIND, either express or implied.
 * See the License for the specific language governing permissions and
 * limitations under the License.
 */

package org.apache.spark

import scala.language.implicitConversions

import java.io._
import java.lang.reflect.Constructor
import java.net.URI
import java.util.{Arrays, Properties, UUID}
import java.util.concurrent.atomic.{AtomicReference, AtomicBoolean, AtomicInteger}
import java.util.UUID.randomUUID

import scala.collection.{Map, Set}
import scala.collection.JavaConversions._
import scala.collection.generic.Growable
import scala.collection.mutable.HashMap
import scala.reflect.{ClassTag, classTag}
import scala.util.control.NonFatal

import org.apache.hadoop.conf.Configuration
import org.apache.hadoop.fs.Path
import org.apache.hadoop.io.{ArrayWritable, BooleanWritable, BytesWritable, DoubleWritable,
  FloatWritable, IntWritable, LongWritable, NullWritable, Text, Writable}
import org.apache.hadoop.mapred.{FileInputFormat, InputFormat, JobConf, SequenceFileInputFormat,
  TextInputFormat}
import org.apache.hadoop.mapreduce.{InputFormat => NewInputFormat, Job => NewHadoopJob}
import org.apache.hadoop.mapreduce.lib.input.{FileInputFormat => NewFileInputFormat}

import org.apache.mesos.MesosNativeLibrary

import org.apache.spark.annotation.{DeveloperApi, Experimental}
import org.apache.spark.broadcast.Broadcast
import org.apache.spark.deploy.{LocalSparkCluster, SparkHadoopUtil}
import org.apache.spark.executor.{ExecutorEndpoint, TriggerThreadDump}
import org.apache.spark.input.{StreamInputFormat, PortableDataStream, WholeTextFileInputFormat,
  FixedLengthBinaryInputFormat}
import org.apache.spark.io.CompressionCodec
import org.apache.spark.metrics.MetricsSystem
import org.apache.spark.partial.{ApproximateEvaluator, PartialResult}
import org.apache.spark.rdd._
import org.apache.spark.rpc.{RpcAddress, RpcEndpointRef}
import org.apache.spark.scheduler._
import org.apache.spark.scheduler.cluster.{CoarseGrainedSchedulerBackend,
  SparkDeploySchedulerBackend, SimrSchedulerBackend}
import org.apache.spark.scheduler.cluster.mesos.{CoarseMesosSchedulerBackend, MesosSchedulerBackend}
import org.apache.spark.scheduler.local.LocalBackend
import org.apache.spark.storage._
import org.apache.spark.ui.{SparkUI, ConsoleProgressBar}
import org.apache.spark.ui.jobs.JobProgressListener
import org.apache.spark.util._

/**
 * Main entry point for Spark functionality. A SparkContext represents the connection to a Spark
 * cluster, and can be used to create RDDs, accumulators and broadcast variables on that cluster.
 *
 * Only one SparkContext may be active per JVM.  You must `stop()` the active SparkContext before
 * creating a new one.  This limitation may eventually be removed; see SPARK-2243 for more details.
 *
 * @param config a Spark Config object describing the application configuration. Any settings in
 *   this config overrides the default configs as well as system properties.
 */
class SparkContext(config: SparkConf) extends Logging with ExecutorAllocationClient {

  // The call site where this SparkContext was constructed.
  private val creationSite: CallSite = Utils.getCallSite()

  // If true, log warnings instead of throwing exceptions when multiple SparkContexts are active
  private val allowMultipleContexts: Boolean =
    config.getBoolean("spark.driver.allowMultipleContexts", false)

  // In order to prevent multiple SparkContexts from being active at the same time, mark this
  // context as having started construction.
  // NOTE: this must be placed at the beginning of the SparkContext constructor.
  SparkContext.markPartiallyConstructed(this, allowMultipleContexts)

  // This is used only by YARN for now, but should be relevant to other cluster types (Mesos,
  // etc) too. This is typically generated from InputFormatInfo.computePreferredLocations. It
  // contains a map from hostname to a list of input format splits on the host.
  private[spark] var preferredNodeLocationData: Map[String, Set[SplitInfo]] = Map()

  val startTime = System.currentTimeMillis()

  private val stopped: AtomicBoolean = new AtomicBoolean(false)

  private def assertNotStopped(): Unit = {
    if (stopped.get()) {
      throw new IllegalStateException("Cannot call methods on a stopped SparkContext")
    }
  }

  /**
   * Create a SparkContext that loads settings from system properties (for instance, when
   * launching with ./bin/spark-submit).
   */
  def this() = this(new SparkConf())

  /**
   * :: DeveloperApi ::
   * Alternative constructor for setting preferred locations where Spark will create executors.
   *
   * @param preferredNodeLocationData used in YARN mode to select nodes to launch containers on.
   * Can be generated using [[org.apache.spark.scheduler.InputFormatInfo.computePreferredLocations]]
   * from a list of input files or InputFormats for the application.
   */
  @DeveloperApi
  def this(config: SparkConf, preferredNodeLocationData: Map[String, Set[SplitInfo]]) = {
    this(config)
    this.preferredNodeLocationData = preferredNodeLocationData
  }

  /**
   * Alternative constructor that allows setting common Spark properties directly
   *
   * @param master Cluster URL to connect to (e.g. mesos://host:port, spark://host:port, local[4]).
   * @param appName A name for your application, to display on the cluster web UI
   * @param conf a [[org.apache.spark.SparkConf]] object specifying other Spark parameters
   */
  def this(master: String, appName: String, conf: SparkConf) =
    this(SparkContext.updatedConf(conf, master, appName))

  /**
   * Alternative constructor that allows setting common Spark properties directly
   *
   * @param master Cluster URL to connect to (e.g. mesos://host:port, spark://host:port, local[4]).
   * @param appName A name for your application, to display on the cluster web UI.
   * @param sparkHome Location where Spark is installed on cluster nodes.
   * @param jars Collection of JARs to send to the cluster. These can be paths on the local file
   *             system or HDFS, HTTP, HTTPS, or FTP URLs.
   * @param environment Environment variables to set on worker nodes.
   */
  def this(
      master: String,
      appName: String,
      sparkHome: String = null,
      jars: Seq[String] = Nil,
      environment: Map[String, String] = Map(),
      preferredNodeLocationData: Map[String, Set[SplitInfo]] = Map()) =
  {
    this(SparkContext.updatedConf(new SparkConf(), master, appName, sparkHome, jars, environment))
    this.preferredNodeLocationData = preferredNodeLocationData
  }

  // NOTE: The below constructors could be consolidated using default arguments. Due to
  // Scala bug SI-8479, however, this causes the compile step to fail when generating docs.
  // Until we have a good workaround for that bug the constructors remain broken out.

  /**
   * Alternative constructor that allows setting common Spark properties directly
   *
   * @param master Cluster URL to connect to (e.g. mesos://host:port, spark://host:port, local[4]).
   * @param appName A name for your application, to display on the cluster web UI.
   */
  private[spark] def this(master: String, appName: String) =
    this(master, appName, null, Nil, Map(), Map())

  /**
   * Alternative constructor that allows setting common Spark properties directly
   *
   * @param master Cluster URL to connect to (e.g. mesos://host:port, spark://host:port, local[4]).
   * @param appName A name for your application, to display on the cluster web UI.
   * @param sparkHome Location where Spark is installed on cluster nodes.
   */
  private[spark] def this(master: String, appName: String, sparkHome: String) =
    this(master, appName, sparkHome, Nil, Map(), Map())

  /**
   * Alternative constructor that allows setting common Spark properties directly
   *
   * @param master Cluster URL to connect to (e.g. mesos://host:port, spark://host:port, local[4]).
   * @param appName A name for your application, to display on the cluster web UI.
   * @param sparkHome Location where Spark is installed on cluster nodes.
   * @param jars Collection of JARs to send to the cluster. These can be paths on the local file
   *             system or HDFS, HTTP, HTTPS, or FTP URLs.
   */
  private[spark] def this(master: String, appName: String, sparkHome: String, jars: Seq[String]) =
    this(master, appName, sparkHome, jars, Map(), Map())

  // log out Spark Version in Spark driver log
  logInfo(s"Running Spark version $SPARK_VERSION")

  /* ------------------------------------------------------------------------------------- *
   | Private variables. These variables keep the internal state of the context, and are    |
   | not accessible by the outside world. They're mutable since we want to initialize all  |
   | of them to some neutral value ahead of time, so that calling "stop()" while the       |
   | constructor is still running is safe.                                                 |
   * ------------------------------------------------------------------------------------- */

  private var _conf: SparkConf = _
  private var _eventLogDir: Option[URI] = None
  private var _eventLogCodec: Option[String] = None
  private var _env: SparkEnv = _
  private var _metadataCleaner: MetadataCleaner = _
  private var _jobProgressListener: JobProgressListener = _
  private var _statusTracker: SparkStatusTracker = _
  private var _progressBar: Option[ConsoleProgressBar] = None
  private var _ui: Option[SparkUI] = None
  private var _hadoopConfiguration: Configuration = _
  private var _executorMemory: Int = _
  private var _schedulerBackend: SchedulerBackend = _
  private var _taskScheduler: TaskScheduler = _
  private var _heartbeatReceiver: RpcEndpointRef = _
  @volatile private var _dagScheduler: DAGScheduler = _
  private var _applicationId: String = _
  private var _eventLogger: Option[EventLoggingListener] = None
  private var _executorAllocationManager: Option[ExecutorAllocationManager] = None
  private var _cleaner: Option[ContextCleaner] = None
  private var _listenerBusStarted: Boolean = false
  private var _jars: Seq[String] = _
  private var _files: Seq[String] = _

  /* ------------------------------------------------------------------------------------- *
   | Accessors and public fields. These provide access to the internal state of the        |
   | context.                                                                              |
   * ------------------------------------------------------------------------------------- */

  private[spark] def conf: SparkConf = _conf

  /**
   * Return a copy of this SparkContext's configuration. The configuration ''cannot'' be
   * changed at runtime.
   */
  def getConf: SparkConf = conf.clone()

  def jars: Seq[String] = _jars
  def files: Seq[String] = _files
  def master: String = _conf.get("spark.master")
  def appName: String = _conf.get("spark.app.name")

  private[spark] def isEventLogEnabled: Boolean = _conf.getBoolean("spark.eventLog.enabled", false)
  private[spark] def eventLogDir: Option[URI] = _eventLogDir
  private[spark] def eventLogCodec: Option[String] = _eventLogCodec

  // Generate the random name for a temp folder in Tachyon
  // Add a timestamp as the suffix here to make it more safe
  val tachyonFolderName = "spark-" + randomUUID.toString()

  def isLocal: Boolean = (master == "local" || master.startsWith("local["))

  // An asynchronous listener bus for Spark events
  private[spark] val listenerBus = new LiveListenerBus

  // This function allows components created by SparkEnv to be mocked in unit tests:
  private[spark] def createSparkEnv(
      conf: SparkConf,
      isLocal: Boolean,
      listenerBus: LiveListenerBus): SparkEnv = {
    SparkEnv.createDriverEnv(conf, isLocal, listenerBus)
  }

  private[spark] def env: SparkEnv = _env

  // Used to store a URL for each static file/jar together with the file's local timestamp
  private[spark] val addedFiles = HashMap[String, Long]()
  private[spark] val addedJars = HashMap[String, Long]()

  // Keeps track of all persisted RDDs
  private[spark] val persistentRdds = new TimeStampedWeakValueHashMap[Int, RDD[_]]
  private[spark] def metadataCleaner: MetadataCleaner = _metadataCleaner
  private[spark] def jobProgressListener: JobProgressListener = _jobProgressListener

  def statusTracker: SparkStatusTracker = _statusTracker

  private[spark] def progressBar: Option[ConsoleProgressBar] = _progressBar

<<<<<<< HEAD
  val statusTracker = new SparkStatusTracker(this)

  private[spark] val progressBar: Option[ConsoleProgressBar] =
    if (conf.getBoolean("spark.ui.showConsoleProgress", true) && !log.isInfoEnabled) {
      Some(new ConsoleProgressBar(this))
    } else {
      None
    }

  // Initialize the Spark UI
  private[spark] val ui: Option[SparkUI] =
    if (conf.getBoolean("spark.ui.enabled", true)) {
      Some(SparkUI.createLiveUI(this, conf, listenerBus, jobProgressListener,
        env.securityManager,appName, startTime = startTime))
    } else {
      // For tests, do not enable the UI
      None
    }

  // Bind the UI before starting the task scheduler to communicate
  // the bound port to the cluster manager properly
  ui.foreach(_.bind())
=======
  private[spark] def ui: Option[SparkUI] = _ui
>>>>>>> 73db132b

  /**
   * A default Hadoop Configuration for the Hadoop code (e.g. file systems) that we reuse.
   *
   * '''Note:''' As it will be reused in all Hadoop RDDs, it's better not to modify it unless you
   * plan to set some global configurations for all Hadoop RDDs.
   */
  def hadoopConfiguration: Configuration = _hadoopConfiguration

  private[spark] def executorMemory: Int = _executorMemory

  // Environment variables to pass to our executors.
  private[spark] val executorEnvs = HashMap[String, String]()

  // Set SPARK_USER for user who is running SparkContext.
  val sparkUser = Utils.getCurrentUserName()

  private[spark] def schedulerBackend: SchedulerBackend = _schedulerBackend
  private[spark] def schedulerBackend_=(sb: SchedulerBackend): Unit = {
    _schedulerBackend = sb
  }

  private[spark] def taskScheduler: TaskScheduler = _taskScheduler
  private[spark] def taskScheduler_=(ts: TaskScheduler): Unit = {
    _taskScheduler = ts
  }

  private[spark] def dagScheduler: DAGScheduler = _dagScheduler
  private[spark] def dagScheduler_=(ds: DAGScheduler): Unit = {
    _dagScheduler = ds
  }

  def applicationId: String = _applicationId

  def metricsSystem: MetricsSystem = if (_env != null) _env.metricsSystem else null

  private[spark] def eventLogger: Option[EventLoggingListener] = _eventLogger

  private[spark] def executorAllocationManager: Option[ExecutorAllocationManager] =
    _executorAllocationManager

  private[spark] def cleaner: Option[ContextCleaner] = _cleaner

  private[spark] var checkpointDir: Option[String] = None

  // Thread Local variable that can be used by users to pass information down the stack
  private val localProperties = new InheritableThreadLocal[Properties] {
    override protected def childValue(parent: Properties): Properties = new Properties(parent)
    override protected def initialValue(): Properties = new Properties()
  }

  /* ------------------------------------------------------------------------------------- *
   | Initialization. This code initializes the context in a manner that is exception-safe. |
   | All internal fields holding state are initialized here, and any error prompts the     |
   | stop() method to be called.                                                           |
   * ------------------------------------------------------------------------------------- */

  private def warnSparkMem(value: String): String = {
    logWarning("Using SPARK_MEM to set amount of memory to use per executor process is " +
      "deprecated, please use spark.executor.memory instead.")
    value
  }

  try {
    _conf = config.clone()
    _conf.validateSettings()

    if (!_conf.contains("spark.master")) {
      throw new SparkException("A master URL must be set in your configuration")
    }
    if (!_conf.contains("spark.app.name")) {
      throw new SparkException("An application name must be set in your configuration")
    }

    if (_conf.getBoolean("spark.logConf", false)) {
      logInfo("Spark configuration:\n" + _conf.toDebugString)
    }

    // Set Spark driver host and port system properties
    _conf.setIfMissing("spark.driver.host", Utils.localHostName())
    _conf.setIfMissing("spark.driver.port", "0")

    _conf.set("spark.executor.id", SparkContext.DRIVER_IDENTIFIER)

    _jars =_conf.getOption("spark.jars").map(_.split(",")).map(_.filter(_.size != 0)).toSeq.flatten
    _files = _conf.getOption("spark.files").map(_.split(",")).map(_.filter(_.size != 0))
      .toSeq.flatten

    _eventLogDir =
      if (isEventLogEnabled) {
        val unresolvedDir = conf.get("spark.eventLog.dir", EventLoggingListener.DEFAULT_LOG_DIR)
          .stripSuffix("/")
        Some(Utils.resolveURI(unresolvedDir))
      } else {
        None
      }

    _eventLogCodec = {
      val compress = _conf.getBoolean("spark.eventLog.compress", false)
      if (compress && isEventLogEnabled) {
        Some(CompressionCodec.getCodecName(_conf)).map(CompressionCodec.getShortName)
      } else {
        None
      }
    }

    _conf.set("spark.tachyonStore.folderName", tachyonFolderName)

    if (master == "yarn-client") System.setProperty("SPARK_YARN_MODE", "true")

    // Create the Spark execution environment (cache, map output tracker, etc)
    _env = createSparkEnv(_conf, isLocal, listenerBus)
    SparkEnv.set(_env)

    _metadataCleaner = new MetadataCleaner(MetadataCleanerType.SPARK_CONTEXT, this.cleanup, _conf)

    _jobProgressListener = new JobProgressListener(_conf)
    listenerBus.addListener(jobProgressListener)

    _statusTracker = new SparkStatusTracker(this)

    _progressBar =
      if (_conf.getBoolean("spark.ui.showConsoleProgress", true) && !log.isInfoEnabled) {
        Some(new ConsoleProgressBar(this))
      } else {
        None
      }

    _ui =
      if (conf.getBoolean("spark.ui.enabled", true)) {
        Some(SparkUI.createLiveUI(this, _conf, listenerBus, _jobProgressListener,
          _env.securityManager,appName))
      } else {
        // For tests, do not enable the UI
        None
      }
    // Bind the UI before starting the task scheduler to communicate
    // the bound port to the cluster manager properly
    _ui.foreach(_.bind())

    _hadoopConfiguration = SparkHadoopUtil.get.newConfiguration(_conf)

    // Add each JAR given through the constructor
    if (jars != null) {
      jars.foreach(addJar)
    }

    if (files != null) {
      files.foreach(addFile)
    }

    _executorMemory = _conf.getOption("spark.executor.memory")
      .orElse(Option(System.getenv("SPARK_EXECUTOR_MEMORY")))
      .orElse(Option(System.getenv("SPARK_MEM"))
      .map(warnSparkMem))
      .map(Utils.memoryStringToMb)
      .getOrElse(512)

    // Convert java options to env vars as a work around
    // since we can't set env vars directly in sbt.
    for { (envKey, propKey) <- Seq(("SPARK_TESTING", "spark.testing"))
      value <- Option(System.getenv(envKey)).orElse(Option(System.getProperty(propKey)))} {
      executorEnvs(envKey) = value
    }
    Option(System.getenv("SPARK_PREPEND_CLASSES")).foreach { v =>
      executorEnvs("SPARK_PREPEND_CLASSES") = v
    }
    // The Mesos scheduler backend relies on this environment variable to set executor memory.
    // TODO: Set this only in the Mesos scheduler.
    executorEnvs("SPARK_EXECUTOR_MEMORY") = executorMemory + "m"
    executorEnvs ++= _conf.getExecutorEnv
    executorEnvs("SPARK_USER") = sparkUser

    // We need to register "HeartbeatReceiver" before "createTaskScheduler" because Executor will
    // retrieve "HeartbeatReceiver" in the constructor. (SPARK-6640)
    _heartbeatReceiver = env.rpcEnv.setupEndpoint(
      HeartbeatReceiver.ENDPOINT_NAME, new HeartbeatReceiver(this))

    // Create and start the scheduler
    val (sched, ts) = SparkContext.createTaskScheduler(this, master)
    _schedulerBackend = sched
    _taskScheduler = ts
    _dagScheduler = new DAGScheduler(this)
    _heartbeatReceiver.send(TaskSchedulerIsSet)

    // start TaskScheduler after taskScheduler sets DAGScheduler reference in DAGScheduler's
    // constructor
    _taskScheduler.start()

    _applicationId = _taskScheduler.applicationId()
    _conf.set("spark.app.id", _applicationId)
    _env.blockManager.initialize(_applicationId)

    // The metrics system for Driver need to be set spark.app.id to app ID.
    // So it should start after we get app ID from the task scheduler and set spark.app.id.
    metricsSystem.start()
    // Attach the driver metrics servlet handler to the web ui after the metrics system is started.
    metricsSystem.getServletHandlers.foreach(handler => ui.foreach(_.attachHandler(handler)))

    _eventLogger =
      if (isEventLogEnabled) {
        val logger =
          new EventLoggingListener(_applicationId, _eventLogDir.get, _conf, _hadoopConfiguration)
        logger.start()
        listenerBus.addListener(logger)
        Some(logger)
      } else {
        None
      }

    // Optionally scale number of executors dynamically based on workload. Exposed for testing.
    val dynamicAllocationEnabled = _conf.getBoolean("spark.dynamicAllocation.enabled", false)
    _executorAllocationManager =
      if (dynamicAllocationEnabled) {
        assert(supportDynamicAllocation,
          "Dynamic allocation of executors is currently only supported in YARN mode")
        Some(new ExecutorAllocationManager(this, listenerBus, _conf))
      } else {
        None
      }
    _executorAllocationManager.foreach(_.start())

    _cleaner =
      if (_conf.getBoolean("spark.cleaner.referenceTracking", true)) {
        Some(new ContextCleaner(this))
      } else {
        None
      }
    _cleaner.foreach(_.start())

    setupAndStartListenerBus()
    postEnvironmentUpdate()
    postApplicationStart()

    // Post init
    _taskScheduler.postStartHook()
    _env.metricsSystem.registerSource(new DAGSchedulerSource(dagScheduler))
    _env.metricsSystem.registerSource(new BlockManagerSource(_env.blockManager))
  } catch {
    case NonFatal(e) =>
      logError("Error initializing SparkContext.", e)
      try {
        stop()
      } catch {
        case NonFatal(inner) =>
          logError("Error stopping SparkContext after init error.", inner)
      } finally {
        throw e
      }
  }

  /**
   * Called by the web UI to obtain executor thread dumps.  This method may be expensive.
   * Logs an error and returns None if we failed to obtain a thread dump, which could occur due
   * to an executor being dead or unresponsive or due to network issues while sending the thread
   * dump message back to the driver.
   */
  private[spark] def getExecutorThreadDump(executorId: String): Option[Array[ThreadStackTrace]] = {
    try {
      if (executorId == SparkContext.DRIVER_IDENTIFIER) {
        Some(Utils.getThreadDump())
      } else {
        val (host, port) = env.blockManager.master.getRpcHostPortForExecutor(executorId).get
        val endpointRef = env.rpcEnv.setupEndpointRef(
          SparkEnv.executorActorSystemName,
          RpcAddress(host, port),
          ExecutorEndpoint.EXECUTOR_ENDPOINT_NAME)
        Some(endpointRef.askWithReply[Array[ThreadStackTrace]](TriggerThreadDump))
      }
    } catch {
      case e: Exception =>
        logError(s"Exception getting thread dump from executor $executorId", e)
        None
    }
  }

  private[spark] def getLocalProperties: Properties = localProperties.get()

  private[spark] def setLocalProperties(props: Properties) {
    localProperties.set(props)
  }

  @deprecated("Properties no longer need to be explicitly initialized.", "1.0.0")
  def initLocalProperties() {
    localProperties.set(new Properties())
  }

  /**
   * Set a local property that affects jobs submitted from this thread, such as the
   * Spark fair scheduler pool.
   */
  def setLocalProperty(key: String, value: String) {
    if (value == null) {
      localProperties.get.remove(key)
    } else {
      localProperties.get.setProperty(key, value)
    }
  }

  /**
   * Get a local property set in this thread, or null if it is missing. See
   * [[org.apache.spark.SparkContext.setLocalProperty]].
   */
  def getLocalProperty(key: String): String =
    Option(localProperties.get).map(_.getProperty(key)).getOrElse(null)

  /** Set a human readable description of the current job. */
  def setJobDescription(value: String) {
    setLocalProperty(SparkContext.SPARK_JOB_DESCRIPTION, value)
  }

  /**
   * Assigns a group ID to all the jobs started by this thread until the group ID is set to a
   * different value or cleared.
   *
   * Often, a unit of execution in an application consists of multiple Spark actions or jobs.
   * Application programmers can use this method to group all those jobs together and give a
   * group description. Once set, the Spark web UI will associate such jobs with this group.
   *
   * The application can also use [[org.apache.spark.SparkContext.cancelJobGroup]] to cancel all
   * running jobs in this group. For example,
   * {{{
   * // In the main thread:
   * sc.setJobGroup("some_job_to_cancel", "some job description")
   * sc.parallelize(1 to 10000, 2).map { i => Thread.sleep(10); i }.count()
   *
   * // In a separate thread:
   * sc.cancelJobGroup("some_job_to_cancel")
   * }}}
   *
   * If interruptOnCancel is set to true for the job group, then job cancellation will result
   * in Thread.interrupt() being called on the job's executor threads. This is useful to help ensure
   * that the tasks are actually stopped in a timely manner, but is off by default due to HDFS-1208,
   * where HDFS may respond to Thread.interrupt() by marking nodes as dead.
   */
  def setJobGroup(groupId: String, description: String, interruptOnCancel: Boolean = false) {
    setLocalProperty(SparkContext.SPARK_JOB_DESCRIPTION, description)
    setLocalProperty(SparkContext.SPARK_JOB_GROUP_ID, groupId)
    // Note: Specifying interruptOnCancel in setJobGroup (rather than cancelJobGroup) avoids
    // changing several public APIs and allows Spark cancellations outside of the cancelJobGroup
    // APIs to also take advantage of this property (e.g., internal job failures or canceling from
    // JobProgressTab UI) on a per-job basis.
    setLocalProperty(SparkContext.SPARK_JOB_INTERRUPT_ON_CANCEL, interruptOnCancel.toString)
  }

  /** Clear the current thread's job group ID and its description. */
  def clearJobGroup() {
    setLocalProperty(SparkContext.SPARK_JOB_DESCRIPTION, null)
    setLocalProperty(SparkContext.SPARK_JOB_GROUP_ID, null)
    setLocalProperty(SparkContext.SPARK_JOB_INTERRUPT_ON_CANCEL, null)
  }

  // Methods for creating RDDs

  /** Distribute a local Scala collection to form an RDD.
   *
   * @note Parallelize acts lazily. If `seq` is a mutable collection and is altered after the call
   * to parallelize and before the first action on the RDD, the resultant RDD will reflect the
   * modified collection. Pass a copy of the argument to avoid this.
   * @note avoid using `parallelize(Seq())` to create an empty `RDD`. Consider `emptyRDD` for an
   * RDD with no partitions, or `parallelize(Seq[T]())` for an RDD of `T` with empty partitions.
   */
  def parallelize[T: ClassTag](seq: Seq[T], numSlices: Int = defaultParallelism): RDD[T] = {
    assertNotStopped()
    new ParallelCollectionRDD[T](this, seq, numSlices, Map[Int, Seq[String]]())
  }

  /** Distribute a local Scala collection to form an RDD.
   *
   * This method is identical to `parallelize`.
   */
  def makeRDD[T: ClassTag](seq: Seq[T], numSlices: Int = defaultParallelism): RDD[T] = {
    parallelize(seq, numSlices)
  }

  /** Distribute a local Scala collection to form an RDD, with one or more
    * location preferences (hostnames of Spark nodes) for each object.
    * Create a new partition for each collection item. */
  def makeRDD[T: ClassTag](seq: Seq[(T, Seq[String])]): RDD[T] = {
    assertNotStopped()
    val indexToPrefs = seq.zipWithIndex.map(t => (t._2, t._1._2)).toMap
    new ParallelCollectionRDD[T](this, seq.map(_._1), seq.size, indexToPrefs)
  }

  /**
   * Read a text file from HDFS, a local file system (available on all nodes), or any
   * Hadoop-supported file system URI, and return it as an RDD of Strings.
   */
  def textFile(path: String, minPartitions: Int = defaultMinPartitions): RDD[String] = {
    assertNotStopped()
    hadoopFile(path, classOf[TextInputFormat], classOf[LongWritable], classOf[Text],
      minPartitions).map(pair => pair._2.toString).setName(path)
  }

  /**
   * Read a directory of text files from HDFS, a local file system (available on all nodes), or any
   * Hadoop-supported file system URI. Each file is read as a single record and returned in a
   * key-value pair, where the key is the path of each file, the value is the content of each file.
   *
   * <p> For example, if you have the following files:
   * {{{
   *   hdfs://a-hdfs-path/part-00000
   *   hdfs://a-hdfs-path/part-00001
   *   ...
   *   hdfs://a-hdfs-path/part-nnnnn
   * }}}
   *
   * Do `val rdd = sparkContext.wholeTextFile("hdfs://a-hdfs-path")`,
   *
   * <p> then `rdd` contains
   * {{{
   *   (a-hdfs-path/part-00000, its content)
   *   (a-hdfs-path/part-00001, its content)
   *   ...
   *   (a-hdfs-path/part-nnnnn, its content)
   * }}}
   *
   * @note Small files are preferred, large file is also allowable, but may cause bad performance.
   *
   * @param minPartitions A suggestion value of the minimal splitting number for input data.
   */
  def wholeTextFiles(path: String, minPartitions: Int = defaultMinPartitions):
  RDD[(String, String)] = {
    assertNotStopped()
    val job = new NewHadoopJob(hadoopConfiguration)
    NewFileInputFormat.addInputPath(job, new Path(path))
    val updateConf = job.getConfiguration
    new WholeTextFileRDD(
      this,
      classOf[WholeTextFileInputFormat],
      classOf[String],
      classOf[String],
      updateConf,
      minPartitions).setName(path)
  }


  /**
   * :: Experimental ::
   *
   * Get an RDD for a Hadoop-readable dataset as PortableDataStream for each file
   * (useful for binary data)
   *
   * For example, if you have the following files:
   * {{{
   *   hdfs://a-hdfs-path/part-00000
   *   hdfs://a-hdfs-path/part-00001
   *   ...
   *   hdfs://a-hdfs-path/part-nnnnn
   * }}}
   *
   * Do
   * `val rdd = sparkContext.dataStreamFiles("hdfs://a-hdfs-path")`,
   *
   * then `rdd` contains
   * {{{
   *   (a-hdfs-path/part-00000, its content)
   *   (a-hdfs-path/part-00001, its content)
   *   ...
   *   (a-hdfs-path/part-nnnnn, its content)
   * }}}
   *
   * @param minPartitions A suggestion value of the minimal splitting number for input data.
   *
   * @note Small files are preferred; very large files may cause bad performance.
   */
  @Experimental
  def binaryFiles(path: String, minPartitions: Int = defaultMinPartitions):
      RDD[(String, PortableDataStream)] = {
    assertNotStopped()
    val job = new NewHadoopJob(hadoopConfiguration)
    NewFileInputFormat.addInputPath(job, new Path(path))
    val updateConf = job.getConfiguration
    new BinaryFileRDD(
      this,
      classOf[StreamInputFormat],
      classOf[String],
      classOf[PortableDataStream],
      updateConf,
      minPartitions).setName(path)
  }

  /**
   * :: Experimental ::
   *
   * Load data from a flat binary file, assuming the length of each record is constant.
   *
   * '''Note:''' We ensure that the byte array for each record in the resulting RDD
   * has the provided record length.
   *
   * @param path Directory to the input data files
   * @param recordLength The length at which to split the records
   * @return An RDD of data with values, represented as byte arrays
   */
  @Experimental
  def binaryRecords(path: String, recordLength: Int, conf: Configuration = hadoopConfiguration)
      : RDD[Array[Byte]] = {
    assertNotStopped()
    conf.setInt(FixedLengthBinaryInputFormat.RECORD_LENGTH_PROPERTY, recordLength)
    val br = newAPIHadoopFile[LongWritable, BytesWritable, FixedLengthBinaryInputFormat](path,
      classOf[FixedLengthBinaryInputFormat],
      classOf[LongWritable],
      classOf[BytesWritable],
      conf=conf)
    val data = br.map { case (k, v) =>
      val bytes = v.getBytes
      assert(bytes.length == recordLength, "Byte array does not have correct length")
      bytes
    }
    data
  }

  /**
   * Get an RDD for a Hadoop-readable dataset from a Hadoop JobConf given its InputFormat and other
   * necessary info (e.g. file name for a filesystem-based dataset, table name for HyperTable),
   * using the older MapReduce API (`org.apache.hadoop.mapred`).
   *
   * @param conf JobConf for setting up the dataset. Note: This will be put into a Broadcast.
   *             Therefore if you plan to reuse this conf to create multiple RDDs, you need to make
   *             sure you won't modify the conf. A safe approach is always creating a new conf for
   *             a new RDD.
   * @param inputFormatClass Class of the InputFormat
   * @param keyClass Class of the keys
   * @param valueClass Class of the values
   * @param minPartitions Minimum number of Hadoop Splits to generate.
   *
   * '''Note:''' Because Hadoop's RecordReader class re-uses the same Writable object for each
   * record, directly caching the returned RDD or directly passing it to an aggregation or shuffle
   * operation will create many references to the same object.
   * If you plan to directly cache, sort, or aggregate Hadoop writable objects, you should first
   * copy them using a `map` function.
   */
  def hadoopRDD[K, V](
      conf: JobConf,
      inputFormatClass: Class[_ <: InputFormat[K, V]],
      keyClass: Class[K],
      valueClass: Class[V],
      minPartitions: Int = defaultMinPartitions
      ): RDD[(K, V)] = {
    assertNotStopped()
    // Add necessary security credentials to the JobConf before broadcasting it.
    SparkHadoopUtil.get.addCredentials(conf)
    new HadoopRDD(this, conf, inputFormatClass, keyClass, valueClass, minPartitions)
  }

  /** Get an RDD for a Hadoop file with an arbitrary InputFormat
   *
   * '''Note:''' Because Hadoop's RecordReader class re-uses the same Writable object for each
   * record, directly caching the returned RDD or directly passing it to an aggregation or shuffle
   * operation will create many references to the same object.
   * If you plan to directly cache, sort, or aggregate Hadoop writable objects, you should first
   * copy them using a `map` function.
   */
  def hadoopFile[K, V](
      path: String,
      inputFormatClass: Class[_ <: InputFormat[K, V]],
      keyClass: Class[K],
      valueClass: Class[V],
      minPartitions: Int = defaultMinPartitions
      ): RDD[(K, V)] = {
    assertNotStopped()
    // A Hadoop configuration can be about 10 KB, which is pretty big, so broadcast it.
    val confBroadcast = broadcast(new SerializableWritable(hadoopConfiguration))
    val setInputPathsFunc = (jobConf: JobConf) => FileInputFormat.setInputPaths(jobConf, path)
    new HadoopRDD(
      this,
      confBroadcast,
      Some(setInputPathsFunc),
      inputFormatClass,
      keyClass,
      valueClass,
      minPartitions).setName(path)
  }

  /**
   * Smarter version of hadoopFile() that uses class tags to figure out the classes of keys,
   * values and the InputFormat so that users don't need to pass them directly. Instead, callers
   * can just write, for example,
   * {{{
   * val file = sparkContext.hadoopFile[LongWritable, Text, TextInputFormat](path, minPartitions)
   * }}}
   *
   * '''Note:''' Because Hadoop's RecordReader class re-uses the same Writable object for each
   * record, directly caching the returned RDD or directly passing it to an aggregation or shuffle
   * operation will create many references to the same object.
   * If you plan to directly cache, sort, or aggregate Hadoop writable objects, you should first
   * copy them using a `map` function.
   */
  def hadoopFile[K, V, F <: InputFormat[K, V]]
      (path: String, minPartitions: Int)
      (implicit km: ClassTag[K], vm: ClassTag[V], fm: ClassTag[F]): RDD[(K, V)] = {
    hadoopFile(path,
      fm.runtimeClass.asInstanceOf[Class[F]],
      km.runtimeClass.asInstanceOf[Class[K]],
      vm.runtimeClass.asInstanceOf[Class[V]],
      minPartitions)
  }

  /**
   * Smarter version of hadoopFile() that uses class tags to figure out the classes of keys,
   * values and the InputFormat so that users don't need to pass them directly. Instead, callers
   * can just write, for example,
   * {{{
   * val file = sparkContext.hadoopFile[LongWritable, Text, TextInputFormat](path)
   * }}}
   *
   * '''Note:''' Because Hadoop's RecordReader class re-uses the same Writable object for each
   * record, directly caching the returned RDD or directly passing it to an aggregation or shuffle
   * operation will create many references to the same object.
   * If you plan to directly cache, sort, or aggregate Hadoop writable objects, you should first
   * copy them using a `map` function.
   */
  def hadoopFile[K, V, F <: InputFormat[K, V]](path: String)
      (implicit km: ClassTag[K], vm: ClassTag[V], fm: ClassTag[F]): RDD[(K, V)] =
    hadoopFile[K, V, F](path, defaultMinPartitions)

  /** Get an RDD for a Hadoop file with an arbitrary new API InputFormat. */
  def newAPIHadoopFile[K, V, F <: NewInputFormat[K, V]]
      (path: String)
      (implicit km: ClassTag[K], vm: ClassTag[V], fm: ClassTag[F]): RDD[(K, V)] = {
    newAPIHadoopFile(
      path,
      fm.runtimeClass.asInstanceOf[Class[F]],
      km.runtimeClass.asInstanceOf[Class[K]],
      vm.runtimeClass.asInstanceOf[Class[V]])
  }

  /**
   * Get an RDD for a given Hadoop file with an arbitrary new API InputFormat
   * and extra configuration options to pass to the input format.
   *
   * '''Note:''' Because Hadoop's RecordReader class re-uses the same Writable object for each
   * record, directly caching the returned RDD or directly passing it to an aggregation or shuffle
   * operation will create many references to the same object.
   * If you plan to directly cache, sort, or aggregate Hadoop writable objects, you should first
   * copy them using a `map` function.
   */
  def newAPIHadoopFile[K, V, F <: NewInputFormat[K, V]](
      path: String,
      fClass: Class[F],
      kClass: Class[K],
      vClass: Class[V],
      conf: Configuration = hadoopConfiguration): RDD[(K, V)] = {
    assertNotStopped()
    // The call to new NewHadoopJob automatically adds security credentials to conf,
    // so we don't need to explicitly add them ourselves
    val job = new NewHadoopJob(conf)
    NewFileInputFormat.addInputPath(job, new Path(path))
    val updatedConf = job.getConfiguration
    new NewHadoopRDD(this, fClass, kClass, vClass, updatedConf).setName(path)
  }

  /**
   * Get an RDD for a given Hadoop file with an arbitrary new API InputFormat
   * and extra configuration options to pass to the input format.
   *
   * @param conf Configuration for setting up the dataset. Note: This will be put into a Broadcast.
   *             Therefore if you plan to reuse this conf to create multiple RDDs, you need to make
   *             sure you won't modify the conf. A safe approach is always creating a new conf for
   *             a new RDD.
   * @param fClass Class of the InputFormat
   * @param kClass Class of the keys
   * @param vClass Class of the values
   *
   * '''Note:''' Because Hadoop's RecordReader class re-uses the same Writable object for each
   * record, directly caching the returned RDD or directly passing it to an aggregation or shuffle
   * operation will create many references to the same object.
   * If you plan to directly cache, sort, or aggregate Hadoop writable objects, you should first
   * copy them using a `map` function.
   */
  def newAPIHadoopRDD[K, V, F <: NewInputFormat[K, V]](
      conf: Configuration = hadoopConfiguration,
      fClass: Class[F],
      kClass: Class[K],
      vClass: Class[V]): RDD[(K, V)] = {
    assertNotStopped()
    // Add necessary security credentials to the JobConf. Required to access secure HDFS.
    val jconf = new JobConf(conf)
    SparkHadoopUtil.get.addCredentials(jconf)
    new NewHadoopRDD(this, fClass, kClass, vClass, jconf)
  }

  /** Get an RDD for a Hadoop SequenceFile with given key and value types.
    *
    * '''Note:''' Because Hadoop's RecordReader class re-uses the same Writable object for each
    * record, directly caching the returned RDD or directly passing it to an aggregation or shuffle
    * operation will create many references to the same object.
    * If you plan to directly cache, sort, or aggregate Hadoop writable objects, you should first
    * copy them using a `map` function.
    */
  def sequenceFile[K, V](path: String,
      keyClass: Class[K],
      valueClass: Class[V],
      minPartitions: Int
      ): RDD[(K, V)] = {
    assertNotStopped()
    val inputFormatClass = classOf[SequenceFileInputFormat[K, V]]
    hadoopFile(path, inputFormatClass, keyClass, valueClass, minPartitions)
  }

  /** Get an RDD for a Hadoop SequenceFile with given key and value types.
    *
    * '''Note:''' Because Hadoop's RecordReader class re-uses the same Writable object for each
    * record, directly caching the returned RDD or directly passing it to an aggregation or shuffle
    * operation will create many references to the same object.
    * If you plan to directly cache, sort, or aggregate Hadoop writable objects, you should first
    * copy them using a `map` function.
    * */
  def sequenceFile[K, V](path: String, keyClass: Class[K], valueClass: Class[V]): RDD[(K, V)] = {
    assertNotStopped()
    sequenceFile(path, keyClass, valueClass, defaultMinPartitions)
  }

  /**
   * Version of sequenceFile() for types implicitly convertible to Writables through a
   * WritableConverter. For example, to access a SequenceFile where the keys are Text and the
   * values are IntWritable, you could simply write
   * {{{
   * sparkContext.sequenceFile[String, Int](path, ...)
   * }}}
   *
   * WritableConverters are provided in a somewhat strange way (by an implicit function) to support
   * both subclasses of Writable and types for which we define a converter (e.g. Int to
   * IntWritable). The most natural thing would've been to have implicit objects for the
   * converters, but then we couldn't have an object for every subclass of Writable (you can't
   * have a parameterized singleton object). We use functions instead to create a new converter
   * for the appropriate type. In addition, we pass the converter a ClassTag of its type to
   * allow it to figure out the Writable class to use in the subclass case.
   *
   * '''Note:''' Because Hadoop's RecordReader class re-uses the same Writable object for each
   * record, directly caching the returned RDD or directly passing it to an aggregation or shuffle
   * operation will create many references to the same object.
   * If you plan to directly cache, sort, or aggregate Hadoop writable objects, you should first
   * copy them using a `map` function.
   */
   def sequenceFile[K, V]
       (path: String, minPartitions: Int = defaultMinPartitions)
       (implicit km: ClassTag[K], vm: ClassTag[V],
        kcf: () => WritableConverter[K], vcf: () => WritableConverter[V])
      : RDD[(K, V)] = {
    assertNotStopped()
    val kc = kcf()
    val vc = vcf()
    val format = classOf[SequenceFileInputFormat[Writable, Writable]]
    val writables = hadoopFile(path, format,
        kc.writableClass(km).asInstanceOf[Class[Writable]],
        vc.writableClass(vm).asInstanceOf[Class[Writable]], minPartitions)
    writables.map { case (k, v) => (kc.convert(k), vc.convert(v)) }
  }

  /**
   * Load an RDD saved as a SequenceFile containing serialized objects, with NullWritable keys and
   * BytesWritable values that contain a serialized partition. This is still an experimental
   * storage format and may not be supported exactly as is in future Spark releases. It will also
   * be pretty slow if you use the default serializer (Java serialization),
   * though the nice thing about it is that there's very little effort required to save arbitrary
   * objects.
   */
  def objectFile[T: ClassTag](
      path: String,
      minPartitions: Int = defaultMinPartitions
      ): RDD[T] = {
    assertNotStopped()
    sequenceFile(path, classOf[NullWritable], classOf[BytesWritable], minPartitions)
      .flatMap(x => Utils.deserialize[Array[T]](x._2.getBytes, Utils.getContextOrSparkClassLoader))
  }

  protected[spark] def checkpointFile[T: ClassTag](
      path: String
    ): RDD[T] = {
    new CheckpointRDD[T](this, path)
  }

  /** Build the union of a list of RDDs. */
  def union[T: ClassTag](rdds: Seq[RDD[T]]): RDD[T] = {
    val partitioners = rdds.flatMap(_.partitioner).toSet
    if (partitioners.size == 1) {
      new PartitionerAwareUnionRDD(this, rdds)
    } else {
      new UnionRDD(this, rdds)
    }
  }

  /** Build the union of a list of RDDs passed as variable-length arguments. */
  def union[T: ClassTag](first: RDD[T], rest: RDD[T]*): RDD[T] =
    union(Seq(first) ++ rest)

  /** Get an RDD that has no partitions or elements. */
  def emptyRDD[T: ClassTag]: EmptyRDD[T] = new EmptyRDD[T](this)

  // Methods for creating shared variables

  /**
   * Create an [[org.apache.spark.Accumulator]] variable of a given type, which tasks can "add"
   * values to using the `+=` method. Only the driver can access the accumulator's `value`.
   */
  def accumulator[T](initialValue: T)(implicit param: AccumulatorParam[T]): Accumulator[T] =
  {
    val acc = new Accumulator(initialValue, param)
    cleaner.foreach(_.registerAccumulatorForCleanup(acc))
    acc
  }

  /**
   * Create an [[org.apache.spark.Accumulator]] variable of a given type, with a name for display
   * in the Spark UI. Tasks can "add" values to the accumulator using the `+=` method. Only the
   * driver can access the accumulator's `value`.
   */
  def accumulator[T](initialValue: T, name: String)(implicit param: AccumulatorParam[T])
    : Accumulator[T] = {
    val acc = new Accumulator(initialValue, param, Some(name))
    cleaner.foreach(_.registerAccumulatorForCleanup(acc))
    acc
  }

  /**
   * Create an [[org.apache.spark.Accumulable]] shared variable, to which tasks can add values
   * with `+=`. Only the driver can access the accumuable's `value`.
   * @tparam R accumulator result type
   * @tparam T type that can be added to the accumulator
   */
  def accumulable[R, T](initialValue: R)(implicit param: AccumulableParam[R, T])
    : Accumulable[R, T] = {
    val acc = new Accumulable(initialValue, param)
    cleaner.foreach(_.registerAccumulatorForCleanup(acc))
    acc
  }

  /**
   * Create an [[org.apache.spark.Accumulable]] shared variable, with a name for display in the
   * Spark UI. Tasks can add values to the accumuable using the `+=` operator. Only the driver can
   * access the accumuable's `value`.
   * @tparam R accumulator result type
   * @tparam T type that can be added to the accumulator
   */
  def accumulable[R, T](initialValue: R, name: String)(implicit param: AccumulableParam[R, T])
    : Accumulable[R, T] = {
    val acc = new Accumulable(initialValue, param, Some(name))
    cleaner.foreach(_.registerAccumulatorForCleanup(acc))
    acc
  }

  /**
   * Create an accumulator from a "mutable collection" type.
   *
   * Growable and TraversableOnce are the standard APIs that guarantee += and ++=, implemented by
   * standard mutable collections. So you can use this with mutable Map, Set, etc.
   */
  def accumulableCollection[R <% Growable[T] with TraversableOnce[T] with Serializable: ClassTag, T]
      (initialValue: R): Accumulable[R, T] = {
    val param = new GrowableAccumulableParam[R,T]
    val acc = new Accumulable(initialValue, param)
    cleaner.foreach(_.registerAccumulatorForCleanup(acc))
    acc
  }

  /**
   * Broadcast a read-only variable to the cluster, returning a
   * [[org.apache.spark.broadcast.Broadcast]] object for reading it in distributed functions.
   * The variable will be sent to each cluster only once.
   */
  def broadcast[T: ClassTag](value: T): Broadcast[T] = {
    assertNotStopped()
    if (classOf[RDD[_]].isAssignableFrom(classTag[T].runtimeClass)) {
      // This is a warning instead of an exception in order to avoid breaking user programs that
      // might have created RDD broadcast variables but not used them:
      logWarning("Can not directly broadcast RDDs; instead, call collect() and "
        + "broadcast the result (see SPARK-5063)")
    }
    val bc = env.broadcastManager.newBroadcast[T](value, isLocal)
    val callSite = getCallSite
    logInfo("Created broadcast " + bc.id + " from " + callSite.shortForm)
    cleaner.foreach(_.registerBroadcastForCleanup(bc))
    bc
  }

  /**
   * Add a file to be downloaded with this Spark job on every node.
   * The `path` passed can be either a local file, a file in HDFS (or other Hadoop-supported
   * filesystems), or an HTTP, HTTPS or FTP URI.  To access the file in Spark jobs,
   * use `SparkFiles.get(fileName)` to find its download location.
   */
  def addFile(path: String): Unit = {
    addFile(path, false)
  }

  /**
   * Add a file to be downloaded with this Spark job on every node.
   * The `path` passed can be either a local file, a file in HDFS (or other Hadoop-supported
   * filesystems), or an HTTP, HTTPS or FTP URI.  To access the file in Spark jobs,
   * use `SparkFiles.get(fileName)` to find its download location.
   *
   * A directory can be given if the recursive option is set to true. Currently directories are only
   * supported for Hadoop-supported filesystems.
   */
  def addFile(path: String, recursive: Boolean): Unit = {
    val uri = new URI(path)
    val schemeCorrectedPath = uri.getScheme match {
      case null | "local" => new File(path).getCanonicalFile.toURI.toString
      case _              => path
    }

    val hadoopPath = new Path(schemeCorrectedPath)
    val scheme = new URI(schemeCorrectedPath).getScheme
    if (!Array("http", "https", "ftp").contains(scheme)) {
      val fs = hadoopPath.getFileSystem(hadoopConfiguration)
      if (!fs.exists(hadoopPath)) {
        throw new FileNotFoundException(s"Added file $hadoopPath does not exist.")
      }
      val isDir = fs.getFileStatus(hadoopPath).isDir
      if (!isLocal && scheme == "file" && isDir) {
        throw new SparkException(s"addFile does not support local directories when not running " +
          "local mode.")
      }
      if (!recursive && isDir) {
        throw new SparkException(s"Added file $hadoopPath is a directory and recursive is not " +
          "turned on.")
      }
    }

    val key = if (!isLocal && scheme == "file") {
      env.httpFileServer.addFile(new File(uri.getPath))
    } else {
      schemeCorrectedPath
    }
    val timestamp = System.currentTimeMillis
    addedFiles(key) = timestamp

    // Fetch the file locally in case a job is executed using DAGScheduler.runLocally().
    Utils.fetchFile(path, new File(SparkFiles.getRootDirectory()), conf, env.securityManager,
      hadoopConfiguration, timestamp, useCache = false)

    logInfo("Added file " + path + " at " + key + " with timestamp " + addedFiles(key))
    postEnvironmentUpdate()
  }

  /**
   * Return whether dynamically adjusting the amount of resources allocated to
   * this application is supported. This is currently only available for YARN.
   */
  private[spark] def supportDynamicAllocation =
    master.contains("yarn") || _conf.getBoolean("spark.dynamicAllocation.testing", false)

  /**
   * :: DeveloperApi ::
   * Register a listener to receive up-calls from events that happen during execution.
   */
  @DeveloperApi
  def addSparkListener(listener: SparkListener) {
    listenerBus.addListener(listener)
  }

  /**
   * Express a preference to the cluster manager for a given total number of executors.
   * This can result in canceling pending requests or filing additional requests.
   * This is currently only supported in YARN mode. Return whether the request is received.
   */
  private[spark] override def requestTotalExecutors(numExecutors: Int): Boolean = {
    assert(supportDynamicAllocation,
      "Requesting executors is currently only supported in YARN mode")
    schedulerBackend match {
      case b: CoarseGrainedSchedulerBackend =>
        b.requestTotalExecutors(numExecutors)
      case _ =>
        logWarning("Requesting executors is only supported in coarse-grained mode")
        false
    }
  }

  /**
   * :: DeveloperApi ::
   * Request an additional number of executors from the cluster manager.
   * This is currently only supported in YARN mode. Return whether the request is received.
   */
  @DeveloperApi
  override def requestExecutors(numAdditionalExecutors: Int): Boolean = {
    assert(supportDynamicAllocation,
      "Requesting executors is currently only supported in YARN mode")
    schedulerBackend match {
      case b: CoarseGrainedSchedulerBackend =>
        b.requestExecutors(numAdditionalExecutors)
      case _ =>
        logWarning("Requesting executors is only supported in coarse-grained mode")
        false
    }
  }

  /**
   * :: DeveloperApi ::
   * Request that the cluster manager kill the specified executors.
   * This is currently only supported in YARN mode. Return whether the request is received.
   */
  @DeveloperApi
  override def killExecutors(executorIds: Seq[String]): Boolean = {
    assert(supportDynamicAllocation,
      "Killing executors is currently only supported in YARN mode")
    schedulerBackend match {
      case b: CoarseGrainedSchedulerBackend =>
        b.killExecutors(executorIds)
      case _ =>
        logWarning("Killing executors is only supported in coarse-grained mode")
        false
    }
  }

  /**
   * :: DeveloperApi ::
   * Request that cluster manager the kill the specified executor.
   * This is currently only supported in Yarn mode. Return whether the request is received.
   */
  @DeveloperApi
  override def killExecutor(executorId: String): Boolean = super.killExecutor(executorId)

  /** The version of Spark on which this application is running. */
  def version: String = SPARK_VERSION

  /**
   * Return a map from the slave to the max memory available for caching and the remaining
   * memory available for caching.
   */
  def getExecutorMemoryStatus: Map[String, (Long, Long)] = {
    assertNotStopped()
    env.blockManager.master.getMemoryStatus.map { case(blockManagerId, mem) =>
      (blockManagerId.host + ":" + blockManagerId.port, mem)
    }
  }

  /**
   * :: DeveloperApi ::
   * Return information about what RDDs are cached, if they are in mem or on disk, how much space
   * they take, etc.
   */
  @DeveloperApi
  def getRDDStorageInfo: Array[RDDInfo] = {
    assertNotStopped()
    val rddInfos = persistentRdds.values.map(RDDInfo.fromRdd).toArray
    StorageUtils.updateRddInfo(rddInfos, getExecutorStorageStatus)
    rddInfos.filter(_.isCached)
  }

  /**
   * Returns an immutable map of RDDs that have marked themselves as persistent via cache() call.
   * Note that this does not necessarily mean the caching or computation was successful.
   */
  def getPersistentRDDs: Map[Int, RDD[_]] = persistentRdds.toMap

  /**
   * :: DeveloperApi ::
   * Return information about blocks stored in all of the slaves
   */
  @DeveloperApi
  def getExecutorStorageStatus: Array[StorageStatus] = {
    assertNotStopped()
    env.blockManager.master.getStorageStatus
  }

  /**
   * :: DeveloperApi ::
   * Return pools for fair scheduler
   */
  @DeveloperApi
  def getAllPools: Seq[Schedulable] = {
    assertNotStopped()
    // TODO(xiajunluan): We should take nested pools into account
    taskScheduler.rootPool.schedulableQueue.toSeq
  }

  /**
   * :: DeveloperApi ::
   * Return the pool associated with the given name, if one exists
   */
  @DeveloperApi
  def getPoolForName(pool: String): Option[Schedulable] = {
    assertNotStopped()
    Option(taskScheduler.rootPool.schedulableNameToSchedulable.get(pool))
  }

  /**
   * Return current scheduling mode
   */
  def getSchedulingMode: SchedulingMode.SchedulingMode = {
    assertNotStopped()
    taskScheduler.schedulingMode
  }

  /**
   * Clear the job's list of files added by `addFile` so that they do not get downloaded to
   * any new nodes.
   */
  @deprecated("adding files no longer creates local copies that need to be deleted", "1.0.0")
  def clearFiles() {
    addedFiles.clear()
  }

  /**
   * Gets the locality information associated with the partition in a particular rdd
   * @param rdd of interest
   * @param partition to be looked up for locality
   * @return list of preferred locations for the partition
   */
  private [spark] def getPreferredLocs(rdd: RDD[_], partition: Int): Seq[TaskLocation] = {
    dagScheduler.getPreferredLocs(rdd, partition)
  }

  /**
   * Register an RDD to be persisted in memory and/or disk storage
   */
  private[spark] def persistRDD(rdd: RDD[_]) {
    persistentRdds(rdd.id) = rdd
  }

  /**
   * Unpersist an RDD from memory and/or disk storage
   */
  private[spark] def unpersistRDD(rddId: Int, blocking: Boolean = true) {
    env.blockManager.master.removeRdd(rddId, blocking)
    persistentRdds.remove(rddId)
    listenerBus.post(SparkListenerUnpersistRDD(rddId))
  }

  /**
   * Adds a JAR dependency for all tasks to be executed on this SparkContext in the future.
   * The `path` passed can be either a local file, a file in HDFS (or other Hadoop-supported
   * filesystems), an HTTP, HTTPS or FTP URI, or local:/path for a file on every worker node.
   */
  def addJar(path: String) {
    if (path == null) {
      logWarning("null specified as parameter to addJar")
    } else {
      var key = ""
      if (path.contains("\\")) {
        // For local paths with backslashes on Windows, URI throws an exception
        key = env.httpFileServer.addJar(new File(path))
      } else {
        val uri = new URI(path)
        key = uri.getScheme match {
          // A JAR file which exists only on the driver node
          case null | "file" =>
            // yarn-standalone is deprecated, but still supported
            if (SparkHadoopUtil.get.isYarnMode() &&
                (master == "yarn-standalone" || master == "yarn-cluster")) {
              // In order for this to work in yarn-cluster mode the user must specify the
              // --addJars option to the client to upload the file into the distributed cache
              // of the AM to make it show up in the current working directory.
              val fileName = new Path(uri.getPath).getName()
              try {
                env.httpFileServer.addJar(new File(fileName))
              } catch {
                case e: Exception =>
                  // For now just log an error but allow to go through so spark examples work.
                  // The spark examples don't really need the jar distributed since its also
                  // the app jar.
                  logError("Error adding jar (" + e + "), was the --addJars option used?")
                  null
              }
            } else {
              try {
                env.httpFileServer.addJar(new File(uri.getPath))
              } catch {
                case exc: FileNotFoundException =>
                  logError(s"Jar not found at $path")
                  null
                case e: Exception =>
                  // For now just log an error but allow to go through so spark examples work.
                  // The spark examples don't really need the jar distributed since its also
                  // the app jar.
                  logError("Error adding jar (" + e + "), was the --addJars option used?")
                  null
              }
            }
          // A JAR file which exists locally on every worker node
          case "local" =>
            "file:" + uri.getPath
          case _ =>
            path
        }
      }
      if (key != null) {
        addedJars(key) = System.currentTimeMillis
        logInfo("Added JAR " + path + " at " + key + " with timestamp " + addedJars(key))
      }
    }
    postEnvironmentUpdate()
  }

  /**
   * Clear the job's list of JARs added by `addJar` so that they do not get downloaded to
   * any new nodes.
   */
  @deprecated("adding jars no longer creates local copies that need to be deleted", "1.0.0")
  def clearJars() {
    addedJars.clear()
  }

  // Shut down the SparkContext.
  def stop() {
    // Use the stopping variable to ensure no contention for the stop scenario.
    // Still track the stopped variable for use elsewhere in the code.
    if (!stopped.compareAndSet(false, true)) {
      logInfo("SparkContext already stopped.")
      return
    }

    postApplicationEnd()
    _ui.foreach(_.stop())
    if (env != null) {
      env.metricsSystem.report()
    }
    if (metadataCleaner != null) {
      metadataCleaner.cancel()
    }
    _cleaner.foreach(_.stop())
    _executorAllocationManager.foreach(_.stop())
    if (_dagScheduler != null) {
      _dagScheduler.stop()
      _dagScheduler = null
    }
    if (_listenerBusStarted) {
      listenerBus.stop()
      _listenerBusStarted = false
    }
    _eventLogger.foreach(_.stop())
    if (env != null && _heartbeatReceiver != null) {
      env.rpcEnv.stop(_heartbeatReceiver)
    }
    _progressBar.foreach(_.stop())
    _taskScheduler = null
    // TODO: Cache.stop()?
    if (_env != null) {
      _env.stop()
      SparkEnv.set(null)
    }
    SparkContext.clearActiveContext()
    logInfo("Successfully stopped SparkContext")
  }


  /**
   * Get Spark's home location from either a value set through the constructor,
   * or the spark.home Java property, or the SPARK_HOME environment variable
   * (in that order of preference). If neither of these is set, return None.
   */
  private[spark] def getSparkHome(): Option[String] = {
    conf.getOption("spark.home").orElse(Option(System.getenv("SPARK_HOME")))
  }

  /**
   * Set the thread-local property for overriding the call sites
   * of actions and RDDs.
   */
  def setCallSite(shortCallSite: String) {
    setLocalProperty(CallSite.SHORT_FORM, shortCallSite)
  }

  /**
   * Set the thread-local property for overriding the call sites
   * of actions and RDDs.
   */
  private[spark] def setCallSite(callSite: CallSite) {
    setLocalProperty(CallSite.SHORT_FORM, callSite.shortForm)
    setLocalProperty(CallSite.LONG_FORM, callSite.longForm)
  }

  /**
   * Clear the thread-local property for overriding the call sites
   * of actions and RDDs.
   */
  def clearCallSite() {
    setLocalProperty(CallSite.SHORT_FORM, null)
    setLocalProperty(CallSite.LONG_FORM, null)
  }

  /**
   * Capture the current user callsite and return a formatted version for printing. If the user
   * has overridden the call site using `setCallSite()`, this will return the user's version.
   */
  private[spark] def getCallSite(): CallSite = {
    Option(getLocalProperty(CallSite.SHORT_FORM)).map { case shortCallSite =>
      val longCallSite = Option(getLocalProperty(CallSite.LONG_FORM)).getOrElse("")
      CallSite(shortCallSite, longCallSite)
    }.getOrElse(Utils.getCallSite())
  }

  /**
   * Run a function on a given set of partitions in an RDD and pass the results to the given
   * handler function. This is the main entry point for all actions in Spark. The allowLocal
   * flag specifies whether the scheduler can run the computation on the driver rather than
   * shipping it out to the cluster, for short actions like first().
   */
  def runJob[T, U: ClassTag](
      rdd: RDD[T],
      func: (TaskContext, Iterator[T]) => U,
      partitions: Seq[Int],
      allowLocal: Boolean,
      resultHandler: (Int, U) => Unit) {
    if (stopped.get()) {
      throw new IllegalStateException("SparkContext has been shutdown")
    }
    val callSite = getCallSite
    val cleanedFunc = clean(func)
    logInfo("Starting job: " + callSite.shortForm)
    if (conf.getBoolean("spark.logLineage", false)) {
      logInfo("RDD's recursive dependencies:\n" + rdd.toDebugString)
    }
    dagScheduler.runJob(rdd, cleanedFunc, partitions, callSite, allowLocal,
      resultHandler, localProperties.get)
    progressBar.foreach(_.finishAll())
    rdd.doCheckpoint()
  }

  /**
   * Run a function on a given set of partitions in an RDD and return the results as an array. The
   * allowLocal flag specifies whether the scheduler can run the computation on the driver rather
   * than shipping it out to the cluster, for short actions like first().
   */
  def runJob[T, U: ClassTag](
      rdd: RDD[T],
      func: (TaskContext, Iterator[T]) => U,
      partitions: Seq[Int],
      allowLocal: Boolean
      ): Array[U] = {
    val results = new Array[U](partitions.size)
    runJob[T, U](rdd, func, partitions, allowLocal, (index, res) => results(index) = res)
    results
  }

  /**
   * Run a job on a given set of partitions of an RDD, but take a function of type
   * `Iterator[T] => U` instead of `(TaskContext, Iterator[T]) => U`.
   */
  def runJob[T, U: ClassTag](
      rdd: RDD[T],
      func: Iterator[T] => U,
      partitions: Seq[Int],
      allowLocal: Boolean
      ): Array[U] = {
    runJob(rdd, (context: TaskContext, iter: Iterator[T]) => func(iter), partitions, allowLocal)
  }

  /**
   * Run a job on all partitions in an RDD and return the results in an array.
   */
  def runJob[T, U: ClassTag](rdd: RDD[T], func: (TaskContext, Iterator[T]) => U): Array[U] = {
    runJob(rdd, func, 0 until rdd.partitions.size, false)
  }

  /**
   * Run a job on all partitions in an RDD and return the results in an array.
   */
  def runJob[T, U: ClassTag](rdd: RDD[T], func: Iterator[T] => U): Array[U] = {
    runJob(rdd, func, 0 until rdd.partitions.size, false)
  }

  /**
   * Run a job on all partitions in an RDD and pass the results to a handler function.
   */
  def runJob[T, U: ClassTag](
    rdd: RDD[T],
    processPartition: (TaskContext, Iterator[T]) => U,
    resultHandler: (Int, U) => Unit)
  {
    runJob[T, U](rdd, processPartition, 0 until rdd.partitions.size, false, resultHandler)
  }

  /**
   * Run a job on all partitions in an RDD and pass the results to a handler function.
   */
  def runJob[T, U: ClassTag](
      rdd: RDD[T],
      processPartition: Iterator[T] => U,
      resultHandler: (Int, U) => Unit)
  {
    val processFunc = (context: TaskContext, iter: Iterator[T]) => processPartition(iter)
    runJob[T, U](rdd, processFunc, 0 until rdd.partitions.size, false, resultHandler)
  }

  /**
   * :: DeveloperApi ::
   * Run a job that can return approximate results.
   */
  @DeveloperApi
  def runApproximateJob[T, U, R](
      rdd: RDD[T],
      func: (TaskContext, Iterator[T]) => U,
      evaluator: ApproximateEvaluator[U, R],
      timeout: Long): PartialResult[R] = {
    assertNotStopped()
    val callSite = getCallSite
    logInfo("Starting job: " + callSite.shortForm)
    val start = System.nanoTime
    val result = dagScheduler.runApproximateJob(rdd, func, evaluator, callSite, timeout,
      localProperties.get)
    logInfo(
      "Job finished: " + callSite.shortForm + ", took " + (System.nanoTime - start) / 1e9 + " s")
    result
  }

  /**
   * :: Experimental ::
   * Submit a job for execution and return a FutureJob holding the result.
   */
  @Experimental
  def submitJob[T, U, R](
      rdd: RDD[T],
      processPartition: Iterator[T] => U,
      partitions: Seq[Int],
      resultHandler: (Int, U) => Unit,
      resultFunc: => R): SimpleFutureAction[R] =
  {
    assertNotStopped()
    val cleanF = clean(processPartition)
    val callSite = getCallSite
    val waiter = dagScheduler.submitJob(
      rdd,
      (context: TaskContext, iter: Iterator[T]) => cleanF(iter),
      partitions,
      callSite,
      allowLocal = false,
      resultHandler,
      localProperties.get)
    new SimpleFutureAction(waiter, resultFunc)
  }

  /**
   * Cancel active jobs for the specified group. See [[org.apache.spark.SparkContext.setJobGroup]]
   * for more information.
   */
  def cancelJobGroup(groupId: String) {
    assertNotStopped()
    dagScheduler.cancelJobGroup(groupId)
  }

  /** Cancel all jobs that have been scheduled or are running.  */
  def cancelAllJobs() {
    assertNotStopped()
    dagScheduler.cancelAllJobs()
  }

  /** Cancel a given job if it's scheduled or running */
  private[spark] def cancelJob(jobId: Int) {
    dagScheduler.cancelJob(jobId)
  }

  /** Cancel a given stage and all jobs associated with it */
  private[spark] def cancelStage(stageId: Int) {
    dagScheduler.cancelStage(stageId)
  }

  /**
   * Clean a closure to make it ready to serialized and send to tasks
   * (removes unreferenced variables in $outer's, updates REPL variables)
   * If <tt>checkSerializable</tt> is set, <tt>clean</tt> will also proactively
   * check to see if <tt>f</tt> is serializable and throw a <tt>SparkException</tt>
   * if not.
   *
   * @param f the closure to clean
   * @param checkSerializable whether or not to immediately check <tt>f</tt> for serializability
   * @throws <tt>SparkException<tt> if <tt>checkSerializable</tt> is set but <tt>f</tt> is not
   *   serializable
   */
  private[spark] def clean[F <: AnyRef](f: F, checkSerializable: Boolean = true): F = {
    ClosureCleaner.clean(f, checkSerializable)
    f
  }

  /**
   * Set the directory under which RDDs are going to be checkpointed. The directory must
   * be a HDFS path if running on a cluster.
   */
  def setCheckpointDir(directory: String) {
    checkpointDir = Option(directory).map { dir =>
      val path = new Path(dir, UUID.randomUUID().toString)
      val fs = path.getFileSystem(hadoopConfiguration)
      fs.mkdirs(path)
      fs.getFileStatus(path).getPath.toString
    }
  }

  def getCheckpointDir: Option[String] = checkpointDir

  /** Default level of parallelism to use when not given by user (e.g. parallelize and makeRDD). */
  def defaultParallelism: Int = {
    assertNotStopped()
    taskScheduler.defaultParallelism
  }

  /** Default min number of partitions for Hadoop RDDs when not given by user */
  @deprecated("use defaultMinPartitions", "1.0.0")
  def defaultMinSplits: Int = math.min(defaultParallelism, 2)

  /**
   * Default min number of partitions for Hadoop RDDs when not given by user
   * Notice that we use math.min so the "defaultMinPartitions" cannot be higher than 2.
   * The reasons for this are discussed in https://github.com/mesos/spark/pull/718
   */
  def defaultMinPartitions: Int = math.min(defaultParallelism, 2)

  private val nextShuffleId = new AtomicInteger(0)

  private[spark] def newShuffleId(): Int = nextShuffleId.getAndIncrement()

  private val nextRddId = new AtomicInteger(0)

  /** Register a new RDD, returning its RDD ID */
  private[spark] def newRddId(): Int = nextRddId.getAndIncrement()

  /**
   * Registers listeners specified in spark.extraListeners, then starts the listener bus.
   * This should be called after all internal listeners have been registered with the listener bus
   * (e.g. after the web UI and event logging listeners have been registered).
   */
  private def setupAndStartListenerBus(): Unit = {
    // Use reflection to instantiate listeners specified via `spark.extraListeners`
    try {
      val listenerClassNames: Seq[String] =
        conf.get("spark.extraListeners", "").split(',').map(_.trim).filter(_ != "")
      for (className <- listenerClassNames) {
        // Use reflection to find the right constructor
        val constructors = {
          val listenerClass = Class.forName(className)
          listenerClass.getConstructors.asInstanceOf[Array[Constructor[_ <: SparkListener]]]
        }
        val constructorTakingSparkConf = constructors.find { c =>
          c.getParameterTypes.sameElements(Array(classOf[SparkConf]))
        }
        lazy val zeroArgumentConstructor = constructors.find { c =>
          c.getParameterTypes.isEmpty
        }
        val listener: SparkListener = {
          if (constructorTakingSparkConf.isDefined) {
            constructorTakingSparkConf.get.newInstance(conf)
          } else if (zeroArgumentConstructor.isDefined) {
            zeroArgumentConstructor.get.newInstance()
          } else {
            throw new SparkException(
              s"$className did not have a zero-argument constructor or a" +
                " single-argument constructor that accepts SparkConf. Note: if the class is" +
                " defined inside of another Scala class, then its constructors may accept an" +
                " implicit parameter that references the enclosing class; in this case, you must" +
                " define the listener as a top-level class in order to prevent this extra" +
                " parameter from breaking Spark's ability to find a valid constructor.")
          }
        }
        listenerBus.addListener(listener)
        logInfo(s"Registered listener $className")
      }
    } catch {
      case e: Exception =>
        try {
          stop()
        } finally {
          throw new SparkException(s"Exception when registering SparkListener", e)
        }
    }

    listenerBus.start(this)
    _listenerBusStarted = true
  }

  /** Post the application start event */
  private def postApplicationStart() {
    // Note: this code assumes that the task scheduler has been initialized and has contacted
    // the cluster manager to get an application ID (in case the cluster manager provides one).
    listenerBus.post(SparkListenerApplicationStart(appName, Some(applicationId),
      startTime, sparkUser))
  }

  /** Post the application end event */
  private def postApplicationEnd() {
    listenerBus.post(SparkListenerApplicationEnd(System.currentTimeMillis))
  }

  /** Post the environment update event once the task scheduler is ready */
  private def postEnvironmentUpdate() {
    if (taskScheduler != null) {
      val schedulingMode = getSchedulingMode.toString
      val addedJarPaths = addedJars.keys.toSeq
      val addedFilePaths = addedFiles.keys.toSeq
      val environmentDetails = SparkEnv.environmentDetails(conf, schedulingMode, addedJarPaths,
        addedFilePaths)
      val environmentUpdate = SparkListenerEnvironmentUpdate(environmentDetails)
      listenerBus.post(environmentUpdate)
    }
  }

  /** Called by MetadataCleaner to clean up the persistentRdds map periodically */
  private[spark] def cleanup(cleanupTime: Long) {
    persistentRdds.clearOldValues(cleanupTime)
  }

  // In order to prevent multiple SparkContexts from being active at the same time, mark this
  // context as having finished construction.
  // NOTE: this must be placed at the end of the SparkContext constructor.
  SparkContext.setActiveContext(this, allowMultipleContexts)
}

/**
 * The SparkContext object contains a number of implicit conversions and parameters for use with
 * various Spark features.
 */
object SparkContext extends Logging {

  /**
   * Lock that guards access to global variables that track SparkContext construction.
   */
  private val SPARK_CONTEXT_CONSTRUCTOR_LOCK = new Object()

  /**
   * The active, fully-constructed SparkContext.  If no SparkContext is active, then this is `null`.
   *
   * Access to this field is guarded by SPARK_CONTEXT_CONSTRUCTOR_LOCK.
   */
  private val activeContext: AtomicReference[SparkContext] = 
    new AtomicReference[SparkContext](null)

  /**
   * Points to a partially-constructed SparkContext if some thread is in the SparkContext
   * constructor, or `None` if no SparkContext is being constructed.
   *
   * Access to this field is guarded by SPARK_CONTEXT_CONSTRUCTOR_LOCK
   */
  private var contextBeingConstructed: Option[SparkContext] = None

  /**
   * Called to ensure that no other SparkContext is running in this JVM.
   *
   * Throws an exception if a running context is detected and logs a warning if another thread is
   * constructing a SparkContext.  This warning is necessary because the current locking scheme
   * prevents us from reliably distinguishing between cases where another context is being
   * constructed and cases where another constructor threw an exception.
   */
  private def assertNoOtherContextIsRunning(
      sc: SparkContext,
      allowMultipleContexts: Boolean): Unit = {
    SPARK_CONTEXT_CONSTRUCTOR_LOCK.synchronized {
      contextBeingConstructed.foreach { otherContext =>
        if (otherContext ne sc) {  // checks for reference equality
          // Since otherContext might point to a partially-constructed context, guard against
          // its creationSite field being null:
          val otherContextCreationSite =
            Option(otherContext.creationSite).map(_.longForm).getOrElse("unknown location")
          val warnMsg = "Another SparkContext is being constructed (or threw an exception in its" +
            " constructor).  This may indicate an error, since only one SparkContext may be" +
            " running in this JVM (see SPARK-2243)." +
            s" The other SparkContext was created at:\n$otherContextCreationSite"
          logWarning(warnMsg)
        }

        if (activeContext.get() != null) {
          val ctx = activeContext.get()
          val errMsg = "Only one SparkContext may be running in this JVM (see SPARK-2243)." +
            " To ignore this error, set spark.driver.allowMultipleContexts = true. " +
            s"The currently running SparkContext was created at:\n${ctx.creationSite.longForm}"
          val exception = new SparkException(errMsg)
          if (allowMultipleContexts) {
            logWarning("Multiple running SparkContexts detected in the same JVM!", exception)
          } else {
            throw exception
          }
        }
      }
    }
  }

  /**
   * This function may be used to get or instantiate a SparkContext and register it as a 
   * singleton object. Because we can only have one active SparkContext per JVM, 
   * this is useful when applications may wish to share a SparkContext. 
   *
   * Note: This function cannot be used to create multiple SparkContext instances 
   * even if multiple contexts are allowed.
   */
  def getOrCreate(config: SparkConf): SparkContext = {
    // Synchronize to ensure that multiple create requests don't trigger an exception
    // from assertNoOtherContextIsRunning within setActiveContext
    SPARK_CONTEXT_CONSTRUCTOR_LOCK.synchronized {
      if (activeContext.get() == null) {
        setActiveContext(new SparkContext(config), allowMultipleContexts = false)
      }
      activeContext.get()
    }
  }
  
  /**
   * This function may be used to get or instantiate a SparkContext and register it as a 
   * singleton object. Because we can only have one active SparkContext per JVM, 
   * this is useful when applications may wish to share a SparkContext.
   * 
   * This method allows not passing a SparkConf (useful if just retrieving).
   * 
   * Note: This function cannot be used to create multiple SparkContext instances 
   * even if multiple contexts are allowed. 
   */ 
  def getOrCreate(): SparkContext = {
    getOrCreate(new SparkConf())
  }

  /**
   * Called at the beginning of the SparkContext constructor to ensure that no SparkContext is
   * running.  Throws an exception if a running context is detected and logs a warning if another
   * thread is constructing a SparkContext.  This warning is necessary because the current locking
   * scheme prevents us from reliably distinguishing between cases where another context is being
   * constructed and cases where another constructor threw an exception.
   */
  private[spark] def markPartiallyConstructed(
      sc: SparkContext,
      allowMultipleContexts: Boolean): Unit = {
    SPARK_CONTEXT_CONSTRUCTOR_LOCK.synchronized {
      assertNoOtherContextIsRunning(sc, allowMultipleContexts)
      contextBeingConstructed = Some(sc)
    }
  }

  /**
   * Called at the end of the SparkContext constructor to ensure that no other SparkContext has
   * raced with this constructor and started.
   */
  private[spark] def setActiveContext(
      sc: SparkContext,
      allowMultipleContexts: Boolean): Unit = {
    SPARK_CONTEXT_CONSTRUCTOR_LOCK.synchronized {
      assertNoOtherContextIsRunning(sc, allowMultipleContexts)
      contextBeingConstructed = None
      activeContext.set(sc)
    }
  }

  /**
   * Clears the active SparkContext metadata.  This is called by `SparkContext#stop()`.  It's
   * also called in unit tests to prevent a flood of warnings from test suites that don't / can't
   * properly clean up their SparkContexts.
   */
  private[spark] def clearActiveContext(): Unit = {
    SPARK_CONTEXT_CONSTRUCTOR_LOCK.synchronized {
      activeContext.set(null)
    }
  }

  private[spark] val SPARK_JOB_DESCRIPTION = "spark.job.description"

  private[spark] val SPARK_JOB_GROUP_ID = "spark.jobGroup.id"

  private[spark] val SPARK_JOB_INTERRUPT_ON_CANCEL = "spark.job.interruptOnCancel"

  /**
   * Executor id for the driver.  In earlier versions of Spark, this was `<driver>`, but this was
   * changed to `driver` because the angle brackets caused escaping issues in URLs and XML (see
   * SPARK-6716 for more details).
   */
  private[spark] val DRIVER_IDENTIFIER = "driver"

  /**
   * Legacy version of DRIVER_IDENTIFIER, retained for backwards-compatibility.
   */
  private[spark] val LEGACY_DRIVER_IDENTIFIER = "<driver>"

  // The following deprecated objects have already been copied to `object AccumulatorParam` to
  // make the compiler find them automatically. They are duplicate codes only for backward
  // compatibility, please update `object AccumulatorParam` accordingly if you plan to modify the
  // following ones.

  @deprecated("Replaced by implicit objects in AccumulatorParam. This is kept here only for " +
    "backward compatibility.", "1.3.0")
  object DoubleAccumulatorParam extends AccumulatorParam[Double] {
    def addInPlace(t1: Double, t2: Double): Double = t1 + t2
    def zero(initialValue: Double): Double = 0.0
  }

  @deprecated("Replaced by implicit objects in AccumulatorParam. This is kept here only for " +
    "backward compatibility.", "1.3.0")
  object IntAccumulatorParam extends AccumulatorParam[Int] {
    def addInPlace(t1: Int, t2: Int): Int = t1 + t2
    def zero(initialValue: Int): Int = 0
  }

  @deprecated("Replaced by implicit objects in AccumulatorParam. This is kept here only for " +
    "backward compatibility.", "1.3.0")
  object LongAccumulatorParam extends AccumulatorParam[Long] {
    def addInPlace(t1: Long, t2: Long): Long = t1 + t2
    def zero(initialValue: Long): Long = 0L
  }

  @deprecated("Replaced by implicit objects in AccumulatorParam. This is kept here only for " +
    "backward compatibility.", "1.3.0")
  object FloatAccumulatorParam extends AccumulatorParam[Float] {
    def addInPlace(t1: Float, t2: Float): Float = t1 + t2
    def zero(initialValue: Float): Float = 0f
  }

  // The following deprecated functions have already been moved to `object RDD` to
  // make the compiler find them automatically. They are still kept here for backward compatibility
  // and just call the corresponding functions in `object RDD`.

  @deprecated("Replaced by implicit functions in the RDD companion object. This is " +
    "kept here only for backward compatibility.", "1.3.0")
  def rddToPairRDDFunctions[K, V](rdd: RDD[(K, V)])
      (implicit kt: ClassTag[K], vt: ClassTag[V], ord: Ordering[K] = null): PairRDDFunctions[K, V] =
    RDD.rddToPairRDDFunctions(rdd)

  @deprecated("Replaced by implicit functions in the RDD companion object. This is " +
    "kept here only for backward compatibility.", "1.3.0")
  def rddToAsyncRDDActions[T: ClassTag](rdd: RDD[T]): AsyncRDDActions[T] =
    RDD.rddToAsyncRDDActions(rdd)

  @deprecated("Replaced by implicit functions in the RDD companion object. This is " +
    "kept here only for backward compatibility.", "1.3.0")
  def rddToSequenceFileRDDFunctions[K <% Writable: ClassTag, V <% Writable: ClassTag](
      rdd: RDD[(K, V)]): SequenceFileRDDFunctions[K, V] = {
    val kf = implicitly[K => Writable]
    val vf = implicitly[V => Writable]
    // Set the Writable class to null and `SequenceFileRDDFunctions` will use Reflection to get it
    implicit val keyWritableFactory = new WritableFactory[K](_ => null, kf)
    implicit val valueWritableFactory = new WritableFactory[V](_ => null, vf)
    RDD.rddToSequenceFileRDDFunctions(rdd)
  }

  @deprecated("Replaced by implicit functions in the RDD companion object. This is " +
    "kept here only for backward compatibility.", "1.3.0")
  def rddToOrderedRDDFunctions[K : Ordering : ClassTag, V: ClassTag](
      rdd: RDD[(K, V)]): OrderedRDDFunctions[K, V, (K, V)] =
    RDD.rddToOrderedRDDFunctions(rdd)

  @deprecated("Replaced by implicit functions in the RDD companion object. This is " +
    "kept here only for backward compatibility.", "1.3.0")
  def doubleRDDToDoubleRDDFunctions(rdd: RDD[Double]): DoubleRDDFunctions =
    RDD.doubleRDDToDoubleRDDFunctions(rdd)

  @deprecated("Replaced by implicit functions in the RDD companion object. This is " +
    "kept here only for backward compatibility.", "1.3.0")
  def numericRDDToDoubleRDDFunctions[T](rdd: RDD[T])(implicit num: Numeric[T]): DoubleRDDFunctions =
    RDD.numericRDDToDoubleRDDFunctions(rdd)

  // The following deprecated functions have already been moved to `object WritableFactory` to
  // make the compiler find them automatically. They are still kept here for backward compatibility.

  @deprecated("Replaced by implicit functions in the WritableFactory companion object. This is " +
    "kept here only for backward compatibility.", "1.3.0")
  implicit def intToIntWritable(i: Int): IntWritable = new IntWritable(i)

  @deprecated("Replaced by implicit functions in the WritableFactory companion object. This is " +
    "kept here only for backward compatibility.", "1.3.0")
  implicit def longToLongWritable(l: Long): LongWritable = new LongWritable(l)

  @deprecated("Replaced by implicit functions in the WritableFactory companion object. This is " +
    "kept here only for backward compatibility.", "1.3.0")
  implicit def floatToFloatWritable(f: Float): FloatWritable = new FloatWritable(f)

  @deprecated("Replaced by implicit functions in the WritableFactory companion object. This is " +
    "kept here only for backward compatibility.", "1.3.0")
  implicit def doubleToDoubleWritable(d: Double): DoubleWritable = new DoubleWritable(d)

  @deprecated("Replaced by implicit functions in the WritableFactory companion object. This is " +
    "kept here only for backward compatibility.", "1.3.0")
  implicit def boolToBoolWritable (b: Boolean): BooleanWritable = new BooleanWritable(b)

  @deprecated("Replaced by implicit functions in the WritableFactory companion object. This is " +
    "kept here only for backward compatibility.", "1.3.0")
  implicit def bytesToBytesWritable (aob: Array[Byte]): BytesWritable = new BytesWritable(aob)

  @deprecated("Replaced by implicit functions in the WritableFactory companion object. This is " +
    "kept here only for backward compatibility.", "1.3.0")
  implicit def stringToText(s: String): Text = new Text(s)

  private implicit def arrayToArrayWritable[T <% Writable: ClassTag](arr: Traversable[T])
    : ArrayWritable = {
    def anyToWritable[U <% Writable](u: U): Writable = u

    new ArrayWritable(classTag[T].runtimeClass.asInstanceOf[Class[Writable]],
        arr.map(x => anyToWritable(x)).toArray)
  }

  // The following deprecated functions have already been moved to `object WritableConverter` to
  // make the compiler find them automatically. They are still kept here for backward compatibility
  // and just call the corresponding functions in `object WritableConverter`.

  @deprecated("Replaced by implicit functions in WritableConverter. This is kept here only for " +
    "backward compatibility.", "1.3.0")
  def intWritableConverter(): WritableConverter[Int] =
    WritableConverter.intWritableConverter()

  @deprecated("Replaced by implicit functions in WritableConverter. This is kept here only for " +
    "backward compatibility.", "1.3.0")
  def longWritableConverter(): WritableConverter[Long] =
    WritableConverter.longWritableConverter()

  @deprecated("Replaced by implicit functions in WritableConverter. This is kept here only for " +
    "backward compatibility.", "1.3.0")
  def doubleWritableConverter(): WritableConverter[Double] =
    WritableConverter.doubleWritableConverter()

  @deprecated("Replaced by implicit functions in WritableConverter. This is kept here only for " +
    "backward compatibility.", "1.3.0")
  def floatWritableConverter(): WritableConverter[Float] =
    WritableConverter.floatWritableConverter()

  @deprecated("Replaced by implicit functions in WritableConverter. This is kept here only for " +
    "backward compatibility.", "1.3.0")
  def booleanWritableConverter(): WritableConverter[Boolean] =
    WritableConverter.booleanWritableConverter()

  @deprecated("Replaced by implicit functions in WritableConverter. This is kept here only for " +
    "backward compatibility.", "1.3.0")
  def bytesWritableConverter(): WritableConverter[Array[Byte]] =
    WritableConverter.bytesWritableConverter()

  @deprecated("Replaced by implicit functions in WritableConverter. This is kept here only for " +
    "backward compatibility.", "1.3.0")
  def stringWritableConverter(): WritableConverter[String] =
    WritableConverter.stringWritableConverter()

  @deprecated("Replaced by implicit functions in WritableConverter. This is kept here only for " +
    "backward compatibility.", "1.3.0")
  def writableWritableConverter[T <: Writable](): WritableConverter[T] =
    WritableConverter.writableWritableConverter()

  /**
   * Find the JAR from which a given class was loaded, to make it easy for users to pass
   * their JARs to SparkContext.
   */
  def jarOfClass(cls: Class[_]): Option[String] = {
    val uri = cls.getResource("/" + cls.getName.replace('.', '/') + ".class")
    if (uri != null) {
      val uriStr = uri.toString
      if (uriStr.startsWith("jar:file:")) {
        // URI will be of the form "jar:file:/path/foo.jar!/package/cls.class",
        // so pull out the /path/foo.jar
        Some(uriStr.substring("jar:file:".length, uriStr.indexOf('!')))
      } else {
        None
      }
    } else {
      None
    }
  }

  /**
   * Find the JAR that contains the class of a particular object, to make it easy for users
   * to pass their JARs to SparkContext. In most cases you can call jarOfObject(this) in
   * your driver program.
   */
  def jarOfObject(obj: AnyRef): Option[String] = jarOfClass(obj.getClass)

  /**
   * Creates a modified version of a SparkConf with the parameters that can be passed separately
   * to SparkContext, to make it easier to write SparkContext's constructors. This ignores
   * parameters that are passed as the default value of null, instead of throwing an exception
   * like SparkConf would.
   */
  private[spark] def updatedConf(
      conf: SparkConf,
      master: String,
      appName: String,
      sparkHome: String = null,
      jars: Seq[String] = Nil,
      environment: Map[String, String] = Map()): SparkConf =
  {
    val res = conf.clone()
    res.setMaster(master)
    res.setAppName(appName)
    if (sparkHome != null) {
      res.setSparkHome(sparkHome)
    }
    if (jars != null && !jars.isEmpty) {
      res.setJars(jars)
    }
    res.setExecutorEnv(environment.toSeq)
    res
  }

  /**
   * Create a task scheduler based on a given master URL.
   * Return a 2-tuple of the scheduler backend and the task scheduler.
   */
  private def createTaskScheduler(
      sc: SparkContext,
      master: String): (SchedulerBackend, TaskScheduler) = {
    // Regular expression used for local[N] and local[*] master formats
    val LOCAL_N_REGEX = """local\[([0-9]+|\*)\]""".r
    // Regular expression for local[N, maxRetries], used in tests with failing tasks
    val LOCAL_N_FAILURES_REGEX = """local\[([0-9]+|\*)\s*,\s*([0-9]+)\]""".r
    // Regular expression for simulating a Spark cluster of [N, cores, memory] locally
    val LOCAL_CLUSTER_REGEX = """local-cluster\[\s*([0-9]+)\s*,\s*([0-9]+)\s*,\s*([0-9]+)\s*]""".r
    // Regular expression for connecting to Spark deploy clusters
    val SPARK_REGEX = """spark://(.*)""".r
    // Regular expression for connection to Mesos cluster by mesos:// or zk:// url
    val MESOS_REGEX = """(mesos|zk)://.*""".r
    // Regular expression for connection to Simr cluster
    val SIMR_REGEX = """simr://(.*)""".r

    // When running locally, don't try to re-execute tasks on failure.
    val MAX_LOCAL_TASK_FAILURES = 1

    master match {
      case "local" =>
        val scheduler = new TaskSchedulerImpl(sc, MAX_LOCAL_TASK_FAILURES, isLocal = true)
        val backend = new LocalBackend(sc.getConf, scheduler, 1)
        scheduler.initialize(backend)
        (backend, scheduler)

      case LOCAL_N_REGEX(threads) =>
        def localCpuCount: Int = Runtime.getRuntime.availableProcessors()
        // local[*] estimates the number of cores on the machine; local[N] uses exactly N threads.
        val threadCount = if (threads == "*") localCpuCount else threads.toInt
        if (threadCount <= 0) {
          throw new SparkException(s"Asked to run locally with $threadCount threads")
        }
        val scheduler = new TaskSchedulerImpl(sc, MAX_LOCAL_TASK_FAILURES, isLocal = true)
        val backend = new LocalBackend(sc.getConf, scheduler, threadCount)
        scheduler.initialize(backend)
        (backend, scheduler)

      case LOCAL_N_FAILURES_REGEX(threads, maxFailures) =>
        def localCpuCount: Int = Runtime.getRuntime.availableProcessors()
        // local[*, M] means the number of cores on the computer with M failures
        // local[N, M] means exactly N threads with M failures
        val threadCount = if (threads == "*") localCpuCount else threads.toInt
        val scheduler = new TaskSchedulerImpl(sc, maxFailures.toInt, isLocal = true)
        val backend = new LocalBackend(sc.getConf, scheduler, threadCount)
        scheduler.initialize(backend)
        (backend, scheduler)

      case SPARK_REGEX(sparkUrl) =>
        val scheduler = new TaskSchedulerImpl(sc)
        val masterUrls = sparkUrl.split(",").map("spark://" + _)
        val backend = new SparkDeploySchedulerBackend(scheduler, sc, masterUrls)
        scheduler.initialize(backend)
        (backend, scheduler)

      case LOCAL_CLUSTER_REGEX(numSlaves, coresPerSlave, memoryPerSlave) =>
        // Check to make sure memory requested <= memoryPerSlave. Otherwise Spark will just hang.
        val memoryPerSlaveInt = memoryPerSlave.toInt
        if (sc.executorMemory > memoryPerSlaveInt) {
          throw new SparkException(
            "Asked to launch cluster with %d MB RAM / worker but requested %d MB/worker".format(
              memoryPerSlaveInt, sc.executorMemory))
        }

        val scheduler = new TaskSchedulerImpl(sc)
        val localCluster = new LocalSparkCluster(
          numSlaves.toInt, coresPerSlave.toInt, memoryPerSlaveInt, sc.conf)
        val masterUrls = localCluster.start()
        val backend = new SparkDeploySchedulerBackend(scheduler, sc, masterUrls)
        scheduler.initialize(backend)
        backend.shutdownCallback = (backend: SparkDeploySchedulerBackend) => {
          localCluster.stop()
        }
        (backend, scheduler)

      case "yarn-standalone" | "yarn-cluster" =>
        if (master == "yarn-standalone") {
          logWarning(
            "\"yarn-standalone\" is deprecated as of Spark 1.0. Use \"yarn-cluster\" instead.")
        }
        val scheduler = try {
          val clazz = Class.forName("org.apache.spark.scheduler.cluster.YarnClusterScheduler")
          val cons = clazz.getConstructor(classOf[SparkContext])
          cons.newInstance(sc).asInstanceOf[TaskSchedulerImpl]
        } catch {
          // TODO: Enumerate the exact reasons why it can fail
          // But irrespective of it, it means we cannot proceed !
          case e: Exception => {
            throw new SparkException("YARN mode not available ?", e)
          }
        }
        val backend = try {
          val clazz =
            Class.forName("org.apache.spark.scheduler.cluster.YarnClusterSchedulerBackend")
          val cons = clazz.getConstructor(classOf[TaskSchedulerImpl], classOf[SparkContext])
          cons.newInstance(scheduler, sc).asInstanceOf[CoarseGrainedSchedulerBackend]
        } catch {
          case e: Exception => {
            throw new SparkException("YARN mode not available ?", e)
          }
        }
        scheduler.initialize(backend)
        (backend, scheduler)

      case "yarn-client" =>
        val scheduler = try {
          val clazz =
            Class.forName("org.apache.spark.scheduler.cluster.YarnScheduler")
          val cons = clazz.getConstructor(classOf[SparkContext])
          cons.newInstance(sc).asInstanceOf[TaskSchedulerImpl]

        } catch {
          case e: Exception => {
            throw new SparkException("YARN mode not available ?", e)
          }
        }

        val backend = try {
          val clazz =
            Class.forName("org.apache.spark.scheduler.cluster.YarnClientSchedulerBackend")
          val cons = clazz.getConstructor(classOf[TaskSchedulerImpl], classOf[SparkContext])
          cons.newInstance(scheduler, sc).asInstanceOf[CoarseGrainedSchedulerBackend]
        } catch {
          case e: Exception => {
            throw new SparkException("YARN mode not available ?", e)
          }
        }

        scheduler.initialize(backend)
        (backend, scheduler)

      case mesosUrl @ MESOS_REGEX(_) =>
        MesosNativeLibrary.load()
        val scheduler = new TaskSchedulerImpl(sc)
        val coarseGrained = sc.conf.getBoolean("spark.mesos.coarse", false)
        val url = mesosUrl.stripPrefix("mesos://") // strip scheme from raw Mesos URLs
        val backend = if (coarseGrained) {
          new CoarseMesosSchedulerBackend(scheduler, sc, url)
        } else {
          new MesosSchedulerBackend(scheduler, sc, url)
        }
        scheduler.initialize(backend)
        (backend, scheduler)

      case SIMR_REGEX(simrUrl) =>
        val scheduler = new TaskSchedulerImpl(sc)
        val backend = new SimrSchedulerBackend(scheduler, sc, simrUrl)
        scheduler.initialize(backend)
        (backend, scheduler)

      case _ =>
        throw new SparkException("Could not parse Master URL: '" + master + "'")
    }
  }
}

/**
 * A class encapsulating how to convert some type T to Writable. It stores both the Writable class
 * corresponding to T (e.g. IntWritable for Int) and a function for doing the conversion.
 * The getter for the writable class takes a ClassTag[T] in case this is a generic object
 * that doesn't know the type of T when it is created. This sounds strange but is necessary to
 * support converting subclasses of Writable to themselves (writableWritableConverter).
 */
private[spark] class WritableConverter[T](
    val writableClass: ClassTag[T] => Class[_ <: Writable],
    val convert: Writable => T)
  extends Serializable

object WritableConverter {

  // Helper objects for converting common types to Writable
  private[spark] def simpleWritableConverter[T, W <: Writable: ClassTag](convert: W => T)
  : WritableConverter[T] = {
    val wClass = classTag[W].runtimeClass.asInstanceOf[Class[W]]
    new WritableConverter[T](_ => wClass, x => convert(x.asInstanceOf[W]))
  }

  // The following implicit functions were in SparkContext before 1.3 and users had to
  // `import SparkContext._` to enable them. Now we move them here to make the compiler find
  // them automatically. However, we still keep the old functions in SparkContext for backward
  // compatibility and forward to the following functions directly.

  implicit def intWritableConverter(): WritableConverter[Int] =
    simpleWritableConverter[Int, IntWritable](_.get)

  implicit def longWritableConverter(): WritableConverter[Long] =
    simpleWritableConverter[Long, LongWritable](_.get)

  implicit def doubleWritableConverter(): WritableConverter[Double] =
    simpleWritableConverter[Double, DoubleWritable](_.get)

  implicit def floatWritableConverter(): WritableConverter[Float] =
    simpleWritableConverter[Float, FloatWritable](_.get)

  implicit def booleanWritableConverter(): WritableConverter[Boolean] =
    simpleWritableConverter[Boolean, BooleanWritable](_.get)

  implicit def bytesWritableConverter(): WritableConverter[Array[Byte]] = {
    simpleWritableConverter[Array[Byte], BytesWritable] { bw =>
      // getBytes method returns array which is longer then data to be returned
      Arrays.copyOfRange(bw.getBytes, 0, bw.getLength)
    }
  }

  implicit def stringWritableConverter(): WritableConverter[String] =
    simpleWritableConverter[String, Text](_.toString)

  implicit def writableWritableConverter[T <: Writable](): WritableConverter[T] =
    new WritableConverter[T](_.runtimeClass.asInstanceOf[Class[T]], _.asInstanceOf[T])
}

/**
 * A class encapsulating how to convert some type T to Writable. It stores both the Writable class
 * corresponding to T (e.g. IntWritable for Int) and a function for doing the conversion.
 * The Writable class will be used in `SequenceFileRDDFunctions`.
 */
private[spark] class WritableFactory[T](
    val writableClass: ClassTag[T] => Class[_ <: Writable],
    val convert: T => Writable) extends Serializable

object WritableFactory {

  private[spark] def simpleWritableFactory[T: ClassTag, W <: Writable : ClassTag](convert: T => W)
    : WritableFactory[T] = {
    val writableClass = implicitly[ClassTag[W]].runtimeClass.asInstanceOf[Class[W]]
    new WritableFactory[T](_ => writableClass, convert)
  }

  implicit def intWritableFactory: WritableFactory[Int] =
    simpleWritableFactory(new IntWritable(_))

  implicit def longWritableFactory: WritableFactory[Long] =
    simpleWritableFactory(new LongWritable(_))

  implicit def floatWritableFactory: WritableFactory[Float] =
    simpleWritableFactory(new FloatWritable(_))

  implicit def doubleWritableFactory: WritableFactory[Double] =
    simpleWritableFactory(new DoubleWritable(_))

  implicit def booleanWritableFactory: WritableFactory[Boolean] =
    simpleWritableFactory(new BooleanWritable(_))

  implicit def bytesWritableFactory: WritableFactory[Array[Byte]] =
    simpleWritableFactory(new BytesWritable(_))

  implicit def stringWritableFactory: WritableFactory[String] =
    simpleWritableFactory(new Text(_))

  implicit def writableWritableFactory[T <: Writable: ClassTag]: WritableFactory[T] =
    simpleWritableFactory(w => w)

}<|MERGE_RESOLUTION|>--- conflicted
+++ resolved
@@ -278,32 +278,7 @@
 
   private[spark] def progressBar: Option[ConsoleProgressBar] = _progressBar
 
-<<<<<<< HEAD
-  val statusTracker = new SparkStatusTracker(this)
-
-  private[spark] val progressBar: Option[ConsoleProgressBar] =
-    if (conf.getBoolean("spark.ui.showConsoleProgress", true) && !log.isInfoEnabled) {
-      Some(new ConsoleProgressBar(this))
-    } else {
-      None
-    }
-
-  // Initialize the Spark UI
-  private[spark] val ui: Option[SparkUI] =
-    if (conf.getBoolean("spark.ui.enabled", true)) {
-      Some(SparkUI.createLiveUI(this, conf, listenerBus, jobProgressListener,
-        env.securityManager,appName, startTime = startTime))
-    } else {
-      // For tests, do not enable the UI
-      None
-    }
-
-  // Bind the UI before starting the task scheduler to communicate
-  // the bound port to the cluster manager properly
-  ui.foreach(_.bind())
-=======
   private[spark] def ui: Option[SparkUI] = _ui
->>>>>>> 73db132b
 
   /**
    * A default Hadoop Configuration for the Hadoop code (e.g. file systems) that we reuse.
@@ -435,7 +410,7 @@
     _ui =
       if (conf.getBoolean("spark.ui.enabled", true)) {
         Some(SparkUI.createLiveUI(this, _conf, listenerBus, _jobProgressListener,
-          _env.securityManager,appName))
+          _env.securityManager,appName, startTime = startTime))
       } else {
         // For tests, do not enable the UI
         None
