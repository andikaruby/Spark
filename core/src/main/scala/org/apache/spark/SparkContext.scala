/*
 * Licensed to the Apache Software Foundation (ASF) under one or more
 * contributor license agreements.  See the NOTICE file distributed with
 * this work for additional information regarding copyright ownership.
 * The ASF licenses this file to You under the Apache License, Version 2.0
 * (the "License"); you may not use this file except in compliance with
 * the License.  You may obtain a copy of the License at
 *
 *    http://www.apache.org/licenses/LICENSE-2.0
 *
 * Unless required by applicable law or agreed to in writing, software
 * distributed under the License is distributed on an "AS IS" BASIS,
 * WITHOUT WARRANTIES OR CONDITIONS OF ANY KIND, either express or implied.
 * See the License for the specific language governing permissions and
 * limitations under the License.
 */

package org.apache.spark

import scala.language.implicitConversions

import java.io._
import java.lang.reflect.Constructor
import java.net.URI
import java.util.{Arrays, Properties, UUID}
import java.util.concurrent.atomic.{AtomicBoolean, AtomicInteger}
import java.util.UUID.randomUUID

import scala.collection.{Map, Set}
import scala.collection.JavaConversions._
import scala.collection.generic.Growable
import scala.collection.mutable.HashMap
import scala.reflect.{ClassTag, classTag}
import scala.util.control.NonFatal

import akka.actor.{ActorRef, Props}

import org.apache.hadoop.conf.Configuration
import org.apache.hadoop.fs.Path
import org.apache.hadoop.io.{ArrayWritable, BooleanWritable, BytesWritable, DoubleWritable,
  FloatWritable, IntWritable, LongWritable, NullWritable, Text, Writable}
import org.apache.hadoop.mapred.{FileInputFormat, InputFormat, JobConf, SequenceFileInputFormat,
  TextInputFormat}
import org.apache.hadoop.mapreduce.{InputFormat => NewInputFormat, Job => NewHadoopJob}
import org.apache.hadoop.mapreduce.lib.input.{FileInputFormat => NewFileInputFormat}

import org.apache.mesos.MesosNativeLibrary

import org.apache.spark.annotation.{DeveloperApi, Experimental}
import org.apache.spark.broadcast.Broadcast
import org.apache.spark.deploy.{LocalSparkCluster, SparkHadoopUtil}
import org.apache.spark.executor.TriggerThreadDump
import org.apache.spark.input.{StreamInputFormat, PortableDataStream, WholeTextFileInputFormat,
  FixedLengthBinaryInputFormat}
import org.apache.spark.io.CompressionCodec
import org.apache.spark.metrics.MetricsSystem
import org.apache.spark.partial.{ApproximateEvaluator, PartialResult}
import org.apache.spark.rdd._
import org.apache.spark.scheduler._
import org.apache.spark.scheduler.cluster.{CoarseGrainedSchedulerBackend,
  SparkDeploySchedulerBackend, SimrSchedulerBackend}
import org.apache.spark.scheduler.cluster.mesos.{CoarseMesosSchedulerBackend, MesosSchedulerBackend}
import org.apache.spark.scheduler.local.LocalBackend
import org.apache.spark.storage._
import org.apache.spark.ui.{SparkUI, ConsoleProgressBar}
import org.apache.spark.ui.jobs.JobProgressListener
import org.apache.spark.util._

/**
 * Main entry point for Spark functionality. A SparkContext represents the connection to a Spark
 * cluster, and can be used to create RDDs, accumulators and broadcast variables on that cluster.
 *
 * Only one SparkContext may be active per JVM.  You must `stop()` the active SparkContext before
 * creating a new one.  This limitation may eventually be removed; see SPARK-2243 for more details.
 *
 * @param config a Spark Config object describing the application configuration. Any settings in
 *   this config overrides the default configs as well as system properties.
 */
class SparkContext(config: SparkConf) extends Logging with ExecutorAllocationClient {

  // The call site where this SparkContext was constructed.
  private val creationSite: CallSite = Utils.getCallSite()

  // If true, log warnings instead of throwing exceptions when multiple SparkContexts are active
  private val allowMultipleContexts: Boolean =
    config.getBoolean("spark.driver.allowMultipleContexts", false)

  // In order to prevent multiple SparkContexts from being active at the same time, mark this
  // context as having started construction.
  // NOTE: this must be placed at the beginning of the SparkContext constructor.
  SparkContext.markPartiallyConstructed(this, allowMultipleContexts)

  // This is used only by YARN for now, but should be relevant to other cluster types (Mesos,
  // etc) too. This is typically generated from InputFormatInfo.computePreferredLocations. It
  // contains a map from hostname to a list of input format splits on the host.
  private[spark] var preferredNodeLocationData: Map[String, Set[SplitInfo]] = Map()

  val startTime = System.currentTimeMillis()

  private val stopped: AtomicBoolean = new AtomicBoolean(false)

  private def assertNotStopped(): Unit = {
    if (stopped.get()) {
      throw new IllegalStateException("Cannot call methods on a stopped SparkContext")
    }
  }

  /**
   * Create a SparkContext that loads settings from system properties (for instance, when
   * launching with ./bin/spark-submit).
   */
  def this() = this(new SparkConf())

  /**
   * :: DeveloperApi ::
   * Alternative constructor for setting preferred locations where Spark will create executors.
   *
   * @param preferredNodeLocationData used in YARN mode to select nodes to launch containers on.
   * Can be generated using [[org.apache.spark.scheduler.InputFormatInfo.computePreferredLocations]]
   * from a list of input files or InputFormats for the application.
   */
  @DeveloperApi
  def this(config: SparkConf, preferredNodeLocationData: Map[String, Set[SplitInfo]]) = {
    this(config)
    this.preferredNodeLocationData = preferredNodeLocationData
  }

  /**
   * Alternative constructor that allows setting common Spark properties directly
   *
   * @param master Cluster URL to connect to (e.g. mesos://host:port, spark://host:port, local[4]).
   * @param appName A name for your application, to display on the cluster web UI
   * @param conf a [[org.apache.spark.SparkConf]] object specifying other Spark parameters
   */
  def this(master: String, appName: String, conf: SparkConf) =
    this(SparkContext.updatedConf(conf, master, appName))

  /**
   * Alternative constructor that allows setting common Spark properties directly
   *
   * @param master Cluster URL to connect to (e.g. mesos://host:port, spark://host:port, local[4]).
   * @param appName A name for your application, to display on the cluster web UI.
   * @param sparkHome Location where Spark is installed on cluster nodes.
   * @param jars Collection of JARs to send to the cluster. These can be paths on the local file
   *             system or HDFS, HTTP, HTTPS, or FTP URLs.
   * @param environment Environment variables to set on worker nodes.
   */
  def this(
      master: String,
      appName: String,
      sparkHome: String = null,
      jars: Seq[String] = Nil,
      environment: Map[String, String] = Map(),
      preferredNodeLocationData: Map[String, Set[SplitInfo]] = Map()) =
  {
    this(SparkContext.updatedConf(new SparkConf(), master, appName, sparkHome, jars, environment))
    this.preferredNodeLocationData = preferredNodeLocationData
  }

  // NOTE: The below constructors could be consolidated using default arguments. Due to
  // Scala bug SI-8479, however, this causes the compile step to fail when generating docs.
  // Until we have a good workaround for that bug the constructors remain broken out.

  /**
   * Alternative constructor that allows setting common Spark properties directly
   *
   * @param master Cluster URL to connect to (e.g. mesos://host:port, spark://host:port, local[4]).
   * @param appName A name for your application, to display on the cluster web UI.
   */
  private[spark] def this(master: String, appName: String) =
    this(master, appName, null, Nil, Map(), Map())

  /**
   * Alternative constructor that allows setting common Spark properties directly
   *
   * @param master Cluster URL to connect to (e.g. mesos://host:port, spark://host:port, local[4]).
   * @param appName A name for your application, to display on the cluster web UI.
   * @param sparkHome Location where Spark is installed on cluster nodes.
   */
  private[spark] def this(master: String, appName: String, sparkHome: String) =
    this(master, appName, sparkHome, Nil, Map(), Map())

  /**
   * Alternative constructor that allows setting common Spark properties directly
   *
   * @param master Cluster URL to connect to (e.g. mesos://host:port, spark://host:port, local[4]).
   * @param appName A name for your application, to display on the cluster web UI.
   * @param sparkHome Location where Spark is installed on cluster nodes.
   * @param jars Collection of JARs to send to the cluster. These can be paths on the local file
   *             system or HDFS, HTTP, HTTPS, or FTP URLs.
   */
  private[spark] def this(master: String, appName: String, sparkHome: String, jars: Seq[String]) =
    this(master, appName, sparkHome, jars, Map(), Map())

  // log out Spark Version in Spark driver log
  logInfo(s"Running Spark version $SPARK_VERSION")

  /* ------------------------------------------------------------------------------------- *
   | Private variables. These variables keep the internal state of the context, and are    |
   | not accessible by the outside world. They're mutable since we want to initialize all  |
   | of them to some neutral value ahead of time, so that calling "stop()" while the       |
   | constructor is still running is safe.                                                 |
   * ------------------------------------------------------------------------------------- */

  private var _conf: SparkConf = _
  private var _eventLogDir: Option[String] = None
  private var _eventLogCodec: Option[String] = None
  private var _env: SparkEnv = _
  private var _metadataCleaner: MetadataCleaner = _
  private var _jobProgressListener: JobProgressListener = _
  private var _statusTracker: SparkStatusTracker = _
  private var _progressBar: Option[ConsoleProgressBar] = None
  private var _ui: Option[SparkUI] = None
  private var _hadoopConfiguration: Configuration = _
  private var _executorMemory: Int = _
  private var _schedulerBackend: SchedulerBackend = _
  private var _taskScheduler: TaskScheduler = _
  private var _heartbeatReceiver: ActorRef = _
  @volatile private var _dagScheduler: DAGScheduler = _
  private var _applicationId: String = _
  private var _eventLogger: Option[EventLoggingListener] = None
  private var _executorAllocationManager: Option[ExecutorAllocationManager] = None
  private var _cleaner: Option[ContextCleaner] = None
  private var _listenerBusStarted: Boolean = false
  private var _jars: Seq[String] = _
  private var _files: Seq[String] = _

  /* ------------------------------------------------------------------------------------- *
   | Accessors and public fields. These provide access to the internal state of the        |
   | context.                                                                              |
   * ------------------------------------------------------------------------------------- */

  private[spark] def conf: SparkConf = _conf

  /**
   * Return a copy of this SparkContext's configuration. The configuration ''cannot'' be
   * changed at runtime.
   */
  def getConf: SparkConf = conf.clone()

  def jars: Seq[String] = _jars
  def files: Seq[String] = _files
  def master: String = _conf.get("spark.master")
  def appName: String = _conf.get("spark.app.name")

<<<<<<< HEAD
  private[spark] def isEventLogEnabled: Boolean = _conf.getBoolean("spark.eventLog.enabled", false)
  private[spark] def eventLogDir: Option[String] = _eventLogDir
  private[spark] def eventLogCodec: Option[String] = _eventLogCodec
=======
  private[spark] val isEventLogEnabled = conf.getBoolean("spark.eventLog.enabled", false)
  private[spark] val eventLogDir: Option[URI] = {
    if (isEventLogEnabled) {
      val unresolvedDir = conf.get("spark.eventLog.dir", EventLoggingListener.DEFAULT_LOG_DIR)
        .stripSuffix("/")
      Some(Utils.resolveURI(unresolvedDir))
    } else {
      None
    }
  }
  private[spark] val eventLogCodec: Option[String] = {
    val compress = conf.getBoolean("spark.eventLog.compress", false)
    if (compress && isEventLogEnabled) {
      Some(CompressionCodec.getCodecName(conf)).map(CompressionCodec.getShortName)
    } else {
      None
    }
  }
>>>>>>> 14632b79

  // Generate the random name for a temp folder in Tachyon
  // Add a timestamp as the suffix here to make it more safe
  val tachyonFolderName = "spark-" + randomUUID.toString()

  def isLocal: Boolean = (master == "local" || master.startsWith("local["))

  // An asynchronous listener bus for Spark events
  private[spark] val listenerBus = new LiveListenerBus

  // This function allows components created by SparkEnv to be mocked in unit tests:
  private[spark] def createSparkEnv(
      conf: SparkConf,
      isLocal: Boolean,
      listenerBus: LiveListenerBus): SparkEnv = {
    SparkEnv.createDriverEnv(conf, isLocal, listenerBus)
  }

  private[spark] def env: SparkEnv = _env

  // Used to store a URL for each static file/jar together with the file's local timestamp
  private[spark] val addedFiles = HashMap[String, Long]()
  private[spark] val addedJars = HashMap[String, Long]()

  // Keeps track of all persisted RDDs
  private[spark] val persistentRdds = new TimeStampedWeakValueHashMap[Int, RDD[_]]
  private[spark] def metadataCleaner: MetadataCleaner = _metadataCleaner
  private[spark] def jobProgressListener: JobProgressListener = _jobProgressListener

  def statusTracker: SparkStatusTracker = _statusTracker

  private[spark] def progressBar: Option[ConsoleProgressBar] = _progressBar

  private[spark] def ui: Option[SparkUI] = _ui

  /**
   * A default Hadoop Configuration for the Hadoop code (e.g. file systems) that we reuse.
   *
   * '''Note:''' As it will be reused in all Hadoop RDDs, it's better not to modify it unless you
   * plan to set some global configurations for all Hadoop RDDs.
   */
  def hadoopConfiguration: Configuration = _hadoopConfiguration

  private[spark] def executorMemory: Int = _executorMemory

  // Environment variables to pass to our executors.
  private[spark] val executorEnvs = HashMap[String, String]()

  // Set SPARK_USER for user who is running SparkContext.
  val sparkUser = Utils.getCurrentUserName()

  private[spark] def schedulerBackend: SchedulerBackend = _schedulerBackend
  private[spark] def schedulerBackend_=(sb: SchedulerBackend): Unit = {
    _schedulerBackend = sb
  }

  private[spark] def taskScheduler: TaskScheduler = _taskScheduler
  private[spark] def taskScheduler_=(ts: TaskScheduler): Unit = {
    _taskScheduler = ts
  }

  private[spark] def dagScheduler: DAGScheduler = _dagScheduler
  private[spark] def dagScheduler_=(ds: DAGScheduler): Unit = {
    _dagScheduler = ds
  }

  def applicationId: String = _applicationId

  def metricsSystem: MetricsSystem = if (_env != null) _env.metricsSystem else null

  private[spark] def eventLogger: Option[EventLoggingListener] = _eventLogger

  private[spark] def executorAllocationManager: Option[ExecutorAllocationManager] =
    _executorAllocationManager

  private[spark] def cleaner: Option[ContextCleaner] = _cleaner

  private[spark] var checkpointDir: Option[String] = None

  // Thread Local variable that can be used by users to pass information down the stack
  private val localProperties = new InheritableThreadLocal[Properties] {
    override protected def childValue(parent: Properties): Properties = new Properties(parent)
    override protected def initialValue(): Properties = new Properties()
  }

  /* ------------------------------------------------------------------------------------- *
   | Initialization. This code initializes the context in a manner that is exception-safe. |
   | All internal fields holding state are initialized here, and any error prompts the     |
   | stop() method to be called.                                                           |
   * ------------------------------------------------------------------------------------- */

  private def warnSparkMem(value: String): String = {
    logWarning("Using SPARK_MEM to set amount of memory to use per executor process is " +
      "deprecated, please use spark.executor.memory instead.")
    value
  }

  try {
    _conf = config.clone()
    _conf.validateSettings()

    if (!_conf.contains("spark.master")) {
      throw new SparkException("A master URL must be set in your configuration")
    }
    if (!_conf.contains("spark.app.name")) {
      throw new SparkException("An application name must be set in your configuration")
    }

    if (_conf.getBoolean("spark.logConf", false)) {
      logInfo("Spark configuration:\n" + _conf.toDebugString)
    }

<<<<<<< HEAD
    // Set Spark driver host and port system properties
    _conf.setIfMissing("spark.driver.host", Utils.localHostName())
    _conf.setIfMissing("spark.driver.port", "0")

    _conf.set("spark.executor.id", SparkContext.DRIVER_IDENTIFIER)

    _jars =_conf.getOption("spark.jars").map(_.split(",")).map(_.filter(_.size != 0)).toSeq.flatten
    _files = _conf.getOption("spark.files").map(_.split(",")).map(_.filter(_.size != 0))
      .toSeq.flatten

    _eventLogDir =
      if (isEventLogEnabled) {
        Some(conf.get("spark.eventLog.dir", EventLoggingListener.DEFAULT_LOG_DIR).stripSuffix("/"))
      } else {
        None
      }

    _eventLogCodec = {
      val compress = _conf.getBoolean("spark.eventLog.compress", false)
      if (compress && isEventLogEnabled) {
        Some(CompressionCodec.getCodecName(_conf)).map(CompressionCodec.getShortName)
      } else {
        None
=======
  // Set SPARK_USER for user who is running SparkContext.
  val sparkUser = Utils.getCurrentUserName()
  executorEnvs("SPARK_USER") = sparkUser

  // We need to register "HeartbeatReceiver" before "createTaskScheduler" because Executor will
  // retrieve "HeartbeatReceiver" in the constructor. (SPARK-6640)
  private val heartbeatReceiver = env.actorSystem.actorOf(
    Props(new HeartbeatReceiver(this)), "HeartbeatReceiver")

  // Create and start the scheduler
  private[spark] var (schedulerBackend, taskScheduler) =
    SparkContext.createTaskScheduler(this, master)

  heartbeatReceiver ! TaskSchedulerIsSet

  @volatile private[spark] var dagScheduler: DAGScheduler = _
  try {
    dagScheduler = new DAGScheduler(this)
  } catch {
    case e: Exception => {
      try {
        stop()
      } finally {
        throw new SparkException("Error while constructing DAGScheduler", e)
>>>>>>> 14632b79
      }
    }

    _conf.set("spark.tachyonStore.folderName", tachyonFolderName)

    if (master == "yarn-client") System.setProperty("SPARK_YARN_MODE", "true")

    // Create the Spark execution environment (cache, map output tracker, etc)
    _env = createSparkEnv(_conf, isLocal, listenerBus)
    SparkEnv.set(_env)

    _metadataCleaner = new MetadataCleaner(MetadataCleanerType.SPARK_CONTEXT, this.cleanup, _conf)

    _jobProgressListener = new JobProgressListener(_conf)
    listenerBus.addListener(jobProgressListener)

    _statusTracker = new SparkStatusTracker(this)

    _progressBar =
      if (_conf.getBoolean("spark.ui.showConsoleProgress", true) && !log.isInfoEnabled) {
        Some(new ConsoleProgressBar(this))
      } else {
        None
      }

    _ui =
      if (conf.getBoolean("spark.ui.enabled", true)) {
        Some(SparkUI.createLiveUI(this, _conf, listenerBus, _jobProgressListener,
          _env.securityManager,appName))
      } else {
        // For tests, do not enable the UI
        None
      }
    // Bind the UI before starting the task scheduler to communicate
    // the bound port to the cluster manager properly
    _ui.foreach(_.bind())

    _hadoopConfiguration = SparkHadoopUtil.get.newConfiguration(_conf)

    // Add each JAR given through the constructor
    if (jars != null) {
      jars.foreach(addJar)
    }

    if (files != null) {
      files.foreach(addFile)
    }

    _executorMemory = _conf.getOption("spark.executor.memory")
      .orElse(Option(System.getenv("SPARK_EXECUTOR_MEMORY")))
      .orElse(Option(System.getenv("SPARK_MEM"))
      .map(warnSparkMem))
      .map(Utils.memoryStringToMb)
      .getOrElse(512)

    // Convert java options to env vars as a work around
    // since we can't set env vars directly in sbt.
    for { (envKey, propKey) <- Seq(("SPARK_TESTING", "spark.testing"))
      value <- Option(System.getenv(envKey)).orElse(Option(System.getProperty(propKey)))} {
      executorEnvs(envKey) = value
    }
    Option(System.getenv("SPARK_PREPEND_CLASSES")).foreach { v =>
      executorEnvs("SPARK_PREPEND_CLASSES") = v
    }
    // The Mesos scheduler backend relies on this environment variable to set executor memory.
    // TODO: Set this only in the Mesos scheduler.
    executorEnvs("SPARK_EXECUTOR_MEMORY") = executorMemory + "m"
    executorEnvs ++= _conf.getExecutorEnv
    executorEnvs("SPARK_USER") = sparkUser

    // Create and start the scheduler
    val (sched, ts) = SparkContext.createTaskScheduler(this, master)
    _schedulerBackend = sched
    _taskScheduler = ts
    _heartbeatReceiver = env.actorSystem.actorOf(
      Props(new HeartbeatReceiver(this, taskScheduler)), "HeartbeatReceiver")
    _dagScheduler = new DAGScheduler(this)

    // start TaskScheduler after taskScheduler sets DAGScheduler reference in DAGScheduler's
    // constructor
    _taskScheduler.start()

    _applicationId = _taskScheduler.applicationId()
    _conf.set("spark.app.id", _applicationId)
    _env.blockManager.initialize(_applicationId)

    // The metrics system for Driver need to be set spark.app.id to app ID.
    // So it should start after we get app ID from the task scheduler and set spark.app.id.
    metricsSystem.start()
    // Attach the driver metrics servlet handler to the web ui after the metrics system is started.
    metricsSystem.getServletHandlers.foreach(handler => ui.foreach(_.attachHandler(handler)))

    _eventLogger =
      if (isEventLogEnabled) {
        val logger =
          new EventLoggingListener(_applicationId, _eventLogDir.get, _conf, _hadoopConfiguration)
        logger.start()
        listenerBus.addListener(logger)
        Some(logger)
      } else {
        None
      }

    // Optionally scale number of executors dynamically based on workload. Exposed for testing.
    val dynamicAllocationEnabled = _conf.getBoolean("spark.dynamicAllocation.enabled", false)
    _executorAllocationManager =
      if (dynamicAllocationEnabled) {
        assert(supportDynamicAllocation,
          "Dynamic allocation of executors is currently only supported in YARN mode")
        Some(new ExecutorAllocationManager(this, listenerBus, _conf))
      } else {
        None
      }
    _executorAllocationManager.foreach(_.start())

    _cleaner =
      if (_conf.getBoolean("spark.cleaner.referenceTracking", true)) {
        Some(new ContextCleaner(this))
      } else {
        None
      }
    _cleaner.foreach(_.start())

    setupAndStartListenerBus()
    postEnvironmentUpdate()
    postApplicationStart()

    // Post init
    _taskScheduler.postStartHook()
    _env.metricsSystem.registerSource(new DAGSchedulerSource(dagScheduler))
    _env.metricsSystem.registerSource(new BlockManagerSource(_env.blockManager))
  } catch {
    case NonFatal(e) =>
      logError("Error initializing SparkContext.", e)
      try {
        stop()
      } catch {
        case NonFatal(inner) =>
          logError("Error stopping SparkContext after init error.", inner)
      } finally {
        throw e
      }
  }

  /**
   * Called by the web UI to obtain executor thread dumps.  This method may be expensive.
   * Logs an error and returns None if we failed to obtain a thread dump, which could occur due
   * to an executor being dead or unresponsive or due to network issues while sending the thread
   * dump message back to the driver.
   */
  private[spark] def getExecutorThreadDump(executorId: String): Option[Array[ThreadStackTrace]] = {
    try {
      if (executorId == SparkContext.DRIVER_IDENTIFIER) {
        Some(Utils.getThreadDump())
      } else {
        val (host, port) = env.blockManager.master.getActorSystemHostPortForExecutor(executorId).get
        val actorRef = AkkaUtils.makeExecutorRef("ExecutorActor", conf, host, port, env.actorSystem)
        Some(AkkaUtils.askWithReply[Array[ThreadStackTrace]](TriggerThreadDump, actorRef,
          AkkaUtils.numRetries(conf), AkkaUtils.retryWaitMs(conf), AkkaUtils.askTimeout(conf)))
      }
    } catch {
      case e: Exception =>
        logError(s"Exception getting thread dump from executor $executorId", e)
        None
    }
  }

  private[spark] def getLocalProperties: Properties = localProperties.get()

  private[spark] def setLocalProperties(props: Properties) {
    localProperties.set(props)
  }

  @deprecated("Properties no longer need to be explicitly initialized.", "1.0.0")
  def initLocalProperties() {
    localProperties.set(new Properties())
  }

  /**
   * Set a local property that affects jobs submitted from this thread, such as the
   * Spark fair scheduler pool.
   */
  def setLocalProperty(key: String, value: String) {
    if (value == null) {
      localProperties.get.remove(key)
    } else {
      localProperties.get.setProperty(key, value)
    }
  }

  /**
   * Get a local property set in this thread, or null if it is missing. See
   * [[org.apache.spark.SparkContext.setLocalProperty]].
   */
  def getLocalProperty(key: String): String =
    Option(localProperties.get).map(_.getProperty(key)).getOrElse(null)

  /** Set a human readable description of the current job. */
  def setJobDescription(value: String) {
    setLocalProperty(SparkContext.SPARK_JOB_DESCRIPTION, value)
  }

  /**
   * Assigns a group ID to all the jobs started by this thread until the group ID is set to a
   * different value or cleared.
   *
   * Often, a unit of execution in an application consists of multiple Spark actions or jobs.
   * Application programmers can use this method to group all those jobs together and give a
   * group description. Once set, the Spark web UI will associate such jobs with this group.
   *
   * The application can also use [[org.apache.spark.SparkContext.cancelJobGroup]] to cancel all
   * running jobs in this group. For example,
   * {{{
   * // In the main thread:
   * sc.setJobGroup("some_job_to_cancel", "some job description")
   * sc.parallelize(1 to 10000, 2).map { i => Thread.sleep(10); i }.count()
   *
   * // In a separate thread:
   * sc.cancelJobGroup("some_job_to_cancel")
   * }}}
   *
   * If interruptOnCancel is set to true for the job group, then job cancellation will result
   * in Thread.interrupt() being called on the job's executor threads. This is useful to help ensure
   * that the tasks are actually stopped in a timely manner, but is off by default due to HDFS-1208,
   * where HDFS may respond to Thread.interrupt() by marking nodes as dead.
   */
  def setJobGroup(groupId: String, description: String, interruptOnCancel: Boolean = false) {
    setLocalProperty(SparkContext.SPARK_JOB_DESCRIPTION, description)
    setLocalProperty(SparkContext.SPARK_JOB_GROUP_ID, groupId)
    // Note: Specifying interruptOnCancel in setJobGroup (rather than cancelJobGroup) avoids
    // changing several public APIs and allows Spark cancellations outside of the cancelJobGroup
    // APIs to also take advantage of this property (e.g., internal job failures or canceling from
    // JobProgressTab UI) on a per-job basis.
    setLocalProperty(SparkContext.SPARK_JOB_INTERRUPT_ON_CANCEL, interruptOnCancel.toString)
  }

  /** Clear the current thread's job group ID and its description. */
  def clearJobGroup() {
    setLocalProperty(SparkContext.SPARK_JOB_DESCRIPTION, null)
    setLocalProperty(SparkContext.SPARK_JOB_GROUP_ID, null)
    setLocalProperty(SparkContext.SPARK_JOB_INTERRUPT_ON_CANCEL, null)
  }

  // Methods for creating RDDs

  /** Distribute a local Scala collection to form an RDD.
   *
   * @note Parallelize acts lazily. If `seq` is a mutable collection and is altered after the call
   * to parallelize and before the first action on the RDD, the resultant RDD will reflect the
   * modified collection. Pass a copy of the argument to avoid this.
   * @note avoid using `parallelize(Seq())` to create an empty `RDD`. Consider `emptyRDD` for an
   * RDD with no partitions, or `parallelize(Seq[T]())` for an RDD of `T` with empty partitions.
   */
  def parallelize[T: ClassTag](seq: Seq[T], numSlices: Int = defaultParallelism): RDD[T] = {
    assertNotStopped()
    new ParallelCollectionRDD[T](this, seq, numSlices, Map[Int, Seq[String]]())
  }

  /** Distribute a local Scala collection to form an RDD.
   *
   * This method is identical to `parallelize`.
   */
  def makeRDD[T: ClassTag](seq: Seq[T], numSlices: Int = defaultParallelism): RDD[T] = {
    parallelize(seq, numSlices)
  }

  /** Distribute a local Scala collection to form an RDD, with one or more
    * location preferences (hostnames of Spark nodes) for each object.
    * Create a new partition for each collection item. */
  def makeRDD[T: ClassTag](seq: Seq[(T, Seq[String])]): RDD[T] = {
    assertNotStopped()
    val indexToPrefs = seq.zipWithIndex.map(t => (t._2, t._1._2)).toMap
    new ParallelCollectionRDD[T](this, seq.map(_._1), seq.size, indexToPrefs)
  }

  /**
   * Read a text file from HDFS, a local file system (available on all nodes), or any
   * Hadoop-supported file system URI, and return it as an RDD of Strings.
   */
  def textFile(path: String, minPartitions: Int = defaultMinPartitions): RDD[String] = {
    assertNotStopped()
    hadoopFile(path, classOf[TextInputFormat], classOf[LongWritable], classOf[Text],
      minPartitions).map(pair => pair._2.toString).setName(path)
  }

  /**
   * Read a directory of text files from HDFS, a local file system (available on all nodes), or any
   * Hadoop-supported file system URI. Each file is read as a single record and returned in a
   * key-value pair, where the key is the path of each file, the value is the content of each file.
   *
   * <p> For example, if you have the following files:
   * {{{
   *   hdfs://a-hdfs-path/part-00000
   *   hdfs://a-hdfs-path/part-00001
   *   ...
   *   hdfs://a-hdfs-path/part-nnnnn
   * }}}
   *
   * Do `val rdd = sparkContext.wholeTextFile("hdfs://a-hdfs-path")`,
   *
   * <p> then `rdd` contains
   * {{{
   *   (a-hdfs-path/part-00000, its content)
   *   (a-hdfs-path/part-00001, its content)
   *   ...
   *   (a-hdfs-path/part-nnnnn, its content)
   * }}}
   *
   * @note Small files are preferred, large file is also allowable, but may cause bad performance.
   *
   * @param minPartitions A suggestion value of the minimal splitting number for input data.
   */
  def wholeTextFiles(path: String, minPartitions: Int = defaultMinPartitions):
  RDD[(String, String)] = {
    assertNotStopped()
    val job = new NewHadoopJob(hadoopConfiguration)
    NewFileInputFormat.addInputPath(job, new Path(path))
    val updateConf = job.getConfiguration
    new WholeTextFileRDD(
      this,
      classOf[WholeTextFileInputFormat],
      classOf[String],
      classOf[String],
      updateConf,
      minPartitions).setName(path)
  }


  /**
   * :: Experimental ::
   *
   * Get an RDD for a Hadoop-readable dataset as PortableDataStream for each file
   * (useful for binary data)
   *
   * For example, if you have the following files:
   * {{{
   *   hdfs://a-hdfs-path/part-00000
   *   hdfs://a-hdfs-path/part-00001
   *   ...
   *   hdfs://a-hdfs-path/part-nnnnn
   * }}}
   *
   * Do
   * `val rdd = sparkContext.dataStreamFiles("hdfs://a-hdfs-path")`,
   *
   * then `rdd` contains
   * {{{
   *   (a-hdfs-path/part-00000, its content)
   *   (a-hdfs-path/part-00001, its content)
   *   ...
   *   (a-hdfs-path/part-nnnnn, its content)
   * }}}
   *
   * @param minPartitions A suggestion value of the minimal splitting number for input data.
   *
   * @note Small files are preferred; very large files may cause bad performance.
   */
  @Experimental
  def binaryFiles(path: String, minPartitions: Int = defaultMinPartitions):
      RDD[(String, PortableDataStream)] = {
    assertNotStopped()
    val job = new NewHadoopJob(hadoopConfiguration)
    NewFileInputFormat.addInputPath(job, new Path(path))
    val updateConf = job.getConfiguration
    new BinaryFileRDD(
      this,
      classOf[StreamInputFormat],
      classOf[String],
      classOf[PortableDataStream],
      updateConf,
      minPartitions).setName(path)
  }

  /**
   * :: Experimental ::
   *
   * Load data from a flat binary file, assuming the length of each record is constant.
   *
   * '''Note:''' We ensure that the byte array for each record in the resulting RDD
   * has the provided record length.
   *
   * @param path Directory to the input data files
   * @param recordLength The length at which to split the records
   * @return An RDD of data with values, represented as byte arrays
   */
  @Experimental
  def binaryRecords(path: String, recordLength: Int, conf: Configuration = hadoopConfiguration)
      : RDD[Array[Byte]] = {
    assertNotStopped()
    conf.setInt(FixedLengthBinaryInputFormat.RECORD_LENGTH_PROPERTY, recordLength)
    val br = newAPIHadoopFile[LongWritable, BytesWritable, FixedLengthBinaryInputFormat](path,
      classOf[FixedLengthBinaryInputFormat],
      classOf[LongWritable],
      classOf[BytesWritable],
      conf=conf)
    val data = br.map { case (k, v) =>
      val bytes = v.getBytes
      assert(bytes.length == recordLength, "Byte array does not have correct length")
      bytes
    }
    data
  }

  /**
   * Get an RDD for a Hadoop-readable dataset from a Hadoop JobConf given its InputFormat and other
   * necessary info (e.g. file name for a filesystem-based dataset, table name for HyperTable),
   * using the older MapReduce API (`org.apache.hadoop.mapred`).
   *
   * @param conf JobConf for setting up the dataset. Note: This will be put into a Broadcast.
   *             Therefore if you plan to reuse this conf to create multiple RDDs, you need to make
   *             sure you won't modify the conf. A safe approach is always creating a new conf for
   *             a new RDD.
   * @param inputFormatClass Class of the InputFormat
   * @param keyClass Class of the keys
   * @param valueClass Class of the values
   * @param minPartitions Minimum number of Hadoop Splits to generate.
   *
   * '''Note:''' Because Hadoop's RecordReader class re-uses the same Writable object for each
   * record, directly caching the returned RDD or directly passing it to an aggregation or shuffle
   * operation will create many references to the same object.
   * If you plan to directly cache, sort, or aggregate Hadoop writable objects, you should first
   * copy them using a `map` function.
   */
  def hadoopRDD[K, V](
      conf: JobConf,
      inputFormatClass: Class[_ <: InputFormat[K, V]],
      keyClass: Class[K],
      valueClass: Class[V],
      minPartitions: Int = defaultMinPartitions
      ): RDD[(K, V)] = {
    assertNotStopped()
    // Add necessary security credentials to the JobConf before broadcasting it.
    SparkHadoopUtil.get.addCredentials(conf)
    new HadoopRDD(this, conf, inputFormatClass, keyClass, valueClass, minPartitions)
  }

  /** Get an RDD for a Hadoop file with an arbitrary InputFormat
   *
   * '''Note:''' Because Hadoop's RecordReader class re-uses the same Writable object for each
   * record, directly caching the returned RDD or directly passing it to an aggregation or shuffle
   * operation will create many references to the same object.
   * If you plan to directly cache, sort, or aggregate Hadoop writable objects, you should first
   * copy them using a `map` function.
   */
  def hadoopFile[K, V](
      path: String,
      inputFormatClass: Class[_ <: InputFormat[K, V]],
      keyClass: Class[K],
      valueClass: Class[V],
      minPartitions: Int = defaultMinPartitions
      ): RDD[(K, V)] = {
    assertNotStopped()
    // A Hadoop configuration can be about 10 KB, which is pretty big, so broadcast it.
    val confBroadcast = broadcast(new SerializableWritable(hadoopConfiguration))
    val setInputPathsFunc = (jobConf: JobConf) => FileInputFormat.setInputPaths(jobConf, path)
    new HadoopRDD(
      this,
      confBroadcast,
      Some(setInputPathsFunc),
      inputFormatClass,
      keyClass,
      valueClass,
      minPartitions).setName(path)
  }

  /**
   * Smarter version of hadoopFile() that uses class tags to figure out the classes of keys,
   * values and the InputFormat so that users don't need to pass them directly. Instead, callers
   * can just write, for example,
   * {{{
   * val file = sparkContext.hadoopFile[LongWritable, Text, TextInputFormat](path, minPartitions)
   * }}}
   *
   * '''Note:''' Because Hadoop's RecordReader class re-uses the same Writable object for each
   * record, directly caching the returned RDD or directly passing it to an aggregation or shuffle
   * operation will create many references to the same object.
   * If you plan to directly cache, sort, or aggregate Hadoop writable objects, you should first
   * copy them using a `map` function.
   */
  def hadoopFile[K, V, F <: InputFormat[K, V]]
      (path: String, minPartitions: Int)
      (implicit km: ClassTag[K], vm: ClassTag[V], fm: ClassTag[F]): RDD[(K, V)] = {
    hadoopFile(path,
      fm.runtimeClass.asInstanceOf[Class[F]],
      km.runtimeClass.asInstanceOf[Class[K]],
      vm.runtimeClass.asInstanceOf[Class[V]],
      minPartitions)
  }

  /**
   * Smarter version of hadoopFile() that uses class tags to figure out the classes of keys,
   * values and the InputFormat so that users don't need to pass them directly. Instead, callers
   * can just write, for example,
   * {{{
   * val file = sparkContext.hadoopFile[LongWritable, Text, TextInputFormat](path)
   * }}}
   *
   * '''Note:''' Because Hadoop's RecordReader class re-uses the same Writable object for each
   * record, directly caching the returned RDD or directly passing it to an aggregation or shuffle
   * operation will create many references to the same object.
   * If you plan to directly cache, sort, or aggregate Hadoop writable objects, you should first
   * copy them using a `map` function.
   */
  def hadoopFile[K, V, F <: InputFormat[K, V]](path: String)
      (implicit km: ClassTag[K], vm: ClassTag[V], fm: ClassTag[F]): RDD[(K, V)] =
    hadoopFile[K, V, F](path, defaultMinPartitions)

  /** Get an RDD for a Hadoop file with an arbitrary new API InputFormat. */
  def newAPIHadoopFile[K, V, F <: NewInputFormat[K, V]]
      (path: String)
      (implicit km: ClassTag[K], vm: ClassTag[V], fm: ClassTag[F]): RDD[(K, V)] = {
    newAPIHadoopFile(
      path,
      fm.runtimeClass.asInstanceOf[Class[F]],
      km.runtimeClass.asInstanceOf[Class[K]],
      vm.runtimeClass.asInstanceOf[Class[V]])
  }

  /**
   * Get an RDD for a given Hadoop file with an arbitrary new API InputFormat
   * and extra configuration options to pass to the input format.
   *
   * '''Note:''' Because Hadoop's RecordReader class re-uses the same Writable object for each
   * record, directly caching the returned RDD or directly passing it to an aggregation or shuffle
   * operation will create many references to the same object.
   * If you plan to directly cache, sort, or aggregate Hadoop writable objects, you should first
   * copy them using a `map` function.
   */
  def newAPIHadoopFile[K, V, F <: NewInputFormat[K, V]](
      path: String,
      fClass: Class[F],
      kClass: Class[K],
      vClass: Class[V],
      conf: Configuration = hadoopConfiguration): RDD[(K, V)] = {
    assertNotStopped()
    // The call to new NewHadoopJob automatically adds security credentials to conf,
    // so we don't need to explicitly add them ourselves
    val job = new NewHadoopJob(conf)
    NewFileInputFormat.addInputPath(job, new Path(path))
    val updatedConf = job.getConfiguration
    new NewHadoopRDD(this, fClass, kClass, vClass, updatedConf).setName(path)
  }

  /**
   * Get an RDD for a given Hadoop file with an arbitrary new API InputFormat
   * and extra configuration options to pass to the input format.
   *
   * @param conf Configuration for setting up the dataset. Note: This will be put into a Broadcast.
   *             Therefore if you plan to reuse this conf to create multiple RDDs, you need to make
   *             sure you won't modify the conf. A safe approach is always creating a new conf for
   *             a new RDD.
   * @param fClass Class of the InputFormat
   * @param kClass Class of the keys
   * @param vClass Class of the values
   *
   * '''Note:''' Because Hadoop's RecordReader class re-uses the same Writable object for each
   * record, directly caching the returned RDD or directly passing it to an aggregation or shuffle
   * operation will create many references to the same object.
   * If you plan to directly cache, sort, or aggregate Hadoop writable objects, you should first
   * copy them using a `map` function.
   */
  def newAPIHadoopRDD[K, V, F <: NewInputFormat[K, V]](
      conf: Configuration = hadoopConfiguration,
      fClass: Class[F],
      kClass: Class[K],
      vClass: Class[V]): RDD[(K, V)] = {
    assertNotStopped()
    // Add necessary security credentials to the JobConf. Required to access secure HDFS.
    val jconf = new JobConf(conf)
    SparkHadoopUtil.get.addCredentials(jconf)
    new NewHadoopRDD(this, fClass, kClass, vClass, jconf)
  }

  /** Get an RDD for a Hadoop SequenceFile with given key and value types.
    *
    * '''Note:''' Because Hadoop's RecordReader class re-uses the same Writable object for each
    * record, directly caching the returned RDD or directly passing it to an aggregation or shuffle
    * operation will create many references to the same object.
    * If you plan to directly cache, sort, or aggregate Hadoop writable objects, you should first
    * copy them using a `map` function.
    */
  def sequenceFile[K, V](path: String,
      keyClass: Class[K],
      valueClass: Class[V],
      minPartitions: Int
      ): RDD[(K, V)] = {
    assertNotStopped()
    val inputFormatClass = classOf[SequenceFileInputFormat[K, V]]
    hadoopFile(path, inputFormatClass, keyClass, valueClass, minPartitions)
  }

  /** Get an RDD for a Hadoop SequenceFile with given key and value types.
    *
    * '''Note:''' Because Hadoop's RecordReader class re-uses the same Writable object for each
    * record, directly caching the returned RDD or directly passing it to an aggregation or shuffle
    * operation will create many references to the same object.
    * If you plan to directly cache, sort, or aggregate Hadoop writable objects, you should first
    * copy them using a `map` function.
    * */
  def sequenceFile[K, V](path: String, keyClass: Class[K], valueClass: Class[V]): RDD[(K, V)] = {
    assertNotStopped()
    sequenceFile(path, keyClass, valueClass, defaultMinPartitions)
  }

  /**
   * Version of sequenceFile() for types implicitly convertible to Writables through a
   * WritableConverter. For example, to access a SequenceFile where the keys are Text and the
   * values are IntWritable, you could simply write
   * {{{
   * sparkContext.sequenceFile[String, Int](path, ...)
   * }}}
   *
   * WritableConverters are provided in a somewhat strange way (by an implicit function) to support
   * both subclasses of Writable and types for which we define a converter (e.g. Int to
   * IntWritable). The most natural thing would've been to have implicit objects for the
   * converters, but then we couldn't have an object for every subclass of Writable (you can't
   * have a parameterized singleton object). We use functions instead to create a new converter
   * for the appropriate type. In addition, we pass the converter a ClassTag of its type to
   * allow it to figure out the Writable class to use in the subclass case.
   *
   * '''Note:''' Because Hadoop's RecordReader class re-uses the same Writable object for each
   * record, directly caching the returned RDD or directly passing it to an aggregation or shuffle
   * operation will create many references to the same object.
   * If you plan to directly cache, sort, or aggregate Hadoop writable objects, you should first
   * copy them using a `map` function.
   */
   def sequenceFile[K, V]
       (path: String, minPartitions: Int = defaultMinPartitions)
       (implicit km: ClassTag[K], vm: ClassTag[V],
        kcf: () => WritableConverter[K], vcf: () => WritableConverter[V])
      : RDD[(K, V)] = {
    assertNotStopped()
    val kc = kcf()
    val vc = vcf()
    val format = classOf[SequenceFileInputFormat[Writable, Writable]]
    val writables = hadoopFile(path, format,
        kc.writableClass(km).asInstanceOf[Class[Writable]],
        vc.writableClass(vm).asInstanceOf[Class[Writable]], minPartitions)
    writables.map { case (k, v) => (kc.convert(k), vc.convert(v)) }
  }

  /**
   * Load an RDD saved as a SequenceFile containing serialized objects, with NullWritable keys and
   * BytesWritable values that contain a serialized partition. This is still an experimental
   * storage format and may not be supported exactly as is in future Spark releases. It will also
   * be pretty slow if you use the default serializer (Java serialization),
   * though the nice thing about it is that there's very little effort required to save arbitrary
   * objects.
   */
  def objectFile[T: ClassTag](
      path: String,
      minPartitions: Int = defaultMinPartitions
      ): RDD[T] = {
    assertNotStopped()
    sequenceFile(path, classOf[NullWritable], classOf[BytesWritable], minPartitions)
      .flatMap(x => Utils.deserialize[Array[T]](x._2.getBytes, Utils.getContextOrSparkClassLoader))
  }

  protected[spark] def checkpointFile[T: ClassTag](
      path: String
    ): RDD[T] = {
    new CheckpointRDD[T](this, path)
  }

  /** Build the union of a list of RDDs. */
  def union[T: ClassTag](rdds: Seq[RDD[T]]): RDD[T] = {
    val partitioners = rdds.flatMap(_.partitioner).toSet
    if (partitioners.size == 1) {
      new PartitionerAwareUnionRDD(this, rdds)
    } else {
      new UnionRDD(this, rdds)
    }
  }

  /** Build the union of a list of RDDs passed as variable-length arguments. */
  def union[T: ClassTag](first: RDD[T], rest: RDD[T]*): RDD[T] =
    union(Seq(first) ++ rest)

  /** Get an RDD that has no partitions or elements. */
  def emptyRDD[T: ClassTag]: EmptyRDD[T] = new EmptyRDD[T](this)

  // Methods for creating shared variables

  /**
   * Create an [[org.apache.spark.Accumulator]] variable of a given type, which tasks can "add"
   * values to using the `+=` method. Only the driver can access the accumulator's `value`.
   */
  def accumulator[T](initialValue: T)(implicit param: AccumulatorParam[T]): Accumulator[T] =
  {
    val acc = new Accumulator(initialValue, param)
    cleaner.foreach(_.registerAccumulatorForCleanup(acc))
    acc
  }

  /**
   * Create an [[org.apache.spark.Accumulator]] variable of a given type, with a name for display
   * in the Spark UI. Tasks can "add" values to the accumulator using the `+=` method. Only the
   * driver can access the accumulator's `value`.
   */
  def accumulator[T](initialValue: T, name: String)(implicit param: AccumulatorParam[T])
    : Accumulator[T] = {
    val acc = new Accumulator(initialValue, param, Some(name))
    cleaner.foreach(_.registerAccumulatorForCleanup(acc))
    acc
  }

  /**
   * Create an [[org.apache.spark.Accumulable]] shared variable, to which tasks can add values
   * with `+=`. Only the driver can access the accumuable's `value`.
   * @tparam R accumulator result type
   * @tparam T type that can be added to the accumulator
   */
  def accumulable[R, T](initialValue: R)(implicit param: AccumulableParam[R, T])
    : Accumulable[R, T] = {
    val acc = new Accumulable(initialValue, param)
    cleaner.foreach(_.registerAccumulatorForCleanup(acc))
    acc
  }

  /**
   * Create an [[org.apache.spark.Accumulable]] shared variable, with a name for display in the
   * Spark UI. Tasks can add values to the accumuable using the `+=` operator. Only the driver can
   * access the accumuable's `value`.
   * @tparam R accumulator result type
   * @tparam T type that can be added to the accumulator
   */
  def accumulable[R, T](initialValue: R, name: String)(implicit param: AccumulableParam[R, T])
    : Accumulable[R, T] = {
    val acc = new Accumulable(initialValue, param, Some(name))
    cleaner.foreach(_.registerAccumulatorForCleanup(acc))
    acc
  }

  /**
   * Create an accumulator from a "mutable collection" type.
   *
   * Growable and TraversableOnce are the standard APIs that guarantee += and ++=, implemented by
   * standard mutable collections. So you can use this with mutable Map, Set, etc.
   */
  def accumulableCollection[R <% Growable[T] with TraversableOnce[T] with Serializable: ClassTag, T]
      (initialValue: R): Accumulable[R, T] = {
    val param = new GrowableAccumulableParam[R,T]
    val acc = new Accumulable(initialValue, param)
    cleaner.foreach(_.registerAccumulatorForCleanup(acc))
    acc
  }

  /**
   * Broadcast a read-only variable to the cluster, returning a
   * [[org.apache.spark.broadcast.Broadcast]] object for reading it in distributed functions.
   * The variable will be sent to each cluster only once.
   */
  def broadcast[T: ClassTag](value: T): Broadcast[T] = {
    assertNotStopped()
    if (classOf[RDD[_]].isAssignableFrom(classTag[T].runtimeClass)) {
      // This is a warning instead of an exception in order to avoid breaking user programs that
      // might have created RDD broadcast variables but not used them:
      logWarning("Can not directly broadcast RDDs; instead, call collect() and "
        + "broadcast the result (see SPARK-5063)")
    }
    val bc = env.broadcastManager.newBroadcast[T](value, isLocal)
    val callSite = getCallSite
    logInfo("Created broadcast " + bc.id + " from " + callSite.shortForm)
    cleaner.foreach(_.registerBroadcastForCleanup(bc))
    bc
  }

  /**
   * Add a file to be downloaded with this Spark job on every node.
   * The `path` passed can be either a local file, a file in HDFS (or other Hadoop-supported
   * filesystems), or an HTTP, HTTPS or FTP URI.  To access the file in Spark jobs,
   * use `SparkFiles.get(fileName)` to find its download location.
   */
  def addFile(path: String): Unit = {
    addFile(path, false)
  }

  /**
   * Add a file to be downloaded with this Spark job on every node.
   * The `path` passed can be either a local file, a file in HDFS (or other Hadoop-supported
   * filesystems), or an HTTP, HTTPS or FTP URI.  To access the file in Spark jobs,
   * use `SparkFiles.get(fileName)` to find its download location.
   *
   * A directory can be given if the recursive option is set to true. Currently directories are only
   * supported for Hadoop-supported filesystems.
   */
  def addFile(path: String, recursive: Boolean): Unit = {
    val uri = new URI(path)
    val schemeCorrectedPath = uri.getScheme match {
      case null | "local" => new File(path).getCanonicalFile.toURI.toString
      case _              => path
    }

    val hadoopPath = new Path(schemeCorrectedPath)
    val scheme = new URI(schemeCorrectedPath).getScheme
    if (!Array("http", "https", "ftp").contains(scheme)) {
      val fs = hadoopPath.getFileSystem(hadoopConfiguration)
      if (!fs.exists(hadoopPath)) {
        throw new FileNotFoundException(s"Added file $hadoopPath does not exist.")
      }
      val isDir = fs.getFileStatus(hadoopPath).isDir
      if (!isLocal && scheme == "file" && isDir) {
        throw new SparkException(s"addFile does not support local directories when not running " +
          "local mode.")
      }
      if (!recursive && isDir) {
        throw new SparkException(s"Added file $hadoopPath is a directory and recursive is not " +
          "turned on.")
      }
    }

    val key = if (!isLocal && scheme == "file") {
      env.httpFileServer.addFile(new File(uri.getPath))
    } else {
      schemeCorrectedPath
    }
    val timestamp = System.currentTimeMillis
    addedFiles(key) = timestamp

    // Fetch the file locally in case a job is executed using DAGScheduler.runLocally().
    Utils.fetchFile(path, new File(SparkFiles.getRootDirectory()), conf, env.securityManager,
      hadoopConfiguration, timestamp, useCache = false)

    logInfo("Added file " + path + " at " + key + " with timestamp " + addedFiles(key))
    postEnvironmentUpdate()
  }

  /**
   * Return whether dynamically adjusting the amount of resources allocated to
   * this application is supported. This is currently only available for YARN.
   */
  private[spark] def supportDynamicAllocation =
    master.contains("yarn") || _conf.getBoolean("spark.dynamicAllocation.testing", false)

  /**
   * :: DeveloperApi ::
   * Register a listener to receive up-calls from events that happen during execution.
   */
  @DeveloperApi
  def addSparkListener(listener: SparkListener) {
    listenerBus.addListener(listener)
  }

  /**
   * Express a preference to the cluster manager for a given total number of executors.
   * This can result in canceling pending requests or filing additional requests.
   * This is currently only supported in YARN mode. Return whether the request is received.
   */
  private[spark] override def requestTotalExecutors(numExecutors: Int): Boolean = {
    assert(supportDynamicAllocation,
      "Requesting executors is currently only supported in YARN mode")
    schedulerBackend match {
      case b: CoarseGrainedSchedulerBackend =>
        b.requestTotalExecutors(numExecutors)
      case _ =>
        logWarning("Requesting executors is only supported in coarse-grained mode")
        false
    }
  }

  /**
   * :: DeveloperApi ::
   * Request an additional number of executors from the cluster manager.
   * This is currently only supported in YARN mode. Return whether the request is received.
   */
  @DeveloperApi
  override def requestExecutors(numAdditionalExecutors: Int): Boolean = {
    assert(supportDynamicAllocation,
      "Requesting executors is currently only supported in YARN mode")
    schedulerBackend match {
      case b: CoarseGrainedSchedulerBackend =>
        b.requestExecutors(numAdditionalExecutors)
      case _ =>
        logWarning("Requesting executors is only supported in coarse-grained mode")
        false
    }
  }

  /**
   * :: DeveloperApi ::
   * Request that the cluster manager kill the specified executors.
   * This is currently only supported in YARN mode. Return whether the request is received.
   */
  @DeveloperApi
  override def killExecutors(executorIds: Seq[String]): Boolean = {
    assert(supportDynamicAllocation,
      "Killing executors is currently only supported in YARN mode")
    schedulerBackend match {
      case b: CoarseGrainedSchedulerBackend =>
        b.killExecutors(executorIds)
      case _ =>
        logWarning("Killing executors is only supported in coarse-grained mode")
        false
    }
  }

  /**
   * :: DeveloperApi ::
   * Request that cluster manager the kill the specified executor.
   * This is currently only supported in Yarn mode. Return whether the request is received.
   */
  @DeveloperApi
  override def killExecutor(executorId: String): Boolean = super.killExecutor(executorId)

  /** The version of Spark on which this application is running. */
  def version: String = SPARK_VERSION

  /**
   * Return a map from the slave to the max memory available for caching and the remaining
   * memory available for caching.
   */
  def getExecutorMemoryStatus: Map[String, (Long, Long)] = {
    assertNotStopped()
    env.blockManager.master.getMemoryStatus.map { case(blockManagerId, mem) =>
      (blockManagerId.host + ":" + blockManagerId.port, mem)
    }
  }

  /**
   * :: DeveloperApi ::
   * Return information about what RDDs are cached, if they are in mem or on disk, how much space
   * they take, etc.
   */
  @DeveloperApi
  def getRDDStorageInfo: Array[RDDInfo] = {
    assertNotStopped()
    val rddInfos = persistentRdds.values.map(RDDInfo.fromRdd).toArray
    StorageUtils.updateRddInfo(rddInfos, getExecutorStorageStatus)
    rddInfos.filter(_.isCached)
  }

  /**
   * Returns an immutable map of RDDs that have marked themselves as persistent via cache() call.
   * Note that this does not necessarily mean the caching or computation was successful.
   */
  def getPersistentRDDs: Map[Int, RDD[_]] = persistentRdds.toMap

  /**
   * :: DeveloperApi ::
   * Return information about blocks stored in all of the slaves
   */
  @DeveloperApi
  def getExecutorStorageStatus: Array[StorageStatus] = {
    assertNotStopped()
    env.blockManager.master.getStorageStatus
  }

  /**
   * :: DeveloperApi ::
   * Return pools for fair scheduler
   */
  @DeveloperApi
  def getAllPools: Seq[Schedulable] = {
    assertNotStopped()
    // TODO(xiajunluan): We should take nested pools into account
    taskScheduler.rootPool.schedulableQueue.toSeq
  }

  /**
   * :: DeveloperApi ::
   * Return the pool associated with the given name, if one exists
   */
  @DeveloperApi
  def getPoolForName(pool: String): Option[Schedulable] = {
    assertNotStopped()
    Option(taskScheduler.rootPool.schedulableNameToSchedulable.get(pool))
  }

  /**
   * Return current scheduling mode
   */
  def getSchedulingMode: SchedulingMode.SchedulingMode = {
    assertNotStopped()
    taskScheduler.schedulingMode
  }

  /**
   * Clear the job's list of files added by `addFile` so that they do not get downloaded to
   * any new nodes.
   */
  @deprecated("adding files no longer creates local copies that need to be deleted", "1.0.0")
  def clearFiles() {
    addedFiles.clear()
  }

  /**
   * Gets the locality information associated with the partition in a particular rdd
   * @param rdd of interest
   * @param partition to be looked up for locality
   * @return list of preferred locations for the partition
   */
  private [spark] def getPreferredLocs(rdd: RDD[_], partition: Int): Seq[TaskLocation] = {
    dagScheduler.getPreferredLocs(rdd, partition)
  }

  /**
   * Register an RDD to be persisted in memory and/or disk storage
   */
  private[spark] def persistRDD(rdd: RDD[_]) {
    persistentRdds(rdd.id) = rdd
  }

  /**
   * Unpersist an RDD from memory and/or disk storage
   */
  private[spark] def unpersistRDD(rddId: Int, blocking: Boolean = true) {
    env.blockManager.master.removeRdd(rddId, blocking)
    persistentRdds.remove(rddId)
    listenerBus.post(SparkListenerUnpersistRDD(rddId))
  }

  /**
   * Adds a JAR dependency for all tasks to be executed on this SparkContext in the future.
   * The `path` passed can be either a local file, a file in HDFS (or other Hadoop-supported
   * filesystems), an HTTP, HTTPS or FTP URI, or local:/path for a file on every worker node.
   */
  def addJar(path: String) {
    if (path == null) {
      logWarning("null specified as parameter to addJar")
    } else {
      var key = ""
      if (path.contains("\\")) {
        // For local paths with backslashes on Windows, URI throws an exception
        key = env.httpFileServer.addJar(new File(path))
      } else {
        val uri = new URI(path)
        key = uri.getScheme match {
          // A JAR file which exists only on the driver node
          case null | "file" =>
            // yarn-standalone is deprecated, but still supported
            if (SparkHadoopUtil.get.isYarnMode() &&
                (master == "yarn-standalone" || master == "yarn-cluster")) {
              // In order for this to work in yarn-cluster mode the user must specify the
              // --addJars option to the client to upload the file into the distributed cache
              // of the AM to make it show up in the current working directory.
              val fileName = new Path(uri.getPath).getName()
              try {
                env.httpFileServer.addJar(new File(fileName))
              } catch {
                case e: Exception =>
                  // For now just log an error but allow to go through so spark examples work.
                  // The spark examples don't really need the jar distributed since its also
                  // the app jar.
                  logError("Error adding jar (" + e + "), was the --addJars option used?")
                  null
              }
            } else {
              try {
                env.httpFileServer.addJar(new File(uri.getPath))
              } catch {
                case exc: FileNotFoundException =>
                  logError(s"Jar not found at $path")
                  null
                case e: Exception =>
                  // For now just log an error but allow to go through so spark examples work.
                  // The spark examples don't really need the jar distributed since its also
                  // the app jar.
                  logError("Error adding jar (" + e + "), was the --addJars option used?")
                  null
              }
            }
          // A JAR file which exists locally on every worker node
          case "local" =>
            "file:" + uri.getPath
          case _ =>
            path
        }
      }
      if (key != null) {
        addedJars(key) = System.currentTimeMillis
        logInfo("Added JAR " + path + " at " + key + " with timestamp " + addedJars(key))
      }
    }
    postEnvironmentUpdate()
  }

  /**
   * Clear the job's list of JARs added by `addJar` so that they do not get downloaded to
   * any new nodes.
   */
  @deprecated("adding jars no longer creates local copies that need to be deleted", "1.0.0")
  def clearJars() {
    addedJars.clear()
  }

  // Shut down the SparkContext.
  def stop() {
<<<<<<< HEAD
    SparkContext.SPARK_CONTEXT_CONSTRUCTOR_LOCK.synchronized {
      if (!stopped) {
        stopped = true
        postApplicationEnd()
        _ui.foreach(_.stop())
        if (env != null) {
          env.metricsSystem.report()
        }
        if (metadataCleaner != null) {
          metadataCleaner.cancel()
        }
        _cleaner.foreach(_.stop())
        _executorAllocationManager.foreach(_.stop())
        if (_dagScheduler != null) {
          _dagScheduler.stop()
          _dagScheduler = null
        }
        if (_listenerBusStarted) {
          listenerBus.stop()
          _listenerBusStarted = false
        }
        _eventLogger.foreach(_.stop())
        if (env != null) {
          env.actorSystem.stop(_heartbeatReceiver)
        }
        _progressBar.foreach(_.stop())
        _taskScheduler = null
        // TODO: Cache.stop()?
        if (_env != null) {
          _env.stop()
          SparkEnv.set(null)
        }
        logInfo("Successfully stopped SparkContext")
        SparkContext.clearActiveContext()
      } else {
        logInfo("SparkContext already stopped")
      }
=======
    // Use the stopping variable to ensure no contention for the stop scenario.
    // Still track the stopped variable for use elsewhere in the code.
    
    if (!stopped.compareAndSet(false, true)) {
      logInfo("SparkContext already stopped.")
      return
>>>>>>> 14632b79
    }
    
    postApplicationEnd()
    ui.foreach(_.stop())
    env.metricsSystem.report()
    metadataCleaner.cancel()
    cleaner.foreach(_.stop()) 
    executorAllocationManager.foreach(_.stop())
    dagScheduler.stop()
    dagScheduler = null
    listenerBus.stop()
    eventLogger.foreach(_.stop())
    env.actorSystem.stop(heartbeatReceiver)
    progressBar.foreach(_.stop())
    taskScheduler = null
    // TODO: Cache.stop()?
    env.stop()
    SparkEnv.set(null)
    SparkContext.clearActiveContext()
    logInfo("Successfully stopped SparkContext")
  }


  /**
   * Get Spark's home location from either a value set through the constructor,
   * or the spark.home Java property, or the SPARK_HOME environment variable
   * (in that order of preference). If neither of these is set, return None.
   */
  private[spark] def getSparkHome(): Option[String] = {
    conf.getOption("spark.home").orElse(Option(System.getenv("SPARK_HOME")))
  }

  /**
   * Set the thread-local property for overriding the call sites
   * of actions and RDDs.
   */
  def setCallSite(shortCallSite: String) {
    setLocalProperty(CallSite.SHORT_FORM, shortCallSite)
  }

  /**
   * Set the thread-local property for overriding the call sites
   * of actions and RDDs.
   */
  private[spark] def setCallSite(callSite: CallSite) {
    setLocalProperty(CallSite.SHORT_FORM, callSite.shortForm)
    setLocalProperty(CallSite.LONG_FORM, callSite.longForm)
  }

  /**
   * Clear the thread-local property for overriding the call sites
   * of actions and RDDs.
   */
  def clearCallSite() {
    setLocalProperty(CallSite.SHORT_FORM, null)
    setLocalProperty(CallSite.LONG_FORM, null)
  }

  /**
   * Capture the current user callsite and return a formatted version for printing. If the user
   * has overridden the call site using `setCallSite()`, this will return the user's version.
   */
  private[spark] def getCallSite(): CallSite = {
    Option(getLocalProperty(CallSite.SHORT_FORM)).map { case shortCallSite =>
      val longCallSite = Option(getLocalProperty(CallSite.LONG_FORM)).getOrElse("")
      CallSite(shortCallSite, longCallSite)
    }.getOrElse(Utils.getCallSite())
  }

  /**
   * Run a function on a given set of partitions in an RDD and pass the results to the given
   * handler function. This is the main entry point for all actions in Spark. The allowLocal
   * flag specifies whether the scheduler can run the computation on the driver rather than
   * shipping it out to the cluster, for short actions like first().
   */
  def runJob[T, U: ClassTag](
      rdd: RDD[T],
      func: (TaskContext, Iterator[T]) => U,
      partitions: Seq[Int],
      allowLocal: Boolean,
      resultHandler: (Int, U) => Unit) {
    if (stopped.get()) {
      throw new IllegalStateException("SparkContext has been shutdown")
    }
    val callSite = getCallSite
    val cleanedFunc = clean(func)
    logInfo("Starting job: " + callSite.shortForm)
    if (conf.getBoolean("spark.logLineage", false)) {
      logInfo("RDD's recursive dependencies:\n" + rdd.toDebugString)
    }
    dagScheduler.runJob(rdd, cleanedFunc, partitions, callSite, allowLocal,
      resultHandler, localProperties.get)
    progressBar.foreach(_.finishAll())
    rdd.doCheckpoint()
  }

  /**
   * Run a function on a given set of partitions in an RDD and return the results as an array. The
   * allowLocal flag specifies whether the scheduler can run the computation on the driver rather
   * than shipping it out to the cluster, for short actions like first().
   */
  def runJob[T, U: ClassTag](
      rdd: RDD[T],
      func: (TaskContext, Iterator[T]) => U,
      partitions: Seq[Int],
      allowLocal: Boolean
      ): Array[U] = {
    val results = new Array[U](partitions.size)
    runJob[T, U](rdd, func, partitions, allowLocal, (index, res) => results(index) = res)
    results
  }

  /**
   * Run a job on a given set of partitions of an RDD, but take a function of type
   * `Iterator[T] => U` instead of `(TaskContext, Iterator[T]) => U`.
   */
  def runJob[T, U: ClassTag](
      rdd: RDD[T],
      func: Iterator[T] => U,
      partitions: Seq[Int],
      allowLocal: Boolean
      ): Array[U] = {
    runJob(rdd, (context: TaskContext, iter: Iterator[T]) => func(iter), partitions, allowLocal)
  }

  /**
   * Run a job on all partitions in an RDD and return the results in an array.
   */
  def runJob[T, U: ClassTag](rdd: RDD[T], func: (TaskContext, Iterator[T]) => U): Array[U] = {
    runJob(rdd, func, 0 until rdd.partitions.size, false)
  }

  /**
   * Run a job on all partitions in an RDD and return the results in an array.
   */
  def runJob[T, U: ClassTag](rdd: RDD[T], func: Iterator[T] => U): Array[U] = {
    runJob(rdd, func, 0 until rdd.partitions.size, false)
  }

  /**
   * Run a job on all partitions in an RDD and pass the results to a handler function.
   */
  def runJob[T, U: ClassTag](
    rdd: RDD[T],
    processPartition: (TaskContext, Iterator[T]) => U,
    resultHandler: (Int, U) => Unit)
  {
    runJob[T, U](rdd, processPartition, 0 until rdd.partitions.size, false, resultHandler)
  }

  /**
   * Run a job on all partitions in an RDD and pass the results to a handler function.
   */
  def runJob[T, U: ClassTag](
      rdd: RDD[T],
      processPartition: Iterator[T] => U,
      resultHandler: (Int, U) => Unit)
  {
    val processFunc = (context: TaskContext, iter: Iterator[T]) => processPartition(iter)
    runJob[T, U](rdd, processFunc, 0 until rdd.partitions.size, false, resultHandler)
  }

  /**
   * :: DeveloperApi ::
   * Run a job that can return approximate results.
   */
  @DeveloperApi
  def runApproximateJob[T, U, R](
      rdd: RDD[T],
      func: (TaskContext, Iterator[T]) => U,
      evaluator: ApproximateEvaluator[U, R],
      timeout: Long): PartialResult[R] = {
    assertNotStopped()
    val callSite = getCallSite
    logInfo("Starting job: " + callSite.shortForm)
    val start = System.nanoTime
    val result = dagScheduler.runApproximateJob(rdd, func, evaluator, callSite, timeout,
      localProperties.get)
    logInfo(
      "Job finished: " + callSite.shortForm + ", took " + (System.nanoTime - start) / 1e9 + " s")
    result
  }

  /**
   * :: Experimental ::
   * Submit a job for execution and return a FutureJob holding the result.
   */
  @Experimental
  def submitJob[T, U, R](
      rdd: RDD[T],
      processPartition: Iterator[T] => U,
      partitions: Seq[Int],
      resultHandler: (Int, U) => Unit,
      resultFunc: => R): SimpleFutureAction[R] =
  {
    assertNotStopped()
    val cleanF = clean(processPartition)
    val callSite = getCallSite
    val waiter = dagScheduler.submitJob(
      rdd,
      (context: TaskContext, iter: Iterator[T]) => cleanF(iter),
      partitions,
      callSite,
      allowLocal = false,
      resultHandler,
      localProperties.get)
    new SimpleFutureAction(waiter, resultFunc)
  }

  /**
   * Cancel active jobs for the specified group. See [[org.apache.spark.SparkContext.setJobGroup]]
   * for more information.
   */
  def cancelJobGroup(groupId: String) {
    assertNotStopped()
    dagScheduler.cancelJobGroup(groupId)
  }

  /** Cancel all jobs that have been scheduled or are running.  */
  def cancelAllJobs() {
    assertNotStopped()
    dagScheduler.cancelAllJobs()
  }

  /** Cancel a given job if it's scheduled or running */
  private[spark] def cancelJob(jobId: Int) {
    dagScheduler.cancelJob(jobId)
  }

  /** Cancel a given stage and all jobs associated with it */
  private[spark] def cancelStage(stageId: Int) {
    dagScheduler.cancelStage(stageId)
  }

  /**
   * Clean a closure to make it ready to serialized and send to tasks
   * (removes unreferenced variables in $outer's, updates REPL variables)
   * If <tt>checkSerializable</tt> is set, <tt>clean</tt> will also proactively
   * check to see if <tt>f</tt> is serializable and throw a <tt>SparkException</tt>
   * if not.
   *
   * @param f the closure to clean
   * @param checkSerializable whether or not to immediately check <tt>f</tt> for serializability
   * @throws <tt>SparkException<tt> if <tt>checkSerializable</tt> is set but <tt>f</tt> is not
   *   serializable
   */
  private[spark] def clean[F <: AnyRef](f: F, checkSerializable: Boolean = true): F = {
    ClosureCleaner.clean(f, checkSerializable)
    f
  }

  /**
   * Set the directory under which RDDs are going to be checkpointed. The directory must
   * be a HDFS path if running on a cluster.
   */
  def setCheckpointDir(directory: String) {
    checkpointDir = Option(directory).map { dir =>
      val path = new Path(dir, UUID.randomUUID().toString)
      val fs = path.getFileSystem(hadoopConfiguration)
      fs.mkdirs(path)
      fs.getFileStatus(path).getPath.toString
    }
  }

  def getCheckpointDir: Option[String] = checkpointDir

  /** Default level of parallelism to use when not given by user (e.g. parallelize and makeRDD). */
  def defaultParallelism: Int = {
    assertNotStopped()
    taskScheduler.defaultParallelism
  }

  /** Default min number of partitions for Hadoop RDDs when not given by user */
  @deprecated("use defaultMinPartitions", "1.0.0")
  def defaultMinSplits: Int = math.min(defaultParallelism, 2)

  /**
   * Default min number of partitions for Hadoop RDDs when not given by user
   * Notice that we use math.min so the "defaultMinPartitions" cannot be higher than 2.
   * The reasons for this are discussed in https://github.com/mesos/spark/pull/718
   */
  def defaultMinPartitions: Int = math.min(defaultParallelism, 2)

  private val nextShuffleId = new AtomicInteger(0)

  private[spark] def newShuffleId(): Int = nextShuffleId.getAndIncrement()

  private val nextRddId = new AtomicInteger(0)

  /** Register a new RDD, returning its RDD ID */
  private[spark] def newRddId(): Int = nextRddId.getAndIncrement()

  /**
   * Registers listeners specified in spark.extraListeners, then starts the listener bus.
   * This should be called after all internal listeners have been registered with the listener bus
   * (e.g. after the web UI and event logging listeners have been registered).
   */
  private def setupAndStartListenerBus(): Unit = {
    // Use reflection to instantiate listeners specified via `spark.extraListeners`
    try {
      val listenerClassNames: Seq[String] =
        conf.get("spark.extraListeners", "").split(',').map(_.trim).filter(_ != "")
      for (className <- listenerClassNames) {
        // Use reflection to find the right constructor
        val constructors = {
          val listenerClass = Class.forName(className)
          listenerClass.getConstructors.asInstanceOf[Array[Constructor[_ <: SparkListener]]]
        }
        val constructorTakingSparkConf = constructors.find { c =>
          c.getParameterTypes.sameElements(Array(classOf[SparkConf]))
        }
        lazy val zeroArgumentConstructor = constructors.find { c =>
          c.getParameterTypes.isEmpty
        }
        val listener: SparkListener = {
          if (constructorTakingSparkConf.isDefined) {
            constructorTakingSparkConf.get.newInstance(conf)
          } else if (zeroArgumentConstructor.isDefined) {
            zeroArgumentConstructor.get.newInstance()
          } else {
            throw new SparkException(
              s"$className did not have a zero-argument constructor or a" +
                " single-argument constructor that accepts SparkConf. Note: if the class is" +
                " defined inside of another Scala class, then its constructors may accept an" +
                " implicit parameter that references the enclosing class; in this case, you must" +
                " define the listener as a top-level class in order to prevent this extra" +
                " parameter from breaking Spark's ability to find a valid constructor.")
          }
        }
        listenerBus.addListener(listener)
        logInfo(s"Registered listener $className")
      }
    } catch {
      case e: Exception =>
        try {
          stop()
        } finally {
          throw new SparkException(s"Exception when registering SparkListener", e)
        }
    }

    listenerBus.start(this)
    _listenerBusStarted = true
  }

  /** Post the application start event */
  private def postApplicationStart() {
    // Note: this code assumes that the task scheduler has been initialized and has contacted
    // the cluster manager to get an application ID (in case the cluster manager provides one).
    listenerBus.post(SparkListenerApplicationStart(appName, Some(applicationId),
      startTime, sparkUser))
  }

  /** Post the application end event */
  private def postApplicationEnd() {
    listenerBus.post(SparkListenerApplicationEnd(System.currentTimeMillis))
  }

  /** Post the environment update event once the task scheduler is ready */
  private def postEnvironmentUpdate() {
    if (taskScheduler != null) {
      val schedulingMode = getSchedulingMode.toString
      val addedJarPaths = addedJars.keys.toSeq
      val addedFilePaths = addedFiles.keys.toSeq
      val environmentDetails = SparkEnv.environmentDetails(conf, schedulingMode, addedJarPaths,
        addedFilePaths)
      val environmentUpdate = SparkListenerEnvironmentUpdate(environmentDetails)
      listenerBus.post(environmentUpdate)
    }
  }

  /** Called by MetadataCleaner to clean up the persistentRdds map periodically */
  private[spark] def cleanup(cleanupTime: Long) {
    persistentRdds.clearOldValues(cleanupTime)
  }

  // In order to prevent multiple SparkContexts from being active at the same time, mark this
  // context as having finished construction.
  // NOTE: this must be placed at the end of the SparkContext constructor.
  SparkContext.setActiveContext(this, allowMultipleContexts)
}

/**
 * The SparkContext object contains a number of implicit conversions and parameters for use with
 * various Spark features.
 */
object SparkContext extends Logging {

  /**
   * Lock that guards access to global variables that track SparkContext construction.
   */
  private val SPARK_CONTEXT_CONSTRUCTOR_LOCK = new Object()

  /**
   * The active, fully-constructed SparkContext.  If no SparkContext is active, then this is `None`.
   *
   * Access to this field is guarded by SPARK_CONTEXT_CONSTRUCTOR_LOCK
   */
  private var activeContext: Option[SparkContext] = None

  /**
   * Points to a partially-constructed SparkContext if some thread is in the SparkContext
   * constructor, or `None` if no SparkContext is being constructed.
   *
   * Access to this field is guarded by SPARK_CONTEXT_CONSTRUCTOR_LOCK
   */
  private var contextBeingConstructed: Option[SparkContext] = None

  /**
   * Called to ensure that no other SparkContext is running in this JVM.
   *
   * Throws an exception if a running context is detected and logs a warning if another thread is
   * constructing a SparkContext.  This warning is necessary because the current locking scheme
   * prevents us from reliably distinguishing between cases where another context is being
   * constructed and cases where another constructor threw an exception.
   */
  private def assertNoOtherContextIsRunning(
      sc: SparkContext,
      allowMultipleContexts: Boolean): Unit = {
    SPARK_CONTEXT_CONSTRUCTOR_LOCK.synchronized {
      contextBeingConstructed.foreach { otherContext =>
        if (otherContext ne sc) {  // checks for reference equality
          // Since otherContext might point to a partially-constructed context, guard against
          // its creationSite field being null:
          val otherContextCreationSite =
            Option(otherContext.creationSite).map(_.longForm).getOrElse("unknown location")
          val warnMsg = "Another SparkContext is being constructed (or threw an exception in its" +
            " constructor).  This may indicate an error, since only one SparkContext may be" +
            " running in this JVM (see SPARK-2243)." +
            s" The other SparkContext was created at:\n$otherContextCreationSite"
          logWarning(warnMsg)
        }

        activeContext.foreach { ctx =>
          val errMsg = "Only one SparkContext may be running in this JVM (see SPARK-2243)." +
            " To ignore this error, set spark.driver.allowMultipleContexts = true. " +
            s"The currently running SparkContext was created at:\n${ctx.creationSite.longForm}"
          val exception = new SparkException(errMsg)
          if (allowMultipleContexts) {
            logWarning("Multiple running SparkContexts detected in the same JVM!", exception)
          } else {
            throw exception
          }
        }
      }
    }
  }

  /**
   * Called at the beginning of the SparkContext constructor to ensure that no SparkContext is
   * running.  Throws an exception if a running context is detected and logs a warning if another
   * thread is constructing a SparkContext.  This warning is necessary because the current locking
   * scheme prevents us from reliably distinguishing between cases where another context is being
   * constructed and cases where another constructor threw an exception.
   */
  private[spark] def markPartiallyConstructed(
      sc: SparkContext,
      allowMultipleContexts: Boolean): Unit = {
    SPARK_CONTEXT_CONSTRUCTOR_LOCK.synchronized {
      assertNoOtherContextIsRunning(sc, allowMultipleContexts)
      contextBeingConstructed = Some(sc)
    }
  }

  /**
   * Called at the end of the SparkContext constructor to ensure that no other SparkContext has
   * raced with this constructor and started.
   */
  private[spark] def setActiveContext(
      sc: SparkContext,
      allowMultipleContexts: Boolean): Unit = {
    SPARK_CONTEXT_CONSTRUCTOR_LOCK.synchronized {
      assertNoOtherContextIsRunning(sc, allowMultipleContexts)
      contextBeingConstructed = None
      activeContext = Some(sc)
    }
  }

  /**
   * Clears the active SparkContext metadata.  This is called by `SparkContext#stop()`.  It's
   * also called in unit tests to prevent a flood of warnings from test suites that don't / can't
   * properly clean up their SparkContexts.
   */
  private[spark] def clearActiveContext(): Unit = {
    SPARK_CONTEXT_CONSTRUCTOR_LOCK.synchronized {
      activeContext = None
    }
  }

  private[spark] val SPARK_JOB_DESCRIPTION = "spark.job.description"

  private[spark] val SPARK_JOB_GROUP_ID = "spark.jobGroup.id"

  private[spark] val SPARK_JOB_INTERRUPT_ON_CANCEL = "spark.job.interruptOnCancel"

  private[spark] val DRIVER_IDENTIFIER = "<driver>"

  // The following deprecated objects have already been copied to `object AccumulatorParam` to
  // make the compiler find them automatically. They are duplicate codes only for backward
  // compatibility, please update `object AccumulatorParam` accordingly if you plan to modify the
  // following ones.

  @deprecated("Replaced by implicit objects in AccumulatorParam. This is kept here only for " +
    "backward compatibility.", "1.3.0")
  object DoubleAccumulatorParam extends AccumulatorParam[Double] {
    def addInPlace(t1: Double, t2: Double): Double = t1 + t2
    def zero(initialValue: Double): Double = 0.0
  }

  @deprecated("Replaced by implicit objects in AccumulatorParam. This is kept here only for " +
    "backward compatibility.", "1.3.0")
  object IntAccumulatorParam extends AccumulatorParam[Int] {
    def addInPlace(t1: Int, t2: Int): Int = t1 + t2
    def zero(initialValue: Int): Int = 0
  }

  @deprecated("Replaced by implicit objects in AccumulatorParam. This is kept here only for " +
    "backward compatibility.", "1.3.0")
  object LongAccumulatorParam extends AccumulatorParam[Long] {
    def addInPlace(t1: Long, t2: Long): Long = t1 + t2
    def zero(initialValue: Long): Long = 0L
  }

  @deprecated("Replaced by implicit objects in AccumulatorParam. This is kept here only for " +
    "backward compatibility.", "1.3.0")
  object FloatAccumulatorParam extends AccumulatorParam[Float] {
    def addInPlace(t1: Float, t2: Float): Float = t1 + t2
    def zero(initialValue: Float): Float = 0f
  }

  // The following deprecated functions have already been moved to `object RDD` to
  // make the compiler find them automatically. They are still kept here for backward compatibility
  // and just call the corresponding functions in `object RDD`.

  @deprecated("Replaced by implicit functions in the RDD companion object. This is " +
    "kept here only for backward compatibility.", "1.3.0")
  def rddToPairRDDFunctions[K, V](rdd: RDD[(K, V)])
      (implicit kt: ClassTag[K], vt: ClassTag[V], ord: Ordering[K] = null): PairRDDFunctions[K, V] =
    RDD.rddToPairRDDFunctions(rdd)

  @deprecated("Replaced by implicit functions in the RDD companion object. This is " +
    "kept here only for backward compatibility.", "1.3.0")
  def rddToAsyncRDDActions[T: ClassTag](rdd: RDD[T]): AsyncRDDActions[T] =
    RDD.rddToAsyncRDDActions(rdd)

  @deprecated("Replaced by implicit functions in the RDD companion object. This is " +
    "kept here only for backward compatibility.", "1.3.0")
  def rddToSequenceFileRDDFunctions[K <% Writable: ClassTag, V <% Writable: ClassTag](
      rdd: RDD[(K, V)]): SequenceFileRDDFunctions[K, V] = {
    val kf = implicitly[K => Writable]
    val vf = implicitly[V => Writable]
    // Set the Writable class to null and `SequenceFileRDDFunctions` will use Reflection to get it
    implicit val keyWritableFactory = new WritableFactory[K](_ => null, kf)
    implicit val valueWritableFactory = new WritableFactory[V](_ => null, vf)
    RDD.rddToSequenceFileRDDFunctions(rdd)
  }

  @deprecated("Replaced by implicit functions in the RDD companion object. This is " +
    "kept here only for backward compatibility.", "1.3.0")
  def rddToOrderedRDDFunctions[K : Ordering : ClassTag, V: ClassTag](
      rdd: RDD[(K, V)]): OrderedRDDFunctions[K, V, (K, V)] =
    RDD.rddToOrderedRDDFunctions(rdd)

  @deprecated("Replaced by implicit functions in the RDD companion object. This is " +
    "kept here only for backward compatibility.", "1.3.0")
  def doubleRDDToDoubleRDDFunctions(rdd: RDD[Double]): DoubleRDDFunctions =
    RDD.doubleRDDToDoubleRDDFunctions(rdd)

  @deprecated("Replaced by implicit functions in the RDD companion object. This is " +
    "kept here only for backward compatibility.", "1.3.0")
  def numericRDDToDoubleRDDFunctions[T](rdd: RDD[T])(implicit num: Numeric[T]): DoubleRDDFunctions =
    RDD.numericRDDToDoubleRDDFunctions(rdd)

  // The following deprecated functions have already been moved to `object WritableFactory` to
  // make the compiler find them automatically. They are still kept here for backward compatibility.

  @deprecated("Replaced by implicit functions in the WritableFactory companion object. This is " +
    "kept here only for backward compatibility.", "1.3.0")
  implicit def intToIntWritable(i: Int): IntWritable = new IntWritable(i)

  @deprecated("Replaced by implicit functions in the WritableFactory companion object. This is " +
    "kept here only for backward compatibility.", "1.3.0")
  implicit def longToLongWritable(l: Long): LongWritable = new LongWritable(l)

  @deprecated("Replaced by implicit functions in the WritableFactory companion object. This is " +
    "kept here only for backward compatibility.", "1.3.0")
  implicit def floatToFloatWritable(f: Float): FloatWritable = new FloatWritable(f)

  @deprecated("Replaced by implicit functions in the WritableFactory companion object. This is " +
    "kept here only for backward compatibility.", "1.3.0")
  implicit def doubleToDoubleWritable(d: Double): DoubleWritable = new DoubleWritable(d)

  @deprecated("Replaced by implicit functions in the WritableFactory companion object. This is " +
    "kept here only for backward compatibility.", "1.3.0")
  implicit def boolToBoolWritable (b: Boolean): BooleanWritable = new BooleanWritable(b)

  @deprecated("Replaced by implicit functions in the WritableFactory companion object. This is " +
    "kept here only for backward compatibility.", "1.3.0")
  implicit def bytesToBytesWritable (aob: Array[Byte]): BytesWritable = new BytesWritable(aob)

  @deprecated("Replaced by implicit functions in the WritableFactory companion object. This is " +
    "kept here only for backward compatibility.", "1.3.0")
  implicit def stringToText(s: String): Text = new Text(s)

  private implicit def arrayToArrayWritable[T <% Writable: ClassTag](arr: Traversable[T])
    : ArrayWritable = {
    def anyToWritable[U <% Writable](u: U): Writable = u

    new ArrayWritable(classTag[T].runtimeClass.asInstanceOf[Class[Writable]],
        arr.map(x => anyToWritable(x)).toArray)
  }

  // The following deprecated functions have already been moved to `object WritableConverter` to
  // make the compiler find them automatically. They are still kept here for backward compatibility
  // and just call the corresponding functions in `object WritableConverter`.

  @deprecated("Replaced by implicit functions in WritableConverter. This is kept here only for " +
    "backward compatibility.", "1.3.0")
  def intWritableConverter(): WritableConverter[Int] =
    WritableConverter.intWritableConverter()

  @deprecated("Replaced by implicit functions in WritableConverter. This is kept here only for " +
    "backward compatibility.", "1.3.0")
  def longWritableConverter(): WritableConverter[Long] =
    WritableConverter.longWritableConverter()

  @deprecated("Replaced by implicit functions in WritableConverter. This is kept here only for " +
    "backward compatibility.", "1.3.0")
  def doubleWritableConverter(): WritableConverter[Double] =
    WritableConverter.doubleWritableConverter()

  @deprecated("Replaced by implicit functions in WritableConverter. This is kept here only for " +
    "backward compatibility.", "1.3.0")
  def floatWritableConverter(): WritableConverter[Float] =
    WritableConverter.floatWritableConverter()

  @deprecated("Replaced by implicit functions in WritableConverter. This is kept here only for " +
    "backward compatibility.", "1.3.0")
  def booleanWritableConverter(): WritableConverter[Boolean] =
    WritableConverter.booleanWritableConverter()

  @deprecated("Replaced by implicit functions in WritableConverter. This is kept here only for " +
    "backward compatibility.", "1.3.0")
  def bytesWritableConverter(): WritableConverter[Array[Byte]] =
    WritableConverter.bytesWritableConverter()

  @deprecated("Replaced by implicit functions in WritableConverter. This is kept here only for " +
    "backward compatibility.", "1.3.0")
  def stringWritableConverter(): WritableConverter[String] =
    WritableConverter.stringWritableConverter()

  @deprecated("Replaced by implicit functions in WritableConverter. This is kept here only for " +
    "backward compatibility.", "1.3.0")
  def writableWritableConverter[T <: Writable](): WritableConverter[T] =
    WritableConverter.writableWritableConverter()

  /**
   * Find the JAR from which a given class was loaded, to make it easy for users to pass
   * their JARs to SparkContext.
   */
  def jarOfClass(cls: Class[_]): Option[String] = {
    val uri = cls.getResource("/" + cls.getName.replace('.', '/') + ".class")
    if (uri != null) {
      val uriStr = uri.toString
      if (uriStr.startsWith("jar:file:")) {
        // URI will be of the form "jar:file:/path/foo.jar!/package/cls.class",
        // so pull out the /path/foo.jar
        Some(uriStr.substring("jar:file:".length, uriStr.indexOf('!')))
      } else {
        None
      }
    } else {
      None
    }
  }

  /**
   * Find the JAR that contains the class of a particular object, to make it easy for users
   * to pass their JARs to SparkContext. In most cases you can call jarOfObject(this) in
   * your driver program.
   */
  def jarOfObject(obj: AnyRef): Option[String] = jarOfClass(obj.getClass)

  /**
   * Creates a modified version of a SparkConf with the parameters that can be passed separately
   * to SparkContext, to make it easier to write SparkContext's constructors. This ignores
   * parameters that are passed as the default value of null, instead of throwing an exception
   * like SparkConf would.
   */
  private[spark] def updatedConf(
      conf: SparkConf,
      master: String,
      appName: String,
      sparkHome: String = null,
      jars: Seq[String] = Nil,
      environment: Map[String, String] = Map()): SparkConf =
  {
    val res = conf.clone()
    res.setMaster(master)
    res.setAppName(appName)
    if (sparkHome != null) {
      res.setSparkHome(sparkHome)
    }
    if (jars != null && !jars.isEmpty) {
      res.setJars(jars)
    }
    res.setExecutorEnv(environment.toSeq)
    res
  }

  /**
   * Create a task scheduler based on a given master URL.
   * Return a 2-tuple of the scheduler backend and the task scheduler.
   */
  private def createTaskScheduler(
      sc: SparkContext,
      master: String): (SchedulerBackend, TaskScheduler) = {
    // Regular expression used for local[N] and local[*] master formats
    val LOCAL_N_REGEX = """local\[([0-9]+|\*)\]""".r
    // Regular expression for local[N, maxRetries], used in tests with failing tasks
    val LOCAL_N_FAILURES_REGEX = """local\[([0-9]+|\*)\s*,\s*([0-9]+)\]""".r
    // Regular expression for simulating a Spark cluster of [N, cores, memory] locally
    val LOCAL_CLUSTER_REGEX = """local-cluster\[\s*([0-9]+)\s*,\s*([0-9]+)\s*,\s*([0-9]+)\s*]""".r
    // Regular expression for connecting to Spark deploy clusters
    val SPARK_REGEX = """spark://(.*)""".r
    // Regular expression for connection to Mesos cluster by mesos:// or zk:// url
    val MESOS_REGEX = """(mesos|zk)://.*""".r
    // Regular expression for connection to Simr cluster
    val SIMR_REGEX = """simr://(.*)""".r

    // When running locally, don't try to re-execute tasks on failure.
    val MAX_LOCAL_TASK_FAILURES = 1

    master match {
      case "local" =>
        val scheduler = new TaskSchedulerImpl(sc, MAX_LOCAL_TASK_FAILURES, isLocal = true)
        val backend = new LocalBackend(sc.getConf, scheduler, 1)
        scheduler.initialize(backend)
        (backend, scheduler)

      case LOCAL_N_REGEX(threads) =>
        def localCpuCount: Int = Runtime.getRuntime.availableProcessors()
        // local[*] estimates the number of cores on the machine; local[N] uses exactly N threads.
        val threadCount = if (threads == "*") localCpuCount else threads.toInt
        if (threadCount <= 0) {
          throw new SparkException(s"Asked to run locally with $threadCount threads")
        }
        val scheduler = new TaskSchedulerImpl(sc, MAX_LOCAL_TASK_FAILURES, isLocal = true)
        val backend = new LocalBackend(sc.getConf, scheduler, threadCount)
        scheduler.initialize(backend)
        (backend, scheduler)

      case LOCAL_N_FAILURES_REGEX(threads, maxFailures) =>
        def localCpuCount: Int = Runtime.getRuntime.availableProcessors()
        // local[*, M] means the number of cores on the computer with M failures
        // local[N, M] means exactly N threads with M failures
        val threadCount = if (threads == "*") localCpuCount else threads.toInt
        val scheduler = new TaskSchedulerImpl(sc, maxFailures.toInt, isLocal = true)
        val backend = new LocalBackend(sc.getConf, scheduler, threadCount)
        scheduler.initialize(backend)
        (backend, scheduler)

      case SPARK_REGEX(sparkUrl) =>
        val scheduler = new TaskSchedulerImpl(sc)
        val masterUrls = sparkUrl.split(",").map("spark://" + _)
        val backend = new SparkDeploySchedulerBackend(scheduler, sc, masterUrls)
        scheduler.initialize(backend)
        (backend, scheduler)

      case LOCAL_CLUSTER_REGEX(numSlaves, coresPerSlave, memoryPerSlave) =>
        // Check to make sure memory requested <= memoryPerSlave. Otherwise Spark will just hang.
        val memoryPerSlaveInt = memoryPerSlave.toInt
        if (sc.executorMemory > memoryPerSlaveInt) {
          throw new SparkException(
            "Asked to launch cluster with %d MB RAM / worker but requested %d MB/worker".format(
              memoryPerSlaveInt, sc.executorMemory))
        }

        val scheduler = new TaskSchedulerImpl(sc)
        val localCluster = new LocalSparkCluster(
          numSlaves.toInt, coresPerSlave.toInt, memoryPerSlaveInt, sc.conf)
        val masterUrls = localCluster.start()
        val backend = new SparkDeploySchedulerBackend(scheduler, sc, masterUrls)
        scheduler.initialize(backend)
        backend.shutdownCallback = (backend: SparkDeploySchedulerBackend) => {
          localCluster.stop()
        }
        (backend, scheduler)

      case "yarn-standalone" | "yarn-cluster" =>
        if (master == "yarn-standalone") {
          logWarning(
            "\"yarn-standalone\" is deprecated as of Spark 1.0. Use \"yarn-cluster\" instead.")
        }
        val scheduler = try {
          val clazz = Class.forName("org.apache.spark.scheduler.cluster.YarnClusterScheduler")
          val cons = clazz.getConstructor(classOf[SparkContext])
          cons.newInstance(sc).asInstanceOf[TaskSchedulerImpl]
        } catch {
          // TODO: Enumerate the exact reasons why it can fail
          // But irrespective of it, it means we cannot proceed !
          case e: Exception => {
            throw new SparkException("YARN mode not available ?", e)
          }
        }
        val backend = try {
          val clazz =
            Class.forName("org.apache.spark.scheduler.cluster.YarnClusterSchedulerBackend")
          val cons = clazz.getConstructor(classOf[TaskSchedulerImpl], classOf[SparkContext])
          cons.newInstance(scheduler, sc).asInstanceOf[CoarseGrainedSchedulerBackend]
        } catch {
          case e: Exception => {
            throw new SparkException("YARN mode not available ?", e)
          }
        }
        scheduler.initialize(backend)
        (backend, scheduler)

      case "yarn-client" =>
        val scheduler = try {
          val clazz =
            Class.forName("org.apache.spark.scheduler.cluster.YarnScheduler")
          val cons = clazz.getConstructor(classOf[SparkContext])
          cons.newInstance(sc).asInstanceOf[TaskSchedulerImpl]

        } catch {
          case e: Exception => {
            throw new SparkException("YARN mode not available ?", e)
          }
        }

        val backend = try {
          val clazz =
            Class.forName("org.apache.spark.scheduler.cluster.YarnClientSchedulerBackend")
          val cons = clazz.getConstructor(classOf[TaskSchedulerImpl], classOf[SparkContext])
          cons.newInstance(scheduler, sc).asInstanceOf[CoarseGrainedSchedulerBackend]
        } catch {
          case e: Exception => {
            throw new SparkException("YARN mode not available ?", e)
          }
        }

        scheduler.initialize(backend)
        (backend, scheduler)

      case mesosUrl @ MESOS_REGEX(_) =>
        MesosNativeLibrary.load()
        val scheduler = new TaskSchedulerImpl(sc)
        val coarseGrained = sc.conf.getBoolean("spark.mesos.coarse", false)
        val url = mesosUrl.stripPrefix("mesos://") // strip scheme from raw Mesos URLs
        val backend = if (coarseGrained) {
          new CoarseMesosSchedulerBackend(scheduler, sc, url)
        } else {
          new MesosSchedulerBackend(scheduler, sc, url)
        }
        scheduler.initialize(backend)
        (backend, scheduler)

      case SIMR_REGEX(simrUrl) =>
        val scheduler = new TaskSchedulerImpl(sc)
        val backend = new SimrSchedulerBackend(scheduler, sc, simrUrl)
        scheduler.initialize(backend)
        (backend, scheduler)

      case _ =>
        throw new SparkException("Could not parse Master URL: '" + master + "'")
    }
  }
}

/**
 * A class encapsulating how to convert some type T to Writable. It stores both the Writable class
 * corresponding to T (e.g. IntWritable for Int) and a function for doing the conversion.
 * The getter for the writable class takes a ClassTag[T] in case this is a generic object
 * that doesn't know the type of T when it is created. This sounds strange but is necessary to
 * support converting subclasses of Writable to themselves (writableWritableConverter).
 */
private[spark] class WritableConverter[T](
    val writableClass: ClassTag[T] => Class[_ <: Writable],
    val convert: Writable => T)
  extends Serializable

object WritableConverter {

  // Helper objects for converting common types to Writable
  private[spark] def simpleWritableConverter[T, W <: Writable: ClassTag](convert: W => T)
  : WritableConverter[T] = {
    val wClass = classTag[W].runtimeClass.asInstanceOf[Class[W]]
    new WritableConverter[T](_ => wClass, x => convert(x.asInstanceOf[W]))
  }

  // The following implicit functions were in SparkContext before 1.3 and users had to
  // `import SparkContext._` to enable them. Now we move them here to make the compiler find
  // them automatically. However, we still keep the old functions in SparkContext for backward
  // compatibility and forward to the following functions directly.

  implicit def intWritableConverter(): WritableConverter[Int] =
    simpleWritableConverter[Int, IntWritable](_.get)

  implicit def longWritableConverter(): WritableConverter[Long] =
    simpleWritableConverter[Long, LongWritable](_.get)

  implicit def doubleWritableConverter(): WritableConverter[Double] =
    simpleWritableConverter[Double, DoubleWritable](_.get)

  implicit def floatWritableConverter(): WritableConverter[Float] =
    simpleWritableConverter[Float, FloatWritable](_.get)

  implicit def booleanWritableConverter(): WritableConverter[Boolean] =
    simpleWritableConverter[Boolean, BooleanWritable](_.get)

  implicit def bytesWritableConverter(): WritableConverter[Array[Byte]] = {
    simpleWritableConverter[Array[Byte], BytesWritable] { bw =>
      // getBytes method returns array which is longer then data to be returned
      Arrays.copyOfRange(bw.getBytes, 0, bw.getLength)
    }
  }

  implicit def stringWritableConverter(): WritableConverter[String] =
    simpleWritableConverter[String, Text](_.toString)

  implicit def writableWritableConverter[T <: Writable](): WritableConverter[T] =
    new WritableConverter[T](_.runtimeClass.asInstanceOf[Class[T]], _.asInstanceOf[T])
}

/**
 * A class encapsulating how to convert some type T to Writable. It stores both the Writable class
 * corresponding to T (e.g. IntWritable for Int) and a function for doing the conversion.
 * The Writable class will be used in `SequenceFileRDDFunctions`.
 */
private[spark] class WritableFactory[T](
    val writableClass: ClassTag[T] => Class[_ <: Writable],
    val convert: T => Writable) extends Serializable

object WritableFactory {

  private[spark] def simpleWritableFactory[T: ClassTag, W <: Writable : ClassTag](convert: T => W)
    : WritableFactory[T] = {
    val writableClass = implicitly[ClassTag[W]].runtimeClass.asInstanceOf[Class[W]]
    new WritableFactory[T](_ => writableClass, convert)
  }

  implicit def intWritableFactory: WritableFactory[Int] =
    simpleWritableFactory(new IntWritable(_))

  implicit def longWritableFactory: WritableFactory[Long] =
    simpleWritableFactory(new LongWritable(_))

  implicit def floatWritableFactory: WritableFactory[Float] =
    simpleWritableFactory(new FloatWritable(_))

  implicit def doubleWritableFactory: WritableFactory[Double] =
    simpleWritableFactory(new DoubleWritable(_))

  implicit def booleanWritableFactory: WritableFactory[Boolean] =
    simpleWritableFactory(new BooleanWritable(_))

  implicit def bytesWritableFactory: WritableFactory[Array[Byte]] =
    simpleWritableFactory(new BytesWritable(_))

  implicit def stringWritableFactory: WritableFactory[String] =
    simpleWritableFactory(new Text(_))

  implicit def writableWritableFactory[T <: Writable: ClassTag]: WritableFactory[T] =
    simpleWritableFactory(w => w)

}<|MERGE_RESOLUTION|>--- conflicted
+++ resolved
@@ -203,7 +203,7 @@
    * ------------------------------------------------------------------------------------- */
 
   private var _conf: SparkConf = _
-  private var _eventLogDir: Option[String] = None
+  private var _eventLogDir: Option[URI] = None
   private var _eventLogCodec: Option[String] = None
   private var _env: SparkEnv = _
   private var _metadataCleaner: MetadataCleaner = _
@@ -243,30 +243,9 @@
   def master: String = _conf.get("spark.master")
   def appName: String = _conf.get("spark.app.name")
 
-<<<<<<< HEAD
   private[spark] def isEventLogEnabled: Boolean = _conf.getBoolean("spark.eventLog.enabled", false)
-  private[spark] def eventLogDir: Option[String] = _eventLogDir
+  private[spark] def eventLogDir: Option[URI] = _eventLogDir
   private[spark] def eventLogCodec: Option[String] = _eventLogCodec
-=======
-  private[spark] val isEventLogEnabled = conf.getBoolean("spark.eventLog.enabled", false)
-  private[spark] val eventLogDir: Option[URI] = {
-    if (isEventLogEnabled) {
-      val unresolvedDir = conf.get("spark.eventLog.dir", EventLoggingListener.DEFAULT_LOG_DIR)
-        .stripSuffix("/")
-      Some(Utils.resolveURI(unresolvedDir))
-    } else {
-      None
-    }
-  }
-  private[spark] val eventLogCodec: Option[String] = {
-    val compress = conf.getBoolean("spark.eventLog.compress", false)
-    if (compress && isEventLogEnabled) {
-      Some(CompressionCodec.getCodecName(conf)).map(CompressionCodec.getShortName)
-    } else {
-      None
-    }
-  }
->>>>>>> 14632b79
 
   // Generate the random name for a temp folder in Tachyon
   // Add a timestamp as the suffix here to make it more safe
@@ -379,7 +358,6 @@
       logInfo("Spark configuration:\n" + _conf.toDebugString)
     }
 
-<<<<<<< HEAD
     // Set Spark driver host and port system properties
     _conf.setIfMissing("spark.driver.host", Utils.localHostName())
     _conf.setIfMissing("spark.driver.port", "0")
@@ -392,7 +370,9 @@
 
     _eventLogDir =
       if (isEventLogEnabled) {
-        Some(conf.get("spark.eventLog.dir", EventLoggingListener.DEFAULT_LOG_DIR).stripSuffix("/"))
+        val unresolvedDir = conf.get("spark.eventLog.dir", EventLoggingListener.DEFAULT_LOG_DIR)
+          .stripSuffix("/")
+        Some(Utils.resolveURI(unresolvedDir))
       } else {
         None
       }
@@ -403,32 +383,6 @@
         Some(CompressionCodec.getCodecName(_conf)).map(CompressionCodec.getShortName)
       } else {
         None
-=======
-  // Set SPARK_USER for user who is running SparkContext.
-  val sparkUser = Utils.getCurrentUserName()
-  executorEnvs("SPARK_USER") = sparkUser
-
-  // We need to register "HeartbeatReceiver" before "createTaskScheduler" because Executor will
-  // retrieve "HeartbeatReceiver" in the constructor. (SPARK-6640)
-  private val heartbeatReceiver = env.actorSystem.actorOf(
-    Props(new HeartbeatReceiver(this)), "HeartbeatReceiver")
-
-  // Create and start the scheduler
-  private[spark] var (schedulerBackend, taskScheduler) =
-    SparkContext.createTaskScheduler(this, master)
-
-  heartbeatReceiver ! TaskSchedulerIsSet
-
-  @volatile private[spark] var dagScheduler: DAGScheduler = _
-  try {
-    dagScheduler = new DAGScheduler(this)
-  } catch {
-    case e: Exception => {
-      try {
-        stop()
-      } finally {
-        throw new SparkException("Error while constructing DAGScheduler", e)
->>>>>>> 14632b79
       }
     }
 
@@ -504,7 +458,7 @@
     _schedulerBackend = sched
     _taskScheduler = ts
     _heartbeatReceiver = env.actorSystem.actorOf(
-      Props(new HeartbeatReceiver(this, taskScheduler)), "HeartbeatReceiver")
+      Props(new HeartbeatReceiver(this)), "HeartbeatReceiver")
     _dagScheduler = new DAGScheduler(this)
 
     // start TaskScheduler after taskScheduler sets DAGScheduler reference in DAGScheduler's
@@ -1516,70 +1470,42 @@
 
   // Shut down the SparkContext.
   def stop() {
-<<<<<<< HEAD
-    SparkContext.SPARK_CONTEXT_CONSTRUCTOR_LOCK.synchronized {
-      if (!stopped) {
-        stopped = true
-        postApplicationEnd()
-        _ui.foreach(_.stop())
-        if (env != null) {
-          env.metricsSystem.report()
-        }
-        if (metadataCleaner != null) {
-          metadataCleaner.cancel()
-        }
-        _cleaner.foreach(_.stop())
-        _executorAllocationManager.foreach(_.stop())
-        if (_dagScheduler != null) {
-          _dagScheduler.stop()
-          _dagScheduler = null
-        }
-        if (_listenerBusStarted) {
-          listenerBus.stop()
-          _listenerBusStarted = false
-        }
-        _eventLogger.foreach(_.stop())
-        if (env != null) {
-          env.actorSystem.stop(_heartbeatReceiver)
-        }
-        _progressBar.foreach(_.stop())
-        _taskScheduler = null
-        // TODO: Cache.stop()?
-        if (_env != null) {
-          _env.stop()
-          SparkEnv.set(null)
-        }
-        logInfo("Successfully stopped SparkContext")
-        SparkContext.clearActiveContext()
-      } else {
-        logInfo("SparkContext already stopped")
-      }
-=======
     // Use the stopping variable to ensure no contention for the stop scenario.
     // Still track the stopped variable for use elsewhere in the code.
-    
     if (!stopped.compareAndSet(false, true)) {
       logInfo("SparkContext already stopped.")
       return
->>>>>>> 14632b79
-    }
-    
+    }
+
     postApplicationEnd()
-    ui.foreach(_.stop())
-    env.metricsSystem.report()
-    metadataCleaner.cancel()
-    cleaner.foreach(_.stop()) 
-    executorAllocationManager.foreach(_.stop())
-    dagScheduler.stop()
-    dagScheduler = null
-    listenerBus.stop()
-    eventLogger.foreach(_.stop())
-    env.actorSystem.stop(heartbeatReceiver)
-    progressBar.foreach(_.stop())
-    taskScheduler = null
+    _ui.foreach(_.stop())
+    if (env != null) {
+      env.metricsSystem.report()
+    }
+    if (metadataCleaner != null) {
+      metadataCleaner.cancel()
+    }
+    _cleaner.foreach(_.stop())
+    _executorAllocationManager.foreach(_.stop())
+    if (_dagScheduler != null) {
+      _dagScheduler.stop()
+      _dagScheduler = null
+    }
+    if (_listenerBusStarted) {
+      listenerBus.stop()
+      _listenerBusStarted = false
+    }
+    _eventLogger.foreach(_.stop())
+    if (env != null) {
+      env.actorSystem.stop(_heartbeatReceiver)
+    }
+    _progressBar.foreach(_.stop())
+    _taskScheduler = null
     // TODO: Cache.stop()?
-    env.stop()
-    SparkEnv.set(null)
+    if (_env != null) {
+      _env.stop()
+      SparkEnv.set(null)
+    }
     SparkContext.clearActiveContext()
     logInfo("Successfully stopped SparkContext")
   }
