/*
 * Licensed to the Apache Software Foundation (ASF) under one or more
 * contributor license agreements.  See the NOTICE file distributed with
 * this work for additional information regarding copyright ownership.
 * The ASF licenses this file to You under the Apache License, Version 2.0
 * (the "License"); you may not use this file except in compliance with
 * the License.  You may obtain a copy of the License at
 *
 *    http://www.apache.org/licenses/LICENSE-2.0
 *
 * Unless required by applicable law or agreed to in writing, software
 * distributed under the License is distributed on an "AS IS" BASIS,
 * WITHOUT WARRANTIES OR CONDITIONS OF ANY KIND, either express or implied.
 * See the License for the specific language governing permissions and
 * limitations under the License.
 */

package org.apache.spark

import java.util.concurrent.TimeUnit

import scala.collection.mutable
import scala.collection.mutable.ArrayBuffer
import scala.util.control.{ControlThrowable, NonFatal}

import com.codahale.metrics.{Gauge, MetricRegistry}

import org.apache.spark.internal.{config, Logging}
import org.apache.spark.internal.config._
import org.apache.spark.internal.config.Tests.TEST_SCHEDULE_INTERVAL
import org.apache.spark.metrics.source.Source
import org.apache.spark.resource.ImmutableResourceProfile.UNKNOWN_RESOURCE_PROFILE_ID
import org.apache.spark.resource.ResourceProfileManager
import org.apache.spark.scheduler._
import org.apache.spark.scheduler.dynalloc.ExecutorMonitor
import org.apache.spark.util.{Clock, SystemClock, ThreadUtils, Utils}

/**
 * An agent that dynamically allocates and removes executors based on the workload.
 *
 * The ExecutorAllocationManager maintains a moving target number of executors which is periodically
 * synced to the cluster manager. The target starts at a configured initial value and changes with
 * the number of pending and running tasks.
 *
 * Decreasing the target number of executors happens when the current target is more than needed to
 * handle the current load. The target number of executors is always truncated to the number of
 * executors that could run all current running and pending tasks at once.
 *
 * Increasing the target number of executors happens in response to backlogged tasks waiting to be
 * scheduled. If the scheduler queue is not drained in N seconds, then new executors are added. If
 * the queue persists for another M seconds, then more executors are added and so on. The number
 * added in each round increases exponentially from the previous round until an upper bound has been
 * reached. The upper bound is based both on a configured property and on the current number of
 * running and pending tasks, as described above.
 *
 * The rationale for the exponential increase is twofold: (1) Executors should be added slowly
 * in the beginning in case the number of extra executors needed turns out to be small. Otherwise,
 * we may add more executors than we need just to remove them later. (2) Executors should be added
 * quickly over time in case the maximum number of executors is very high. Otherwise, it will take
 * a long time to ramp up under heavy workloads.
 *
 * The remove policy is simpler: If an executor has been idle for K seconds and the number of
 * executors is more then what is needed, meaning there are not enough tasks that could use
 * the executor, then it is removed. Note that an executor caching any data
 * blocks will be removed if it has been idle for more than L seconds.
 *
 * There is no retry logic in either case because we make the assumption that the cluster manager
 * will eventually fulfill all requests it receives asynchronously.
 *
 * The relevant Spark properties include the following:
 *
 *   spark.dynamicAllocation.enabled - Whether this feature is enabled
 *   spark.dynamicAllocation.minExecutors - Lower bound on the number of executors
 *   spark.dynamicAllocation.maxExecutors - Upper bound on the number of executors
 *   spark.dynamicAllocation.initialExecutors - Number of executors to start with
 *
 *   spark.dynamicAllocation.executorAllocationRatio -
 *     This is used to reduce the parallelism of the dynamic allocation that can waste
 *     resources when tasks are small
 *
 *   spark.dynamicAllocation.schedulerBacklogTimeout (M) -
 *     If there are backlogged tasks for this duration, add new executors
 *
 *   spark.dynamicAllocation.sustainedSchedulerBacklogTimeout (N) -
 *     If the backlog is sustained for this duration, add more executors
 *     This is used only after the initial backlog timeout is exceeded
 *
 *   spark.dynamicAllocation.executorIdleTimeout (K) -
 *     If an executor without caching any data blocks has been idle for this duration, remove it
 *
 *   spark.dynamicAllocation.cachedExecutorIdleTimeout (L) -
 *     If an executor with caching data blocks has been idle for more than this duration,
 *     the executor will be removed
 *
 */
private[spark] class ExecutorAllocationManager(
    client: ExecutorAllocationClient,
    listenerBus: LiveListenerBus,
    conf: SparkConf,
    cleaner: Option[ContextCleaner] = None,
    clock: Clock = new SystemClock(),
    resourceProfileManager: ResourceProfileManager)
  extends Logging {

  allocationManager =>

  import ExecutorAllocationManager._

  // Lower and upper bounds on the number of executors.
  private val minNumExecutors = conf.get(DYN_ALLOCATION_MIN_EXECUTORS)
  private val maxNumExecutors = conf.get(DYN_ALLOCATION_MAX_EXECUTORS)
  private val initialNumExecutors = Utils.getDynamicAllocationInitialExecutors(conf)

  // How long there must be backlogged tasks for before an addition is triggered (seconds)
  private val schedulerBacklogTimeoutS = conf.get(DYN_ALLOCATION_SCHEDULER_BACKLOG_TIMEOUT)

  // Same as above, but used only after `schedulerBacklogTimeoutS` is exceeded
  private val sustainedSchedulerBacklogTimeoutS =
    conf.get(DYN_ALLOCATION_SUSTAINED_SCHEDULER_BACKLOG_TIMEOUT)

  // During testing, the methods to actually kill and add executors are mocked out
  private val testing = conf.get(DYN_ALLOCATION_TESTING)

  private val executorAllocationRatio =
    conf.get(DYN_ALLOCATION_EXECUTOR_ALLOCATION_RATIO)

  private val defaultProfile = resourceProfileManager.defaultResourceProfile

  validateSettings()

  // Number of executors to add for each ResourceProfile in the next round
  private val numExecutorsToAddPerResourceProfileId = new mutable.HashMap[Int, Int]
  numExecutorsToAddPerResourceProfileId(defaultProfile.id) = 1

  // The desired number of executors at this moment in time. If all our executors were to die, this
  // is the number of executors we would immediately want from the cluster manager.
  private val numExecutorsTargetPerResourceProfileId = new mutable.HashMap[Int, Int]
  numExecutorsTargetPerResourceProfileId(defaultProfile.id) = initialNumExecutors

  // A timestamp of when an addition should be triggered, or NOT_SET if it is not set
  // This is set when pending tasks are added but not scheduled yet
  private var addTime: Long = NOT_SET

  // Polling loop interval (ms)
  private val intervalMillis: Long = if (Utils.isTesting) {
      conf.get(TEST_SCHEDULE_INTERVAL)
    } else {
      100
    }

  // Listener for Spark events that impact the allocation policy
  val listener = new ExecutorAllocationListener

  val executorMonitor = new ExecutorMonitor(conf, client, listenerBus, clock)

  // Executor that handles the scheduling task.
  private val executor =
    ThreadUtils.newDaemonSingleThreadScheduledExecutor("spark-dynamic-executor-allocation")

  // Metric source for ExecutorAllocationManager to expose internal status to MetricsSystem.
  val executorAllocationManagerSource = new ExecutorAllocationManagerSource

  // Whether we are still waiting for the initial set of executors to be allocated.
  // While this is true, we will not cancel outstanding executor requests. This is
  // set to false when:
  //   (1) a stage is submitted, or
  //   (2) an executor idle timeout has elapsed.
  @volatile private var initializing: Boolean = true

  // Number of locality aware tasks for each ResourceProfile, used for executor placement.
  private var numLocalityAwareTasksPerResourceProfileId = new mutable.HashMap[Int, Int]
  numLocalityAwareTasksPerResourceProfileId(defaultProfile.id) = 0

  // ResourceProfile id to Host to possible task running on it, used for executor placement.
  private var rpIdToHostToLocalTaskCount: Map[Int, Map[String, Int]] = Map.empty

  /**
   * Verify that the settings specified through the config are valid.
   * If not, throw an appropriate exception.
   */
  private def validateSettings(): Unit = {
    if (minNumExecutors < 0 || maxNumExecutors < 0) {
      throw new SparkException(
        s"${DYN_ALLOCATION_MIN_EXECUTORS.key} and ${DYN_ALLOCATION_MAX_EXECUTORS.key} must be " +
          "positive!")
    }
    if (maxNumExecutors == 0) {
      throw new SparkException(s"${DYN_ALLOCATION_MAX_EXECUTORS.key} cannot be 0!")
    }
    if (minNumExecutors > maxNumExecutors) {
      throw new SparkException(s"${DYN_ALLOCATION_MIN_EXECUTORS.key} ($minNumExecutors) must " +
        s"be less than or equal to ${DYN_ALLOCATION_MAX_EXECUTORS.key} ($maxNumExecutors)!")
    }
    if (schedulerBacklogTimeoutS <= 0) {
      throw new SparkException(s"${DYN_ALLOCATION_SCHEDULER_BACKLOG_TIMEOUT.key} must be > 0!")
    }
    if (sustainedSchedulerBacklogTimeoutS <= 0) {
      throw new SparkException(
        s"s${DYN_ALLOCATION_SUSTAINED_SCHEDULER_BACKLOG_TIMEOUT.key} must be > 0!")
    }
    if (!conf.get(config.SHUFFLE_SERVICE_ENABLED)) {
      if (conf.get(config.DYN_ALLOCATION_SHUFFLE_TRACKING)) {
        logWarning("Dynamic allocation without a shuffle service is an experimental feature.")
      } else if (!testing) {
        throw new SparkException("Dynamic allocation of executors requires the external " +
          "shuffle service. You may enable this through spark.shuffle.service.enabled.")
      }
    }

    if (executorAllocationRatio > 1.0 || executorAllocationRatio <= 0.0) {
      throw new SparkException(
        s"${DYN_ALLOCATION_EXECUTOR_ALLOCATION_RATIO.key} must be > 0 and <= 1.0")
    }
  }

  /**
   * Register for scheduler callbacks to decide when to add and remove executors, and start
   * the scheduling task.
   */
  def start(): Unit = {
    listenerBus.addToManagementQueue(listener)
    listenerBus.addToManagementQueue(executorMonitor)
    cleaner.foreach(_.attachListener(executorMonitor))

    val scheduleTask = new Runnable() {
      override def run(): Unit = {
        try {
          schedule()
        } catch {
          case ct: ControlThrowable =>
            throw ct
          case t: Throwable =>
            logWarning(s"Uncaught exception in thread ${Thread.currentThread().getName}", t)
        }
      }
    }
    executor.scheduleWithFixedDelay(scheduleTask, 0, intervalMillis, TimeUnit.MILLISECONDS)

    client.requestTotalExecutors(numLocalityAwareTasksPerResourceProfileId.toMap,
      rpIdToHostToLocalTaskCount, numExecutorsTargetPerResourceProfileId.toMap)
  }

  /**
   * Stop the allocation manager.
   */
  def stop(): Unit = {
    executor.shutdown()
    executor.awaitTermination(10, TimeUnit.SECONDS)
  }

  /**
   * Reset the allocation manager when the cluster manager loses track of the driver's state.
   * This is currently only done in YARN client mode, when the AM is restarted.
   *
   * This method forgets about any state about existing executors, and forces the scheduler to
   * re-evaluate the number of needed executors the next time it's run.
   */
  def reset(): Unit = synchronized {
    addTime = 0L
    numExecutorsTargetPerResourceProfileId.keys.foreach { rpId =>
      // Note this means every profile will be allowed to have initial number
      // we may want to make this configurable per Profile in the future
      numExecutorsTargetPerResourceProfileId(rpId) = initialNumExecutors
    }
    executorMonitor.reset()
  }

  /**
   * The maximum number of executors we would need under the current load to satisfy all running
   * and pending tasks, rounded up.
   */
  private def maxNumExecutorsNeededPerResourceProfile(rpId: Int): Int = {
    val numRunningOrPendingTasks = listener.totalPendingTasksPerResourceProfile(rpId) +
      listener.totalRunningTasksPerResourceProfile(rpId)
    val tasksPerExecutor =
      resourceProfileManager.resourceProfileFromId(rpId).maxTasksPerExecutor(conf)
    logDebug(s"max needed executor rpId: $rpId numpending: $numRunningOrPendingTasks," +
      s" tasksperexecutor: $tasksPerExecutor")
    math.ceil(numRunningOrPendingTasks * executorAllocationRatio / tasksPerExecutor).toInt
  }

  private def totalRunningTasksPerResourceProfile(id: Int): Int = synchronized {
    listener.totalRunningTasksPerResourceProfile(id)
  }

  /**
   * This is called at a fixed interval to regulate the number of pending executor requests
   * and number of executors running.
   *
   * First, adjust our requested executors based on the add time and our current needs.
   * Then, if the remove time for an existing executor has expired, kill the executor.
   *
   * This is factored out into its own method for testing.
   */
  private def schedule(): Unit = synchronized {
    val executorIdsToBeRemoved = executorMonitor.timedOutExecutors()
    if (executorIdsToBeRemoved.nonEmpty) {
      initializing = false
    }

    // Update executor target number only after initializing flag is unset
    updateAndSyncNumExecutorsTarget(clock.nanoTime())
    if (executorIdsToBeRemoved.nonEmpty) {
      removeExecutors(executorIdsToBeRemoved)
    }
  }

  /**
   * Updates our target number of executors and syncs the result with the cluster manager.
   *
   * Check to see whether our existing allocation and the requests we've made previously exceed our
   * current needs. If so, truncate our target and let the cluster manager know so that it can
   * cancel pending requests that are unneeded.
   *
   * If not, and the add time has expired, see if we can request new executors and refresh the add
   * time.
   *
   * @return the delta in the target number of executors.
   */
  private def updateAndSyncNumExecutorsTarget(now: Long): Int = synchronized {

    if (initializing) {
      // Do not change our target while we are still initializing,
      // Otherwise the first job may have to ramp up unnecessarily
      0
    } else {
      val updatesNeeded = new mutable.HashMap[Int, ExecutorAllocationManager.TargetNumUpdates]

      // Update targets for all ResourceProfiles then do a single request to the cluster manager
      numExecutorsTargetPerResourceProfileId.foreach { case (rProfId, targetExecs) =>
        val maxNeeded = maxNumExecutorsNeededPerResourceProfile(rProfId)
        if (maxNeeded < targetExecs) {
          // The target number exceeds the number we actually need, so stop adding new
          // executors and inform the cluster manager to cancel the extra pending requests

          // We lower the target number of executors but don't actively kill any yet.  Killing is
          // controlled separately by an idle timeout.  It's still helpful to reduce
          // the target number in case an executor just happens to get lost (eg., bad hardware,
          // or the cluster manager preempts it) -- in that case, there is no point in trying
          // to immediately  get a new executor, since we wouldn't even use it yet.
          decrementExecutorsFromTarget(maxNeeded, rProfId, updatesNeeded)
        } else if (addTime != NOT_SET && now >= addTime) {
          addExecutorsToTarget(maxNeeded, rProfId, updatesNeeded)
        }
      }
      doUpdateRequest(updatesNeeded.toMap, now)
    }
  }

  private def addExecutorsToTarget(
      maxNeeded: Int,
      rpId: Int,
      updatesNeeded: mutable.HashMap[Int, ExecutorAllocationManager.TargetNumUpdates]
  ): Int = {
    updateTargetExecs(addExecutors, maxNeeded, rpId, updatesNeeded)
  }

  private def decrementExecutorsFromTarget(
      maxNeeded: Int,
      rpId: Int,
      updatesNeeded: mutable.HashMap[Int, ExecutorAllocationManager.TargetNumUpdates]
  ): Int = {
    updateTargetExecs(decrementExecutors, maxNeeded, rpId, updatesNeeded)
  }

  private def updateTargetExecs(
      updateTargetFn: (Int, Int) => Int,
      maxNeeded: Int,
      rpId: Int,
      updatesNeeded: mutable.HashMap[Int, ExecutorAllocationManager.TargetNumUpdates]
  ): Int = {
    val oldNumExecutorsTarget = numExecutorsTargetPerResourceProfileId(rpId)
    // update the target number (add or remove)
    val delta = updateTargetFn(maxNeeded, rpId)
    if (delta != 0) {
      updatesNeeded(rpId) = ExecutorAllocationManager.TargetNumUpdates(delta, oldNumExecutorsTarget)
    }
    delta
  }

  private def doUpdateRequest(
      updates: Map[Int, ExecutorAllocationManager.TargetNumUpdates],
      now: Long): Int = {
    // Only call cluster manager if target has changed.
    if (updates.size > 0) {
      val requestAcknowledged = try {
        logInfo("requesting updates: " + updates)
        testing ||
          client.requestTotalExecutors(numLocalityAwareTasksPerResourceProfileId.toMap,
            rpIdToHostToLocalTaskCount, numExecutorsTargetPerResourceProfileId.toMap)
      } catch {
        case NonFatal(e) =>
          // Use INFO level so the error it doesn't show up by default in shells.
          // Errors here are more commonly caused by YARN AM restarts, which is a recoverable
          // issue, and generate a lot of noisy output.
          logInfo("Error reaching cluster manager.", e)
          false
      }
      if (requestAcknowledged) {
        // have to go through all resource profiles that changed
        var totalDelta = 0
        updates.foreach { case (rpId, targetNum) =>
          val delta = targetNum.delta
          totalDelta += delta
          if (delta > 0) {
            val executorsString = "executor" + { if (delta > 1) "s" else "" }
            logInfo(s"Requesting $delta new $executorsString because tasks are backlogged " +
              s"(new desired total will be ${numExecutorsTargetPerResourceProfileId(rpId)} " +
              s"for resource profile id: ${rpId})")
            numExecutorsToAddPerResourceProfileId(rpId) =
              if (delta == numExecutorsToAddPerResourceProfileId(rpId)) {
                numExecutorsToAddPerResourceProfileId(rpId) * 2
              } else {
                1
              }
            logDebug(s"Starting timer to add more executors (to " +
              s"expire in $sustainedSchedulerBacklogTimeoutS seconds)")
            addTime = now + TimeUnit.SECONDS.toNanos(sustainedSchedulerBacklogTimeoutS)
          } else {
            logDebug(s"Lowering target number of executors to" +
              s" ${numExecutorsTargetPerResourceProfileId(rpId)} (previously " +
              s"$targetNum.oldNumExecutorsTarget for resource profile id: ${rpId}) " +
              "because not all requested executors " +
              "are actually needed")
          }
        }
        totalDelta
      } else {
        // request was for all profiles so we have to go through all to reset to old num
        updates.foreach { case (rpId, targetNum) =>
          logWarning(
            s"Unable to reach the cluster manager to request more executors!")
          numExecutorsTargetPerResourceProfileId(rpId) = targetNum.oldNumExecutorsTarget
        }
        0
      }
    } else {
      logDebug("No change in number of executors")
      0
    }
  }

  private def decrementExecutors(maxNeeded: Int, rpId: Int): Int = {
    val oldNumExecutorsTarget = numExecutorsTargetPerResourceProfileId(rpId)
    numExecutorsTargetPerResourceProfileId(rpId) = math.max(maxNeeded, minNumExecutors)
    numExecutorsToAddPerResourceProfileId(rpId) = 1
    numExecutorsTargetPerResourceProfileId(rpId) - oldNumExecutorsTarget
  }

  /**
   * Update the target number of executors and figure out how many to add.
   * If the cap on the number of executors is reached, give up and reset the
   * number of executors to add next round instead of continuing to double it.
   *
   * @param maxNumExecutorsNeeded the maximum number of executors all currently running or pending
   *                              tasks could fill
   * @param rp                    the ResourceProfile of the executors
   * @return the number of additional executors actually requested.
   */
  private def addExecutors(maxNumExecutorsNeeded: Int, rpId: Int): Int = {
    val oldNumExecutorsTarget = numExecutorsTargetPerResourceProfileId(rpId)
    // Do not request more executors if it would put our target over the upper bound
    // this is doing a max check per ResourceProfile
    if (oldNumExecutorsTarget >= maxNumExecutors) {
      logDebug(s"Not adding executors because our current target total " +
        s"is already ${oldNumExecutorsTarget} (limit $maxNumExecutors)")
      numExecutorsToAddPerResourceProfileId(rpId) = 1
      return 0
    }
    // There's no point in wasting time ramping up to the number of executors we already have, so
    // make sure our target is at least as much as our current allocation:
    numExecutorsTargetPerResourceProfileId(rpId) =
      math.max(numExecutorsTargetPerResourceProfileId(rpId),
        executorMonitor.executorCountWithResourceProfile(rpId))

    // Boost our target with the number to add for this round:
    numExecutorsTargetPerResourceProfileId(rpId) +=
      numExecutorsToAddPerResourceProfileId.getOrElseUpdate(rpId, 1)

    // Ensure that our target doesn't exceed what we need at the present moment:
    numExecutorsTargetPerResourceProfileId(rpId) =
      math.min(numExecutorsTargetPerResourceProfileId(rpId), maxNumExecutorsNeeded)

    // Ensure that our target fits within configured bounds:
    numExecutorsTargetPerResourceProfileId(rpId) = math.max(
      math.min(numExecutorsTargetPerResourceProfileId(rpId), maxNumExecutors), minNumExecutors)

    val delta = numExecutorsTargetPerResourceProfileId(rpId) - oldNumExecutorsTarget
    // logWarning("add executors delta is: " + delta + " old is: " + oldNumExecutorsTarget)

    // If our target has not changed, do not send a message
    // to the cluster manager and reset our exponential growth
    if (delta == 0) {
      numExecutorsToAddPerResourceProfileId(rpId) = 1
    }
    delta
  }

  private def getResourceProfileIdOfExecutor(executorId: String): Int = {
    executorMonitor.getResourceProfileId(executorId)
  }

  /**
   * Request the cluster manager to remove the given executors.
   * Returns the list of executors which are removed.
   */
  private def removeExecutors(executors: Seq[String]): Seq[String] = synchronized {
    val executorIdsToBeRemoved = new ArrayBuffer[String]

<<<<<<< HEAD
    logInfo("Request to remove executorIds: " + executors.mkString(", "))
    val numExecutorsTotalPerRpId = mutable.Map[Int, Int]()
=======
    logDebug(s"Request to remove executorIds: ${executors.mkString(", ")}")
    val numExistingExecutors = executorMonitor.executorCount - executorMonitor.pendingRemovalCount
>>>>>>> a8bf5d82

    executors.foreach { executorIdToBeRemoved =>
      val rpId = getResourceProfileIdOfExecutor(executorIdToBeRemoved)
      if (rpId == UNKNOWN_RESOURCE_PROFILE_ID) {
        logWarning(s"Not removing executor $executorIdsToBeRemoved because couldn't find " +
          "ResourceProfile for it!")
      } else {
        // get the running total as we remove or initialize it to the count - pendingRemoval
        val newExecutorTotal = numExecutorsTotalPerRpId.getOrElseUpdate(rpId,
          (executorMonitor.executorCountWithResourceProfile(rpId) -
            executorMonitor.pendingRemovalCountPerResourceProfileId(rpId)))
        if (newExecutorTotal - 1 < minNumExecutors) {
          logDebug(s"Not removing idle executor $executorIdToBeRemoved because there " +
            s"are only $newExecutorTotal executor(s) left (minimum number of executor limit " +
            s"$minNumExecutors)")
        } else if (newExecutorTotal - 1 < numExecutorsTargetPerResourceProfileId(rpId)) {
          logDebug(s"Not removing idle executor $executorIdToBeRemoved because there " +
            s"are only $newExecutorTotal executor(s) left (number of executor " +
            s"target ${numExecutorsTargetPerResourceProfileId(rpId)})")
        } else {
          executorIdsToBeRemoved += executorIdToBeRemoved
          numExecutorsTotalPerRpId(rpId) -= 1
        }
      }
    }

    if (executorIdsToBeRemoved.isEmpty) {
      return Seq.empty[String]
    }

    // Send a request to the backend to kill this executor(s)
    val executorsRemoved = if (testing) {
      executorIdsToBeRemoved
    } else {
      // We don't want to change our target number of executors, because we already did that
      // when the task backlog decreased.
      client.killExecutors(executorIdsToBeRemoved, adjustTargetNumExecutors = false,
        countFailures = false, force = false)
    }

    // [SPARK-21834] killExecutors api reduces the target number of executors.
    // So we need to update the target with desired value.
    client.requestTotalExecutors(numLocalityAwareTasksPerResourceProfileId.toMap,
      rpIdToHostToLocalTaskCount, numExecutorsTargetPerResourceProfileId.toMap)

    // reset the newExecutorTotal to the existing number of executors
    if (testing || executorsRemoved.nonEmpty) {
      executorMonitor.executorsKilled(executorsRemoved)
      logInfo(s"Executors ${executorsRemoved.mkString(",")} removed due to idle timeout.")
      executorsRemoved
    } else {
      logWarning(s"Unable to reach the cluster manager to kill executor/s " +
        s"${executorIdsToBeRemoved.mkString(",")} or no executor eligible to kill!")
      Seq.empty[String]
    }
  }

  /**
   * Callback invoked when the scheduler receives new pending tasks.
   * This sets a time in the future that decides when executors should be added
   * if it is not already set.
   */
  private def onSchedulerBacklogged(): Unit = synchronized {
    if (addTime == NOT_SET) {
      logDebug(s"Starting timer to add executors because pending tasks " +
        s"are building up (to expire in $schedulerBacklogTimeoutS seconds)")
      addTime = clock.nanoTime() + TimeUnit.SECONDS.toNanos(schedulerBacklogTimeoutS)
    }
  }

  /**
   * Callback invoked when the scheduler queue is drained.
   * This resets all variables used for adding executors.
   */
  private def onSchedulerQueueEmpty(): Unit = synchronized {
    logDebug("Clearing timer to add executors because there are no more pending tasks")
    addTime = NOT_SET
    numExecutorsToAddPerResourceProfileId.keys.foreach(numExecutorsToAddPerResourceProfileId(_) = 1)
  }

  private case class StageAttempt(stageId: Int, stageAttemptId: Int) {
    override def toString: String = s"Stage $stageId (Attempt $stageAttemptId)"
  }

  /**
   * A listener that notifies the given allocation manager of when to add and remove executors.
   *
   * This class is intentionally conservative in its assumptions about the relative ordering
   * and consistency of events returned by the listener.
   */
  private[spark] class ExecutorAllocationListener extends SparkListener {

    private val stageAttemptToNumTasks = new mutable.HashMap[StageAttempt, Int]
    // Number of running tasks per stageAttempt including speculative tasks.
    // Should be 0 when no stages are active.
    private val stageAttemptToNumRunningTask = new mutable.HashMap[StageAttempt, Int]
    private val stageAttemptToTaskIndices = new mutable.HashMap[StageAttempt, mutable.HashSet[Int]]
    // Number of speculative tasks to be scheduled in each stageAttempt
    private val stageAttemptToNumSpeculativeTasks = new mutable.HashMap[StageAttempt, Int]
    // The speculative tasks started in each stageAttempt
    private val stageAttemptToSpeculativeTaskIndices =
      new mutable.HashMap[StageAttempt, mutable.HashSet[Int]]

    private val resourceProfileIdToStageAttempt =
      new mutable.HashMap[Int, mutable.Set[StageAttempt]]

    // stageAttempt to tuple (the number of task with locality preferences, a map where each pair
    // is a node and the number of tasks that would like to be scheduled on that node, and
    // the resource profile id) map,
    // maintain the executor placement hints for each stageAttempt used by resource framework
    // to better place the executors.
    private val stageAttemptToExecutorPlacementHints =
      new mutable.HashMap[StageAttempt, (Int, Map[String, Int], Int)]

    override def onStageSubmitted(stageSubmitted: SparkListenerStageSubmitted): Unit = {
      initializing = false
      val stageId = stageSubmitted.stageInfo.stageId
      val stageAttemptId = stageSubmitted.stageInfo.attemptNumber()
      val stageAttempt = StageAttempt(stageId, stageAttemptId)
      val numTasks = stageSubmitted.stageInfo.numTasks
      allocationManager.synchronized {
        stageAttemptToNumTasks(stageAttempt) = numTasks
        allocationManager.onSchedulerBacklogged()
        // need to keep stage task requirements to ask for the right containers
        val profId = stageSubmitted.stageInfo.resourceProfileId
        logDebug(s"Stage resource profile id is: $profId with numTasks: $numTasks")
        resourceProfileIdToStageAttempt.getOrElseUpdate(
          profId, new mutable.HashSet[StageAttempt]) += stageAttempt
        numExecutorsToAddPerResourceProfileId.getOrElseUpdate(profId, 1)
        numExecutorsTargetPerResourceProfileId.getOrElseUpdate(profId, initialNumExecutors)

        // Compute the number of tasks requested by the stage on each host
        var numTasksPending = 0
        val hostToLocalTaskCountPerStage = new mutable.HashMap[String, Int]()
        stageSubmitted.stageInfo.taskLocalityPreferences.foreach { locality =>
          if (!locality.isEmpty) {
            numTasksPending += 1
            locality.foreach { location =>
              val count = hostToLocalTaskCountPerStage.getOrElse(location.host, 0) + 1
              hostToLocalTaskCountPerStage(location.host) = count
            }
          }
        }

        stageAttemptToExecutorPlacementHints.put(stageAttempt,
          (numTasksPending, hostToLocalTaskCountPerStage.toMap,
            stageSubmitted.stageInfo.resourceProfileId))

        // Update the executor placement hints
        updateExecutorPlacementHints()
      }
    }

    override def onStageCompleted(stageCompleted: SparkListenerStageCompleted): Unit = {
      val stageId = stageCompleted.stageInfo.stageId
      val stageAttemptId = stageCompleted.stageInfo.attemptNumber()
      val stageAttempt = StageAttempt(stageId, stageAttemptId)
      allocationManager.synchronized {
        // do NOT remove stageAttempt from stageAttemptToNumRunningTask
        // because the attempt may still have running tasks,
        // even after another attempt for the stage is submitted.
        val numTasks = stageAttemptToNumTasks(stageAttempt)
        stageAttemptToNumTasks -= stageAttempt
        stageAttemptToNumSpeculativeTasks -= stageAttempt
        stageAttemptToTaskIndices -= stageAttempt
        stageAttemptToSpeculativeTaskIndices -= stageAttempt
        stageAttemptToExecutorPlacementHints -= stageAttempt

        // Update the executor placement hints
        updateExecutorPlacementHints()

        // If this is the last stage with pending tasks, mark the scheduler queue as empty
        // This is needed in case the stage is aborted for any reason
        if (stageAttemptToNumTasks.isEmpty && stageAttemptToNumSpeculativeTasks.isEmpty) {
          allocationManager.onSchedulerQueueEmpty()
        }
      }
    }

    override def onTaskStart(taskStart: SparkListenerTaskStart): Unit = {
      val stageId = taskStart.stageId
      val stageAttemptId = taskStart.stageAttemptId
      val stageAttempt = StageAttempt(stageId, stageAttemptId)
      val taskIndex = taskStart.taskInfo.index
      allocationManager.synchronized {
        stageAttemptToNumRunningTask(stageAttempt) =
          stageAttemptToNumRunningTask.getOrElse(stageAttempt, 0) + 1
        // If this is the last pending task, mark the scheduler queue as empty
        if (taskStart.taskInfo.speculative) {
          stageAttemptToSpeculativeTaskIndices.getOrElseUpdate(stageAttempt,
            new mutable.HashSet[Int]) += taskIndex
        } else {
          stageAttemptToTaskIndices.getOrElseUpdate(stageAttempt,
            new mutable.HashSet[Int]) += taskIndex
        }
        if (!hasPendingTasks) {
          allocationManager.onSchedulerQueueEmpty()
        }
      }
    }

    override def onTaskEnd(taskEnd: SparkListenerTaskEnd): Unit = {
      val stageId = taskEnd.stageId
      val stageAttemptId = taskEnd.stageAttemptId
      val stageAttempt = StageAttempt(stageId, stageAttemptId)
      val taskIndex = taskEnd.taskInfo.index
      allocationManager.synchronized {
        if (stageAttemptToNumRunningTask.contains(stageAttempt)) {
          stageAttemptToNumRunningTask(stageAttempt) -= 1
          if (stageAttemptToNumRunningTask(stageAttempt) == 0) {
            stageAttemptToNumRunningTask -= stageAttempt
            if (!stageAttemptToNumTasks.contains(stageAttempt)) {
              val rpForStage = resourceProfileIdToStageAttempt.filter { case (k, v) =>
                v.contains(stageAttempt)
              }.keys
              if (rpForStage.size == 1) {
                // be careful about the removal from here due to late tasks, make sure stage is
                // really complete and no tasks left
                resourceProfileIdToStageAttempt(rpForStage.head) -= stageAttempt
              } else {
                logWarning(s"Should have exactly one resource profile for stage $stageAttempt," +
                  s" but have $rpForStage")
              }
            }

          }
        }
        // If the task failed, we expect it to be resubmitted later. To ensure we have
        // enough resources to run the resubmitted task, we need to mark the scheduler
        // as backlogged again if it's not already marked as such (SPARK-8366)
        if (taskEnd.reason != Success) {
          if (!hasPendingTasks) {
            allocationManager.onSchedulerBacklogged()
          }
          if (taskEnd.taskInfo.speculative) {
            stageAttemptToSpeculativeTaskIndices.get(stageAttempt).foreach {_.remove(taskIndex)}
          } else {
            stageAttemptToTaskIndices.get(stageAttempt).foreach {_.remove(taskIndex)}
          }
        }
      }
    }

    override def onSpeculativeTaskSubmitted(speculativeTask: SparkListenerSpeculativeTaskSubmitted)
      : Unit = {
      val stageId = speculativeTask.stageId
      val stageAttemptId = speculativeTask.stageAttemptId
      val stageAttempt = StageAttempt(stageId, stageAttemptId)
      allocationManager.synchronized {
        stageAttemptToNumSpeculativeTasks(stageAttempt) =
          stageAttemptToNumSpeculativeTasks.getOrElse(stageAttempt, 0) + 1
        allocationManager.onSchedulerBacklogged()
      }
    }

    /**
     * An estimate of the total number of pending tasks remaining for currently running stages. Does
     * not account for tasks which may have failed and been resubmitted.
     *
     * Note: This is not thread-safe without the caller owning the `allocationManager` lock.
     */
    def pendingTasksPerResourceProfile(rpId: Int): Int = {
      val attempts = resourceProfileIdToStageAttempt.getOrElse(rpId, Set.empty).toSeq
      attempts.map { attempt =>
        val numTotalTasks = stageAttemptToNumTasks.getOrElse(attempt, 0)
        val numRunning = stageAttemptToTaskIndices.get(attempt).map(_.size).getOrElse(0)
        numTotalTasks - numRunning
      }.sum
    }

    def hasPendingRegularTasks: Boolean = {
      val attempts = resourceProfileIdToStageAttempt.values.flatten
      val pending = attempts.map { attempt =>
        val numTotalTasks = stageAttemptToNumTasks.getOrElse(attempt, 0)
        val numRunning = stageAttemptToTaskIndices.get(attempt).map(_.size).getOrElse(0)
        numTotalTasks - numRunning
      }.sum
      (pending > 0)
    }

    def pendingSpeculativeTasksPerResourceProfile(rp: Int): Int = {
      val attempts = resourceProfileIdToStageAttempt.getOrElse(rp, Set.empty).toSeq
      attempts.map { attempt =>
        val numTotalTasks = stageAttemptToNumSpeculativeTasks.getOrElse(attempt, 0)
        val numRunning = stageAttemptToSpeculativeTaskIndices.get(attempt).map(_.size).getOrElse(0)
        numTotalTasks - numRunning
      }.sum
    }

    def hasPendingSpeculativeTasks: Boolean = {
      val attempts = resourceProfileIdToStageAttempt.values.flatten
      val pending = attempts.map { attempt =>
        val numTotalTasks = stageAttemptToNumSpeculativeTasks.getOrElse(attempt, 0)
        val numRunning = stageAttemptToSpeculativeTaskIndices.get(attempt).map(_.size).getOrElse(0)
        numTotalTasks - numRunning
      }.sum
      (pending > 0)
    }

    def hasPendingTasks(): Boolean = {
      hasPendingSpeculativeTasks || hasPendingRegularTasks
    }

    def totalPendingTasksPerResourceProfile(rp: Int): Int = {
      pendingTasksPerResourceProfile(rp) + pendingSpeculativeTasksPerResourceProfile(rp)
    }

    /**
     * The number of tasks currently running across all stages.
     * Include running-but-zombie stage attempts
     */
    def totalRunningTasks(): Int = {
      stageAttemptToNumRunningTask.values.sum
    }

    def totalRunningTasksPerResourceProfile(rp: Int): Int = {
      val attempts = resourceProfileIdToStageAttempt.getOrElse(rp, Set.empty).toSeq
      // attempts is a Set, change to Seq so we keep all values
      attempts.map { attempt =>
        stageAttemptToNumRunningTask.getOrElseUpdate(attempt, 0)
      }.sum
    }

    /**
     * Update the Executor placement hints (the number of tasks with locality preferences,
     * a map where each pair is a node and the number of tasks that would like to be scheduled
     * on that node).
     *
     * These hints are updated when stages arrive and complete, so are not up-to-date at task
     * granularity within stages.
     */
    def updateExecutorPlacementHints(): Unit = {
      var localityAwareTasksPerResourceProfileId = new mutable.HashMap[Int, Int]

      // ResourceProfile id => map[host, count]
      val rplocalityToCount = new mutable.HashMap[Int, mutable.HashMap[String, Int]]()

      stageAttemptToExecutorPlacementHints.values.foreach {
        case (numTasksPending, localities, rpId) =>
          val rpNumPending =
            localityAwareTasksPerResourceProfileId.getOrElse(rpId, 0)
          localityAwareTasksPerResourceProfileId(rpId) = rpNumPending + numTasksPending
          localities.foreach { case (hostname, count) =>
            val rpBasedHostToCount =
              rplocalityToCount.getOrElseUpdate(rpId, new mutable.HashMap[String, Int])
            val newUpdated = rpBasedHostToCount.getOrElse(hostname, 0) + count
            rpBasedHostToCount(hostname) = newUpdated
          }
      }

      allocationManager.numLocalityAwareTasksPerResourceProfileId =
        localityAwareTasksPerResourceProfileId
      allocationManager.rpIdToHostToLocalTaskCount =
        rplocalityToCount.map { case (k, v) => (k, v.toMap)}.toMap
    }
  }

  /**
   * Metric source for ExecutorAllocationManager to expose its internal executor allocation
   * status to MetricsSystem.
   * Note: These metrics heavily rely on the internal implementation of
   * ExecutorAllocationManager, metrics or value of metrics will be changed when internal
   * implementation is changed, so these metrics are not stable across Spark version.
   */
  private[spark] class ExecutorAllocationManagerSource extends Source {
    val sourceName = "ExecutorAllocationManager"
    val metricRegistry = new MetricRegistry()

    private def registerGauge[T](name: String, value: => T, defaultValue: T): Unit = {
      metricRegistry.register(MetricRegistry.name("executors", name), new Gauge[T] {
        override def getValue: T = synchronized { Option(value).getOrElse(defaultValue) }
      })
    }

    // the metrics are going to return the numbers for the default ResourceProfile
    registerGauge("numberExecutorsToAdd",
      numExecutorsToAddPerResourceProfileId(defaultProfile.id), 0)
    registerGauge("numberExecutorsPendingToRemove", executorMonitor.pendingRemovalCount, 0)
    registerGauge("numberAllExecutors", executorMonitor.executorCount, 0)
    registerGauge("numberTargetExecutors",
      numExecutorsTargetPerResourceProfileId(defaultProfile.id), 0)
    registerGauge("numberMaxNeededExecutors",
      maxNumExecutorsNeededPerResourceProfile(defaultProfile.id), 0)
  }
}

private object ExecutorAllocationManager {
  val NOT_SET = Long.MaxValue

  // helper case class for requesting executors, here to be visible for testing
  private[spark] case class TargetNumUpdates(delta: Int, oldNumExecutorsTarget: Int)

}<|MERGE_RESOLUTION|>--- conflicted
+++ resolved
@@ -507,13 +507,8 @@
   private def removeExecutors(executors: Seq[String]): Seq[String] = synchronized {
     val executorIdsToBeRemoved = new ArrayBuffer[String]
 
-<<<<<<< HEAD
-    logInfo("Request to remove executorIds: " + executors.mkString(", "))
+    logDebug(s"Request to remove executorIds: ${executors.mkString(", ")}")
     val numExecutorsTotalPerRpId = mutable.Map[Int, Int]()
-=======
-    logDebug(s"Request to remove executorIds: ${executors.mkString(", ")}")
-    val numExistingExecutors = executorMonitor.executorCount - executorMonitor.pendingRemovalCount
->>>>>>> a8bf5d82
 
     executors.foreach { executorIdToBeRemoved =>
       val rpId = getResourceProfileIdOfExecutor(executorIdToBeRemoved)
