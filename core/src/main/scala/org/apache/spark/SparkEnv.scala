/*
 * Licensed to the Apache Software Foundation (ASF) under one or more
 * contributor license agreements.  See the NOTICE file distributed with
 * this work for additional information regarding copyright ownership.
 * The ASF licenses this file to You under the Apache License, Version 2.0
 * (the "License"); you may not use this file except in compliance with
 * the License.  You may obtain a copy of the License at
 *
 *    http://www.apache.org/licenses/LICENSE-2.0
 *
 * Unless required by applicable law or agreed to in writing, software
 * distributed under the License is distributed on an "AS IS" BASIS,
 * WITHOUT WARRANTIES OR CONDITIONS OF ANY KIND, either express or implied.
 * See the License for the specific language governing permissions and
 * limitations under the License.
 */

package org.apache.spark

<<<<<<< HEAD
import java.net.URL

import collection.mutable
import serializer.Serializer
=======
import scala.collection.mutable
import scala.concurrent.Await
>>>>>>> c06a307c

import akka.actor._

import org.apache.spark.broadcast.BroadcastManager
import org.apache.spark.metrics.MetricsSystem
import org.apache.spark.storage.{BlockManagerMasterActor, BlockManager, BlockManagerMaster}
import org.apache.spark.network.ConnectionManager
import org.apache.spark.serializer.{Serializer, SerializerManager}
import org.apache.spark.util.{Utils, AkkaUtils}
import org.apache.spark.api.python.PythonWorkerFactory

import com.google.common.collect.MapMaker

/**
 * Holds all the runtime environment objects for a running Spark instance (either master or worker),
 * including the serializer, Akka actor system, block manager, map output tracker, etc. Currently
 * Spark code finds the SparkEnv through a thread-local variable, so each thread that accesses these
 * objects needs to have the right SparkEnv set. You can get the current environment with
 * SparkEnv.get (e.g. after creating a SparkContext) and set it with SparkEnv.set.
 */
class SparkEnv private[spark] (
    val executorId: String,
    val actorSystem: ActorSystem,
    val serializerManager: SerializerManager,
    val serializer: Serializer,
    val closureSerializer: Serializer,
    val cacheManager: CacheManager,
    val mapOutputTracker: MapOutputTracker,
    val shuffleFetcher: ShuffleFetcher,
    val broadcastManager: BroadcastManager,
    val blockManager: BlockManager,
    val connectionManager: ConnectionManager,
    val httpFileServer: HttpFileServer,
    val sparkFilesDir: String,
    val metricsSystem: MetricsSystem,
    val conf: SparkConf) extends Logging {

  // A mapping of thread ID to amount of memory used for shuffle in bytes
  // All accesses should be manually synchronized
  val shuffleMemoryMap = mutable.HashMap[Long, Long]()

  private val pythonWorkers = mutable.HashMap[(String, Map[String, String]), PythonWorkerFactory]()

  // A general, soft-reference map for metadata needed during HadoopRDD split computation
  // (e.g., HadoopFileRDD uses this to cache JobConfs and InputFormats).
  private[spark] val hadoopJobMetadata = new MapMaker().softValues().makeMap[String, Any]()

  private[spark] def stop() {
    pythonWorkers.foreach { case(key, worker) => worker.stop() }
    httpFileServer.stop()
    mapOutputTracker.stop()
    shuffleFetcher.stop()
    broadcastManager.stop()
    blockManager.stop()
    blockManager.master.stop()
    metricsSystem.stop()
    actorSystem.shutdown()
    // Unfortunately Akka's awaitTermination doesn't actually wait for the Netty server to shut
    // down, but let's call it anyway in case it gets fixed in a later release
    // UPDATE: In Akka 2.1.x, this hangs if there are remote actors, so we can't call it.
    //actorSystem.awaitTermination()
  }

  private[spark]
  def createPythonWorker(pythonExec: String, envVars: Map[String, String]): java.net.Socket = {
    synchronized {
      val key = (pythonExec, envVars)
      pythonWorkers.getOrElseUpdate(key, new PythonWorkerFactory(pythonExec, envVars)).create()
    }
  }
}

object SparkEnv extends Logging {
  private val env = new ThreadLocal[SparkEnv]
  @volatile private var lastSetSparkEnv : SparkEnv = _

  def set(e: SparkEnv) {
	  lastSetSparkEnv = e
    env.set(e)
  }

  /**
   * Returns the ThreadLocal SparkEnv, if non-null. Else returns the SparkEnv
   * previously set in any thread.
   */
  def get: SparkEnv = {
    Option(env.get()).getOrElse(lastSetSparkEnv)
  }

  /**
   * Returns the ThreadLocal SparkEnv.
   */
  def getThreadLocal: SparkEnv = {
	  env.get()
  }

  private[spark] def create(
      conf: SparkConf,
      executorId: String,
      hostname: String,
      port: Int,
      isDriver: Boolean,
      isLocal: Boolean): SparkEnv = {

<<<<<<< HEAD
    val classLoader = Thread.currentThread.getContextClassLoader

    val (actorSystem, boundPort) = AkkaUtils.createActorSystem("spark", hostname, port,
                                                               classLoader = classLoader)
=======
    val (actorSystem, boundPort) = AkkaUtils.createActorSystem("spark", hostname, port,
      conf = conf)
>>>>>>> c06a307c

    // Bit of a hack: If this is the driver and our port was 0 (meaning bind to any free port),
    // figure out which port number Akka actually bound to and set spark.driver.port to it.
    if (isDriver && port == 0) {
      conf.set("spark.driver.port",  boundPort.toString)
    }

    // Create an instance of the class named by the given Java system property, or by
    // defaultClassName if the property is not set, and return it as a T
    def instantiateClass[T](propertyName: String, defaultClassName: String): T = {
      val name = conf.get(propertyName,  defaultClassName)
      Class.forName(name, true, classLoader).newInstance().asInstanceOf[T]
    }

    val serializerManager = new SerializerManager

    val serializer = serializerManager.setDefault(
      conf.get("spark.serializer", "org.apache.spark.serializer.JavaSerializer"), conf)

    val closureSerializer = serializerManager.get(
      conf.get("spark.closure.serializer", "org.apache.spark.serializer.JavaSerializer"),
      conf)

    def registerOrLookup(name: String, newActor: => Actor): ActorRef = {
      if (isDriver) {
        logInfo("Registering " + name)
        actorSystem.actorOf(Props(newActor), name = name)
      } else {
        val driverHost: String = conf.get("spark.driver.host", "localhost")
        val driverPort: Int = conf.getInt("spark.driver.port", 7077)
        Utils.checkHost(driverHost, "Expected hostname")
        val url = s"akka.tcp://spark@$driverHost:$driverPort/user/$name"
        val timeout = AkkaUtils.lookupTimeout(conf)
        logInfo(s"Connecting to $name: $url")
        Await.result(actorSystem.actorSelection(url).resolveOne(timeout), timeout)
      }
    }

    val blockManagerMaster = new BlockManagerMaster(registerOrLookup(
      "BlockManagerMaster",
      new BlockManagerMasterActor(isLocal, conf)), conf)
    val blockManager = new BlockManager(executorId, actorSystem, blockManagerMaster, serializer, conf)

    val connectionManager = blockManager.connectionManager

    val broadcastManager = new BroadcastManager(isDriver, conf)

    val cacheManager = new CacheManager(blockManager)

    // Have to assign trackerActor after initialization as MapOutputTrackerActor
    // requires the MapOutputTracker itself
    val mapOutputTracker =  if (isDriver) {
      new MapOutputTrackerMaster(conf)
    } else {
      new MapOutputTracker(conf)
    }
    mapOutputTracker.trackerActor = registerOrLookup(
      "MapOutputTracker",
      new MapOutputTrackerMasterActor(mapOutputTracker.asInstanceOf[MapOutputTrackerMaster]))

    val shuffleFetcher = instantiateClass[ShuffleFetcher](
      "spark.shuffle.fetcher", "org.apache.spark.BlockStoreShuffleFetcher")

    val httpFileServer = new HttpFileServer()
    httpFileServer.initialize()
    conf.set("spark.fileserver.uri",  httpFileServer.serverUri)

    val metricsSystem = if (isDriver) {
      MetricsSystem.createMetricsSystem("driver", conf)
    } else {
      MetricsSystem.createMetricsSystem("executor", conf)
    }
    metricsSystem.start()

    // Set the sparkFiles directory, used when downloading dependencies.  In local mode,
    // this is a temporary directory; in distributed mode, this is the executor's current working
    // directory.
    val sparkFilesDir: String = if (isDriver) {
      Utils.createTempDir().getAbsolutePath
    } else {
      "."
    }

    // Warn about deprecated spark.cache.class property
    if (conf.contains("spark.cache.class")) {
      logWarning("The spark.cache.class property is no longer being used! Specify storage " +
        "levels using the RDD.persist() method instead.")
    }

    new SparkEnv(
      executorId,
      actorSystem,
      serializerManager,
      serializer,
      closureSerializer,
      cacheManager,
      mapOutputTracker,
      shuffleFetcher,
      broadcastManager,
      blockManager,
      connectionManager,
      httpFileServer,
      sparkFilesDir,
      metricsSystem,
      conf)
  }
}<|MERGE_RESOLUTION|>--- conflicted
+++ resolved
@@ -17,15 +17,8 @@
 
 package org.apache.spark
 
-<<<<<<< HEAD
-import java.net.URL
-
-import collection.mutable
-import serializer.Serializer
-=======
 import scala.collection.mutable
 import scala.concurrent.Await
->>>>>>> c06a307c
 
 import akka.actor._
 
@@ -130,15 +123,10 @@
       isDriver: Boolean,
       isLocal: Boolean): SparkEnv = {
 
-<<<<<<< HEAD
     val classLoader = Thread.currentThread.getContextClassLoader
 
     val (actorSystem, boundPort) = AkkaUtils.createActorSystem("spark", hostname, port,
-                                                               classLoader = classLoader)
-=======
-    val (actorSystem, boundPort) = AkkaUtils.createActorSystem("spark", hostname, port,
-      conf = conf)
->>>>>>> c06a307c
+      conf = conf, classLoader = classLoader)
 
     // Bit of a hack: If this is the driver and our port was 0 (meaning bind to any free port),
     // figure out which port number Akka actually bound to and set spark.driver.port to it.
