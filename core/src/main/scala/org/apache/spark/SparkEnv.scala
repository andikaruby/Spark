--- conflicted
+++ resolved
@@ -60,7 +60,7 @@
 class SparkEnv (
     val executorId: String,
     private[spark] val rpcEnv: RpcEnv,
-    val actorSystem: ActorSystem, // TODO Remove actorSystem
+    _actorSystem: ActorSystem, // TODO Remove actorSystem
     val serializer: Serializer,
     val closureSerializer: Serializer,
     val cacheManager: CacheManager,
@@ -78,13 +78,10 @@
     val outputCommitCoordinator: OutputCommitCoordinator,
     val conf: SparkConf) extends Logging {
 
-<<<<<<< HEAD
-=======
   // TODO Remove actorSystem
   @deprecated("Actor system is no longer supported as of 1.4")
-  val actorSystem: ActorSystem = rpcEnv.asInstanceOf[AkkaRpcEnv].actorSystem
-
->>>>>>> cc465fd9
+  val actorSystem: ActorSystem = _actorSystem
+
   private[spark] var isStopped = false
   private val pythonWorkers = mutable.HashMap[(String, Map[String, String]), PythonWorkerFactory]()
 
