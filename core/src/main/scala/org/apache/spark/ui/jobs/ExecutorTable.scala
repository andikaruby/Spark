--- conflicted
+++ resolved
@@ -76,7 +76,8 @@
             <td>{v.failedTasks + v.succeededTasks}</td>
             <td>{v.failedTasks}</td>
             <td>{v.succeededTasks}</td>
-<<<<<<< HEAD
+            <td sorttable_customekey={v.inputBytes.toString}>
+              {Utils.bytesToString(v.inputBytes)}</td>
             <td sorttable_customekey={v.shuffleRead.toString}>
               {Utils.bytesToString(v.shuffleRead)}</td>
             <td sorttable_customekey={v.shuffleWrite.toString}>
@@ -85,13 +86,6 @@
               {Utils.bytesToString(v.memoryBytesSpilled)}</td>
             <td sorttable_customekey={v.diskBytesSpilled.toString}>
               {Utils.bytesToString(v.diskBytesSpilled)}</td>
-=======
-            <td sorttable_customekey={v.inputBytes.toString}>{Utils.bytesToString(v.inputBytes)}</td>
-            <td sorttable_customekey={v.shuffleRead.toString}>{Utils.bytesToString(v.shuffleRead)}</td>
-            <td sorttable_customekey={v.shuffleWrite.toString}>{Utils.bytesToString(v.shuffleWrite)}</td>
-            <td sorttable_customekey={v.memoryBytesSpilled.toString} >{Utils.bytesToString(v.memoryBytesSpilled)}</td>
-            <td sorttable_customekey={v.diskBytesSpilled.toString} >{Utils.bytesToString(v.diskBytesSpilled)}</td>
->>>>>>> 9c249743
           </tr>
         }
       case None =>
