/*
 * Licensed to the Apache Software Foundation (ASF) under one or more
 * contributor license agreements.  See the NOTICE file distributed with
 * this work for additional information regarding copyright ownership.
 * The ASF licenses this file to You under the Apache License, Version 2.0
 * (the "License"); you may not use this file except in compliance with
 * the License.  You may obtain a copy of the License at
 *
 *    http://www.apache.org/licenses/LICENSE-2.0
 *
 * Unless required by applicable law or agreed to in writing, software
 * distributed under the License is distributed on an "AS IS" BASIS,
 * WITHOUT WARRANTIES OR CONDITIONS OF ANY KIND, either express or implied.
 * See the License for the specific language governing permissions and
 * limitations under the License.
 */

package org.apache.spark.ui.jobs

import java.net.URLEncoder
import java.util.Date
import javax.servlet.http.HttpServletRequest

import scala.collection.JavaConverters._
import scala.collection.mutable.{HashMap, ListBuffer}
import scala.xml._

import org.apache.commons.lang3.StringEscapeUtils

import org.apache.spark.JobExecutionStatus
import org.apache.spark.scheduler._
import org.apache.spark.ui._
import org.apache.spark.ui.jobs.UIData.{JobUIData, StageUIData}
import org.apache.spark.util.Utils

/** Page showing list of all ongoing and recently finished jobs */
private[ui] class AllJobsPage(parent: JobsTab) extends WebUIPage("") {
  private val JOBS_LEGEND =
    <div class="legend-area"><svg width="150px" height="85px">
      <rect class="succeeded-job-legend"
        x="5px" y="5px" width="20px" height="15px" rx="2px" ry="2px"></rect>
      <text x="35px" y="17px">Succeeded</text>
      <rect class="failed-job-legend"
        x="5px" y="30px" width="20px" height="15px" rx="2px" ry="2px"></rect>
      <text x="35px" y="42px">Failed</text>
      <rect class="running-job-legend"
        x="5px" y="55px" width="20px" height="15px" rx="2px" ry="2px"></rect>
      <text x="35px" y="67px">Running</text>
    </svg></div>.toString.filter(_ != '\n')

  private val EXECUTORS_LEGEND =
    <div class="legend-area"><svg width="150px" height="55px">
      <rect class="executor-added-legend"
        x="5px" y="5px" width="20px" height="15px" rx="2px" ry="2px"></rect>
      <text x="35px" y="17px">Added</text>
      <rect class="executor-removed-legend"
        x="5px" y="30px" width="20px" height="15px" rx="2px" ry="2px"></rect>
      <text x="35px" y="42px">Removed</text>
    </svg></div>.toString.filter(_ != '\n')

  private def getLastStageNameAndDescription(job: JobUIData): (String, String) = {
    val lastStageInfo = Option(job.stageIds)
      .filter(_.nonEmpty)
      .flatMap { ids => parent.jobProgresslistener.stageIdToInfo.get(ids.max)}
    val lastStageData = lastStageInfo.flatMap { s =>
      parent.jobProgresslistener.stageIdToData.get((s.stageId, s.attemptId))
    }
    val name = lastStageInfo.map(_.name).getOrElse("(Unknown Stage Name)")
    val description = lastStageData.flatMap(_.description).getOrElse("")
    (name, description)
  }

  private def makeJobEvent(jobUIDatas: Seq[JobUIData]): Seq[String] = {
    jobUIDatas.filter { jobUIData =>
      jobUIData.status != JobExecutionStatus.UNKNOWN && jobUIData.submissionTime.isDefined
    }.map { jobUIData =>
      val jobId = jobUIData.jobId
      val status = jobUIData.status
      val (jobName, jobDescription) = getLastStageNameAndDescription(jobUIData)
      val displayJobDescription =
        if (jobDescription.isEmpty) {
          jobName
        } else {
          UIUtils.makeDescription(jobDescription, "", plainText = true).text
        }
      val submissionTime = jobUIData.submissionTime.get
      val completionTimeOpt = jobUIData.completionTime
      val completionTime = completionTimeOpt.getOrElse(System.currentTimeMillis())
      val classNameByStatus = status match {
        case JobExecutionStatus.SUCCEEDED => "succeeded"
        case JobExecutionStatus.FAILED => "failed"
        case JobExecutionStatus.RUNNING => "running"
        case JobExecutionStatus.UNKNOWN => "unknown"
      }

      // The timeline library treats contents as HTML, so we have to escape them. We need to add
      // extra layers of escaping in order to embed this in a Javascript string literal.
      val escapedDesc = Utility.escape(displayJobDescription)
      val jsEscapedDesc = StringEscapeUtils.escapeEcmaScript(escapedDesc)
      val jobEventJsonAsStr =
        s"""
           |{
           |  'className': 'job application-timeline-object ${classNameByStatus}',
           |  'group': 'jobs',
           |  'start': new Date(${submissionTime}),
           |  'end': new Date(${completionTime}),
           |  'content': '<div class="application-timeline-content"' +
           |     'data-html="true" data-placement="top" data-toggle="tooltip"' +
           |     'data-title="${jsEscapedDesc} (Job ${jobId})<br>' +
           |     'Status: ${status}<br>' +
           |     'Submitted: ${UIUtils.formatDate(new Date(submissionTime))}' +
           |     '${
                     if (status != JobExecutionStatus.RUNNING) {
                       s"""<br>Completed: ${UIUtils.formatDate(new Date(completionTime))}"""
                     } else {
                       ""
                     }
                  }">' +
           |    '${jsEscapedDesc} (Job ${jobId})</div>'
           |}
         """.stripMargin
      jobEventJsonAsStr
    }
  }

  private def makeExecutorEvent(executorUIDatas: Seq[SparkListenerEvent]):
      Seq[String] = {
    val events = ListBuffer[String]()
    executorUIDatas.foreach {
      case a: SparkListenerExecutorAdded =>
        val addedEvent =
          s"""
             |{
             |  'className': 'executor added',
             |  'group': 'executors',
             |  'start': new Date(${a.time}),
             |  'content': '<div class="executor-event-content"' +
             |    'data-toggle="tooltip" data-placement="bottom"' +
             |    'data-title="Executor ${a.executorId}<br>' +
             |    'Added at ${UIUtils.formatDate(new Date(a.time))}"' +
             |    'data-html="true">Executor ${a.executorId} added</div>'
             |}
           """.stripMargin
        events += addedEvent
      case e: SparkListenerExecutorRemoved =>
        val removedEvent =
          s"""
             |{
             |  'className': 'executor removed',
             |  'group': 'executors',
             |  'start': new Date(${e.time}),
             |  'content': '<div class="executor-event-content"' +
             |    'data-toggle="tooltip" data-placement="bottom"' +
             |    'data-title="Executor ${e.executorId}<br>' +
             |    'Removed at ${UIUtils.formatDate(new Date(e.time))}' +
             |    '${
                      if (e.reason != null) {
                        s"""<br>Reason: ${e.reason.replace("\n", " ")}"""
                      } else {
                        ""
                      }
                   }"' +
             |    'data-html="true">Executor ${e.executorId} removed</div>'
             |}
           """.stripMargin
        events += removedEvent

    }
    events.toSeq
  }

  private def makeTimeline(
      jobs: Seq[JobUIData],
      executors: Seq[SparkListenerEvent],
      startTime: Long): Seq[Node] = {

    val jobEventJsonAsStrSeq = makeJobEvent(jobs)
    val executorEventJsonAsStrSeq = makeExecutorEvent(executors)

    val groupJsonArrayAsStr =
      s"""
          |[
          |  {
          |    'id': 'executors',
          |    'content': '<div>Executors</div>${EXECUTORS_LEGEND}',
          |  },
          |  {
          |    'id': 'jobs',
          |    'content': '<div>Jobs</div>${JOBS_LEGEND}',
          |  }
          |]
        """.stripMargin

    val eventArrayAsStr =
      (jobEventJsonAsStrSeq ++ executorEventJsonAsStrSeq).mkString("[", ",", "]")

    <span class="expand-application-timeline">
      <span class="expand-application-timeline-arrow arrow-closed"></span>
      <a data-toggle="tooltip" title={ToolTips.JOB_TIMELINE} data-placement="right">
        Event Timeline
      </a>
    </span> ++
    <div id="application-timeline" class="collapsed">
      <div class="control-panel">
        <div id="application-timeline-zoom-lock">
          <input type="checkbox"></input>
          <span>Enable zooming</span>
        </div>
      </div>
    </div> ++
    <script type="text/javascript">
      {Unparsed(s"drawApplicationTimeline(${groupJsonArrayAsStr}," +
      s"${eventArrayAsStr}, ${startTime}, ${UIUtils.getTimeZoneOffset()});")}
    </script>
  }

  private def jobsTable(
      request: HttpServletRequest,
      tableHeaderId: String,
      jobTag: String,
      jobs: Seq[JobUIData],
      killEnabled: Boolean): Seq[Node] = {
    val allParameters = request.getParameterMap.asScala.toMap
    val parameterOtherTable = allParameters.filterNot(_._1.startsWith(jobTag))
      .map(para => para._1 + "=" + para._2(0))

    val someJobHasJobGroup = jobs.exists(_.jobGroup.isDefined)
    val jobIdTitle = if (someJobHasJobGroup) "Job Id (Job Group)" else "Job Id"

    val parameterJobPage = request.getParameter(jobTag + ".page")
    val parameterJobSortColumn = request.getParameter(jobTag + ".sort")
    val parameterJobSortDesc = request.getParameter(jobTag + ".desc")
    val parameterJobPageSize = request.getParameter(jobTag + ".pageSize")
    val parameterJobPrevPageSize = request.getParameter(jobTag + ".prevPageSize")

    val jobPage = Option(parameterJobPage).map(_.toInt).getOrElse(1)
    val jobSortColumn = Option(parameterJobSortColumn).map { sortColumn =>
      UIUtils.decodeURLParameter(sortColumn)
    }.getOrElse(jobIdTitle)
    val jobSortDesc = Option(parameterJobSortDesc).map(_.toBoolean).getOrElse(
      // New jobs should be shown above old jobs by default.
      if (jobSortColumn == jobIdTitle) true else false
    )
    val jobPageSize = Option(parameterJobPageSize).map(_.toInt).getOrElse(100)
    val jobPrevPageSize = Option(parameterJobPrevPageSize).map(_.toInt).getOrElse(jobPageSize)

    val page: Int = {
      // If the user has changed to a larger page size, then go to page 1 in order to avoid
      // IndexOutOfBoundsException.
      if (jobPageSize <= jobPrevPageSize) {
        jobPage
      } else {
        1
      }
    }
    val currentTime = System.currentTimeMillis()

    try {
      new JobPagedTable(
        jobs,
        tableHeaderId,
        jobTag,
        UIUtils.prependBaseUri(parent.basePath),
        "jobs", // subPath
        parameterOtherTable,
        parent.jobProgresslistener.stageIdToInfo,
        parent.jobProgresslistener.stageIdToData,
        killEnabled,
        currentTime,
        jobIdTitle,
        pageSize = jobPageSize,
        sortColumn = jobSortColumn,
        desc = jobSortDesc
      ).table(page)
    } catch {
      case e @ (_ : IllegalArgumentException | _ : IndexOutOfBoundsException) =>
        <div class="alert alert-error">
          <p>Error while rendering job table:</p>
          <pre>
            {Utils.exceptionString(e)}
          </pre>
        </div>
    }
  }

  def render(request: HttpServletRequest): Seq[Node] = {
    val listener = parent.jobProgresslistener
    listener.synchronized {
      val startTime = listener.startTime
      val endTime = listener.endTime
      val activeJobs = listener.activeJobs.values.toSeq
      val completedJobs = listener.completedJobs.reverse.toSeq
      val failedJobs = listener.failedJobs.reverse.toSeq

      val activeJobsTable =
        jobsTable(request, "active", "activeJob", activeJobs, killEnabled = parent.killEnabled)
      val completedJobsTable =
        jobsTable(request, "completed", "completedJob", completedJobs, killEnabled = false)
      val failedJobsTable =
        jobsTable(request, "failed", "failedJob", failedJobs, killEnabled = false)

      val shouldShowActiveJobs = activeJobs.nonEmpty
      val shouldShowCompletedJobs = completedJobs.nonEmpty
      val shouldShowFailedJobs = failedJobs.nonEmpty

      val completedJobNumStr = if (completedJobs.size == listener.numCompletedJobs) {
        s"${completedJobs.size}"
      } else {
        s"${listener.numCompletedJobs}, only showing ${completedJobs.size}"
      }

      val summary: NodeSeq =
        <div>
          <ul class="unstyled">
            <li>
              <strong>User:</strong>
              {parent.getSparkUser}
            </li>
            <li>
              <strong>Total Uptime:</strong>
              {
                if (endTime < 0 && parent.sc.isDefined) {
                  UIUtils.formatDuration(System.currentTimeMillis() - startTime)
                } else if (endTime > 0) {
                  UIUtils.formatDuration(endTime - startTime)
                }
              }
            </li>
            <li>
              <strong>Scheduling Mode: </strong>
              {listener.schedulingMode.map(_.toString).getOrElse("Unknown")}
            </li>
            {
              if (shouldShowActiveJobs) {
                <li>
                  <a href="#active"><strong>Active Jobs:</strong></a>
                  {activeJobs.size}
                </li>
              }
            }
            {
              if (shouldShowCompletedJobs) {
                <li id="completed-summary">
                  <a href="#completed"><strong>Completed Jobs:</strong></a>
                  {completedJobNumStr}
                </li>
              }
            }
            {
              if (shouldShowFailedJobs) {
                <li>
                  <a href="#failed"><strong>Failed Jobs:</strong></a>
                  {listener.numFailedJobs}
                </li>
              }
            }
          </ul>
        </div>

      var content = summary
      val executorListener = parent.executorListener
      content ++= makeTimeline(activeJobs ++ completedJobs ++ failedJobs,
          executorListener.executorEvents, startTime)

      if (shouldShowActiveJobs) {
        content ++= <h4 id="active">Active Jobs ({activeJobs.size})</h4> ++
          activeJobsTable
      }
      if (shouldShowCompletedJobs) {
        content ++= <h4 id="completed">Completed Jobs ({completedJobNumStr})</h4> ++
          completedJobsTable
      }
      if (shouldShowFailedJobs) {
        content ++= <h4 id ="failed">Failed Jobs ({failedJobs.size})</h4> ++
          failedJobsTable
      }

      val helpText = """A job is triggered by an action, like count() or saveAsTextFile().""" +
        " Click on a job to see information about the stages of tasks inside it."

      UIUtils.headerSparkPage("Spark Jobs", content, parent, helpText = Some(helpText))
    }
  }
}

private[ui] class JobTableRowData(
    val jobData: JobUIData,
    val lastStageName: String,
    val lastStageDescription: String,
    val duration: Long,
    val formattedDuration: String,
    val submissionTime: Long,
    val formattedSubmissionTime: String,
    val jobDescription: NodeSeq,
    val detailUrl: String)

private[ui] class JobDataSource(
    jobs: Seq[JobUIData],
    stageIdToInfo: HashMap[Int, StageInfo],
    stageIdToData: HashMap[(Int, Int), StageUIData],
    basePath: String,
    currentTime: Long,
    pageSize: Int,
    sortColumn: String,
    desc: Boolean) extends PagedDataSource[JobTableRowData](pageSize) {

  // Convert JobUIData to JobTableRowData which contains the final contents to show in the table
  // so that we can avoid creating duplicate contents during sorting the data
  private val data = jobs.map(jobRow).sorted(ordering(sortColumn, desc))

  private var _slicedJobIds: Set[Int] = null

  override def dataSize: Int = data.size

  override def sliceData(from: Int, to: Int): Seq[JobTableRowData] = {
    val r = data.slice(from, to)
    _slicedJobIds = r.map(_.jobData.jobId).toSet
    r
  }

  private def getLastStageNameAndDescription(job: JobUIData): (String, String) = {
    val lastStageInfo = Option(job.stageIds)
      .filter(_.nonEmpty)
      .flatMap { ids => stageIdToInfo.get(ids.max)}
    val lastStageData = lastStageInfo.flatMap { s =>
      stageIdToData.get((s.stageId, s.attemptId))
    }
    val name = lastStageInfo.map(_.name).getOrElse("(Unknown Stage Name)")
    val description = lastStageData.flatMap(_.description).getOrElse("")
    (name, description)
  }

  private def jobRow(jobData: JobUIData): JobTableRowData = {
    val (lastStageName, lastStageDescription) = getLastStageNameAndDescription(jobData)
    val duration: Option[Long] = {
      jobData.submissionTime.map { start =>
        val end = jobData.completionTime.getOrElse(System.currentTimeMillis())
        end - start
      }
    }
    val formattedDuration = duration.map(d => UIUtils.formatDuration(d)).getOrElse("Unknown")
    val submissionTime = jobData.submissionTime
    val formattedSubmissionTime = submissionTime.map(UIUtils.formatDate).getOrElse("Unknown")
    val jobDescription = UIUtils.makeDescription(lastStageDescription, basePath, plainText = false)

    val detailUrl = "%s/jobs/job?id=%s".format(basePath, jobData.jobId)

    new JobTableRowData (
      jobData,
      lastStageName,
      lastStageDescription,
      duration.getOrElse(-1),
      formattedDuration,
      submissionTime.getOrElse(-1),
      formattedSubmissionTime,
      jobDescription,
      detailUrl
    )
  }

  /**
   * Return Ordering according to sortColumn and desc
   */
  private def ordering(sortColumn: String, desc: Boolean): Ordering[JobTableRowData] = {
    val ordering: Ordering[JobTableRowData] = sortColumn match {
      case "Job Id" | "Job Id (Job Group)" => Ordering.by(_.jobData.jobId)
      case "Description" => Ordering.by(x => (x.lastStageDescription, x.lastStageName))
      case "Submitted" => Ordering.by(_.submissionTime)
      case "Duration" => Ordering.by(_.duration)
      case "Stages: Succeeded/Total" | "Tasks (for all stages): Succeeded/Total" =>
        throw new IllegalArgumentException(s"Unsortable column: $sortColumn")
      case unknownColumn => throw new IllegalArgumentException(s"Unknown column: $unknownColumn")
    }
    if (desc) {
      ordering.reverse
    } else {
      ordering
    }
  }

}
private[ui] class JobPagedTable(
    data: Seq[JobUIData],
    tableHeaderId: String,
    jobTag: String,
    basePath: String,
    subPath: String,
    parameterOtherTable: Iterable[String],
    stageIdToInfo: HashMap[Int, StageInfo],
    stageIdToData: HashMap[(Int, Int), StageUIData],
    killEnabled: Boolean,
    currentTime: Long,
    jobIdTitle: String,
    pageSize: Int,
    sortColumn: String,
    desc: Boolean
  ) extends PagedTable[JobTableRowData] {
<<<<<<< HEAD
  val basePathUri = UIUtils.prependBaseUri(basePath)
  val parameterPath = basePathUri + s"/$subPath/?" + parameterOtherTable.mkString("&")
=======
  val parameterPath = basePath + s"/$subPath/?" + parameterOtherTable.mkString("&")
>>>>>>> 5b77e66d

  override def tableId: String = jobTag + "-table"

  override def tableCssClass: String =
    "table table-bordered table-condensed table-striped table-head-clickable"

  override def pageSizeFormField: String = jobTag + ".pageSize"

  override def prevPageSizeFormField: String = jobTag + ".prevPageSize"

  override def pageNumberFormField: String = jobTag + ".page"

  override val dataSource = new JobDataSource(
    data,
    stageIdToInfo,
    stageIdToData,
    basePath,
    currentTime,
    pageSize,
    sortColumn,
    desc)

  override def pageLink(page: Int): String = {
    val encodedSortColumn = URLEncoder.encode(sortColumn, "UTF-8")
    parameterPath +
      s"&$pageNumberFormField=$page" +
      s"&$jobTag.sort=$encodedSortColumn" +
      s"&$jobTag.desc=$desc" +
      s"&$pageSizeFormField=$pageSize" +
      s"#$tableHeaderId"
  }

  override def goButtonFormPath: String = {
    val encodedSortColumn = URLEncoder.encode(sortColumn, "UTF-8")
    s"$parameterPath&$jobTag.sort=$encodedSortColumn&$jobTag.desc=$desc#$tableHeaderId"
  }

  override def headers: Seq[Node] = {
    // Information for each header: title, cssClass, and sortable
    val jobHeadersAndCssClasses: Seq[(String, String, Boolean)] =
      Seq(
        (jobIdTitle, "", true),
        ("Description", "", true), ("Submitted", "", true), ("Duration", "", true),
        ("Stages: Succeeded/Total", "", false),
        ("Tasks (for all stages): Succeeded/Total", "", false)
      )

    if (!jobHeadersAndCssClasses.filter(_._3).map(_._1).contains(sortColumn)) {
      throw new IllegalArgumentException(s"Unknown column: $sortColumn")
    }

    val headerRow: Seq[Node] = {
      jobHeadersAndCssClasses.map { case (header, cssClass, sortable) =>
        if (header == sortColumn) {
          val headerLink = Unparsed(
            parameterPath +
              s"&$jobTag.sort=${URLEncoder.encode(header, "UTF-8")}" +
              s"&$jobTag.desc=${!desc}" +
              s"&$jobTag.pageSize=$pageSize" +
              s"#$tableHeaderId")
          val arrow = if (desc) "&#x25BE;" else "&#x25B4;" // UP or DOWN

          <th class={cssClass}>
            <a href={headerLink}>
              {header}<span>
              &nbsp;{Unparsed(arrow)}
            </span>
            </a>
          </th>
        } else {
          if (sortable) {
            val headerLink = Unparsed(
              parameterPath +
                s"&$jobTag.sort=${URLEncoder.encode(header, "UTF-8")}" +
                s"&$jobTag.pageSize=$pageSize" +
                s"#$tableHeaderId")

            <th class={cssClass}>
              <a href={headerLink}>
                {header}
              </a>
            </th>
          } else {
            <th class={cssClass}>
              {header}
            </th>
          }
        }
      }
    }
    <thead>{headerRow}</thead>
  }

  override def row(jobTableRow: JobTableRowData): Seq[Node] = {
    val job = jobTableRow.jobData

    val killLink = if (killEnabled) {
      val confirm =
        s"if (window.confirm('Are you sure you want to kill job ${job.jobId} ?')) " +
          "{ this.parentNode.submit(); return true; } else { return false; }"
      // SPARK-6846 this should be POST-only but YARN AM won't proxy POST
      /*
      val killLinkUri = s"$basePathUri/jobs/job/kill/"
      <form action={killLinkUri} method="POST" style="display:inline">
        <input type="hidden" name="id" value={job.jobId.toString}/>
        <input type="hidden" name="terminate" value="true"/>
        <a href="#" onclick={confirm} class="kill-link">(kill)</a>
      </form>
       */
      val killLinkUri = s"$basePathUri/jobs/job/kill/?id=${job.jobId}&terminate=true"
      <a href={killLinkUri} onclick={confirm} class="kill-link">(kill)</a>
    }

    <tr id={"job-" + job.jobId}>
      <td>
        {job.jobId} {job.jobGroup.map(id => s"($id)").getOrElse("")}
      </td>
      <td>
        {jobTableRow.jobDescription} {killLink}
        <a href={jobTableRow.detailUrl} class="name-link">{jobTableRow.lastStageName}</a>
      </td>
      <td>
        {jobTableRow.formattedSubmissionTime}
      </td>
      <td>{jobTableRow.formattedDuration}</td>
      <td class="stage-progress-cell">
        {job.completedStageIndices.size}/{job.stageIds.size - job.numSkippedStages}
        {if (job.numFailedStages > 0) s"(${job.numFailedStages} failed)"}
        {if (job.numSkippedStages > 0) s"(${job.numSkippedStages} skipped)"}
      </td>
      <td class="progress-cell">
        {UIUtils.makeProgressBar(started = job.numActiveTasks, completed = job.numCompletedTasks,
        failed = job.numFailedTasks, skipped = job.numSkippedTasks, killed = job.numKilledTasks,
        total = job.numTasks - job.numSkippedTasks)}
      </td>
    </tr>
  }
}<|MERGE_RESOLUTION|>--- conflicted
+++ resolved
@@ -495,12 +495,7 @@
     sortColumn: String,
     desc: Boolean
   ) extends PagedTable[JobTableRowData] {
-<<<<<<< HEAD
-  val basePathUri = UIUtils.prependBaseUri(basePath)
-  val parameterPath = basePathUri + s"/$subPath/?" + parameterOtherTable.mkString("&")
-=======
   val parameterPath = basePath + s"/$subPath/?" + parameterOtherTable.mkString("&")
->>>>>>> 5b77e66d
 
   override def tableId: String = jobTag + "-table"
 
@@ -610,7 +605,7 @@
         <a href="#" onclick={confirm} class="kill-link">(kill)</a>
       </form>
        */
-      val killLinkUri = s"$basePathUri/jobs/job/kill/?id=${job.jobId}&terminate=true"
+      val killLinkUri = s"$basePath/jobs/job/kill/?id=${job.jobId}&terminate=true"
       <a href={killLinkUri} onclick={confirm} class="kill-link">(kill)</a>
     }
 
