/*
 * Licensed to the Apache Software Foundation (ASF) under one or more
 * contributor license agreements.  See the NOTICE file distributed with
 * this work for additional information regarding copyright ownership.
 * The ASF licenses this file to You under the Apache License, Version 2.0
 * (the "License"); you may not use this file except in compliance with
 * the License.  You may obtain a copy of the License at
 *
 *    http://www.apache.org/licenses/LICENSE-2.0
 *
 * Unless required by applicable law or agreed to in writing, software
 * distributed under the License is distributed on an "AS IS" BASIS,
 * WITHOUT WARRANTIES OR CONDITIONS OF ANY KIND, either express or implied.
 * See the License for the specific language governing permissions and
 * limitations under the License.
 */

package org.apache.spark.ui.jobs

import java.net.URLEncoder
import java.util.Date
import javax.servlet.http.HttpServletRequest

import scala.collection.JavaConverters._
import scala.collection.mutable.{HashMap, ListBuffer}
import scala.xml._

import org.apache.commons.lang3.StringEscapeUtils

import org.apache.spark.JobExecutionStatus
import org.apache.spark.scheduler._
import org.apache.spark.ui._
import org.apache.spark.ui.jobs.UIData.{JobUIData, StageUIData}
import org.apache.spark.util.Utils

/** Page showing list of all ongoing and recently finished jobs */
private[ui] class AllJobsPage(parent: JobsTab) extends WebUIPage("") {
  private val JOBS_LEGEND =
    <div class="legend-area"><svg width="150px" height="85px">
      <rect class="succeeded-job-legend"
        x="5px" y="5px" width="20px" height="15px" rx="2px" ry="2px"></rect>
      <text x="35px" y="17px">Succeeded</text>
      <rect class="failed-job-legend"
        x="5px" y="30px" width="20px" height="15px" rx="2px" ry="2px"></rect>
      <text x="35px" y="42px">Failed</text>
      <rect class="running-job-legend"
        x="5px" y="55px" width="20px" height="15px" rx="2px" ry="2px"></rect>
      <text x="35px" y="67px">Running</text>
    </svg></div>.toString.filter(_ != '\n')

  private val EXECUTORS_LEGEND =
    <div class="legend-area"><svg width="150px" height="55px">
      <rect class="executor-added-legend"
        x="5px" y="5px" width="20px" height="15px" rx="2px" ry="2px"></rect>
      <text x="35px" y="17px">Added</text>
      <rect class="executor-removed-legend"
        x="5px" y="30px" width="20px" height="15px" rx="2px" ry="2px"></rect>
      <text x="35px" y="42px">Removed</text>
    </svg></div>.toString.filter(_ != '\n')

  private def getLastStageNameAndDescription(job: JobUIData): (String, String) = {
    val lastStageInfo = Option(job.stageIds)
      .filter(_.nonEmpty)
      .flatMap { ids => parent.jobProgresslistener.stageIdToInfo.get(ids.max)}
    val lastStageData = lastStageInfo.flatMap { s =>
      parent.jobProgresslistener.stageIdToData.get((s.stageId, s.attemptId))
    }
    val name = lastStageInfo.map(_.name).getOrElse("(Unknown Stage Name)")
    val description = lastStageData.flatMap(_.description).getOrElse("")
    (name, description)
  }

  private def makeJobEvent(jobUIDatas: Seq[JobUIData]): Seq[String] = {
    jobUIDatas.filter { jobUIData =>
      jobUIData.status != JobExecutionStatus.UNKNOWN && jobUIData.submissionTime.isDefined
    }.map { jobUIData =>
      val jobId = jobUIData.jobId
      val status = jobUIData.status
      val (jobName, jobDescription) = getLastStageNameAndDescription(jobUIData)
      val displayJobDescription =
        if (jobDescription.isEmpty) {
          jobName
        } else {
          UIUtils.makeDescription(jobDescription, "", plainText = true).text
        }
      val submissionTime = jobUIData.submissionTime.get
      val completionTimeOpt = jobUIData.completionTime
      val completionTime = completionTimeOpt.getOrElse(System.currentTimeMillis())
      val classNameByStatus = status match {
        case JobExecutionStatus.SUCCEEDED => "succeeded"
        case JobExecutionStatus.FAILED => "failed"
        case JobExecutionStatus.RUNNING => "running"
        case JobExecutionStatus.UNKNOWN => "unknown"
      }

      // The timeline library treats contents as HTML, so we have to escape them. We need to add
      // extra layers of escaping in order to embed this in a Javascript string literal.
      val escapedDesc = Utility.escape(displayJobDescription)
      val jsEscapedDesc = StringEscapeUtils.escapeEcmaScript(escapedDesc)
      val jobEventJsonAsStr =
        s"""
           |{
           |  'className': 'job application-timeline-object ${classNameByStatus}',
           |  'group': 'jobs',
           |  'start': new Date(${submissionTime}),
           |  'end': new Date(${completionTime}),
           |  'content': '<div class="application-timeline-content"' +
           |     'data-html="true" data-placement="top" data-toggle="tooltip"' +
           |     'data-title="${jsEscapedDesc} (Job ${jobId})<br>' +
           |     'Status: ${status}<br>' +
           |     'Submitted: ${UIUtils.formatDate(new Date(submissionTime))}' +
           |     '${
                     if (status != JobExecutionStatus.RUNNING) {
                       s"""<br>Completed: ${UIUtils.formatDate(new Date(completionTime))}"""
                     } else {
                       ""
                     }
                  }">' +
           |    '${jsEscapedDesc} (Job ${jobId})</div>'
           |}
         """.stripMargin
      jobEventJsonAsStr
    }
  }

  private def makeExecutorEvent(executorUIDatas: Seq[SparkListenerEvent]):
      Seq[String] = {
    val events = ListBuffer[String]()
    executorUIDatas.foreach {
      case a: SparkListenerExecutorAdded =>
        val addedEvent =
          s"""
             |{
             |  'className': 'executor added',
             |  'group': 'executors',
             |  'start': new Date(${a.time}),
             |  'content': '<div class="executor-event-content"' +
             |    'data-toggle="tooltip" data-placement="bottom"' +
             |    'data-title="Executor ${a.executorId}<br>' +
             |    'Added at ${UIUtils.formatDate(new Date(a.time))}"' +
             |    'data-html="true">Executor ${a.executorId} added</div>'
             |}
           """.stripMargin
        events += addedEvent
      case e: SparkListenerExecutorRemoved =>
        val removedEvent =
          s"""
             |{
             |  'className': 'executor removed',
             |  'group': 'executors',
             |  'start': new Date(${e.time}),
             |  'content': '<div class="executor-event-content"' +
             |    'data-toggle="tooltip" data-placement="bottom"' +
             |    'data-title="Executor ${e.executorId}<br>' +
             |    'Removed at ${UIUtils.formatDate(new Date(e.time))}' +
             |    '${
                      if (e.reason != null) {
                        s"""<br>Reason: ${e.reason.replace("\n", " ")}"""
                      } else {
                        ""
                      }
                   }"' +
             |    'data-html="true">Executor ${e.executorId} removed</div>'
             |}
           """.stripMargin
        events += removedEvent

    }
    events.toSeq
  }

  private def makeTimeline(
      jobs: Seq[JobUIData],
      executors: Seq[SparkListenerEvent],
      startTime: Long): Seq[Node] = {

    val jobEventJsonAsStrSeq = makeJobEvent(jobs)
    val executorEventJsonAsStrSeq = makeExecutorEvent(executors)

    val groupJsonArrayAsStr =
      s"""
          |[
          |  {
          |    'id': 'executors',
          |    'content': '<div>Executors</div>${EXECUTORS_LEGEND}',
          |  },
          |  {
          |    'id': 'jobs',
          |    'content': '<div>Jobs</div>${JOBS_LEGEND}',
          |  }
          |]
        """.stripMargin

    val eventArrayAsStr =
      (jobEventJsonAsStrSeq ++ executorEventJsonAsStrSeq).mkString("[", ",", "]")

    <span class="expand-application-timeline">
      <span class="expand-application-timeline-arrow arrow-closed"></span>
      <a data-toggle="tooltip" title={ToolTips.JOB_TIMELINE} data-placement="right">
        Event Timeline
      </a>
    </span> ++
    <div id="application-timeline" class="collapsed">
      <div class="control-panel">
        <div id="application-timeline-zoom-lock">
          <input type="checkbox"></input>
          <span>Enable zooming</span>
        </div>
      </div>
    </div> ++
    <script type="text/javascript">
      {Unparsed(s"drawApplicationTimeline(${groupJsonArrayAsStr}," +
      s"${eventArrayAsStr}, ${startTime}, ${UIUtils.getTimeZoneOffset()});")}
    </script>
  }

  private def jobsTable(
      request: HttpServletRequest,
      tableHeaderId: String,
      jobTag: String,
      jobs: Seq[JobUIData],
      killEnabled: Boolean): Seq[Node] = {
    val allParameters = request.getParameterMap.asScala.toMap
    val parameterOtherTable = allParameters.filterNot(_._1.startsWith(jobTag))
      .map(para => para._1 + "=" + para._2(0))

    val someJobHasJobGroup = jobs.exists(_.jobGroup.isDefined)
    val jobIdTitle = if (someJobHasJobGroup) "Job Id (Job Group)" else "Job Id"

<<<<<<< HEAD
    val columns: Seq[Node] = {
      <th>{if (someJobHasJobGroup) "Job Id (Job Group)" else "Job Id"}</th>
      <th>User</th>
      <th>Description</th>
      <th>Submitted</th>
      <th>Duration</th>
      <th class="sorttable_nosort">Stages: Succeeded/Total</th>
      <th class="sorttable_nosort">Tasks (for all stages): Succeeded/Total</th>
    }
=======
    val parameterJobPage = request.getParameter(jobTag + ".page")
    val parameterJobSortColumn = request.getParameter(jobTag + ".sort")
    val parameterJobSortDesc = request.getParameter(jobTag + ".desc")
    val parameterJobPageSize = request.getParameter(jobTag + ".pageSize")
    val parameterJobPrevPageSize = request.getParameter(jobTag + ".prevPageSize")
>>>>>>> e9746f87

    val jobPage = Option(parameterJobPage).map(_.toInt).getOrElse(1)
    val jobSortColumn = Option(parameterJobSortColumn).map { sortColumn =>
      UIUtils.decodeURLParameter(sortColumn)
    }.getOrElse(jobIdTitle)
    val jobSortDesc = Option(parameterJobSortDesc).map(_.toBoolean).getOrElse(
      // New jobs should be shown above old jobs by default.
      if (jobSortColumn == jobIdTitle) true else false
    )
    val jobPageSize = Option(parameterJobPageSize).map(_.toInt).getOrElse(100)
    val jobPrevPageSize = Option(parameterJobPrevPageSize).map(_.toInt).getOrElse(jobPageSize)

    val page: Int = {
      // If the user has changed to a larger page size, then go to page 1 in order to avoid
      // IndexOutOfBoundsException.
      if (jobPageSize <= jobPrevPageSize) {
        jobPage
      } else {
        1
      }
<<<<<<< HEAD
      val user = job.user
      val formattedDuration = duration.map(d => UIUtils.formatDuration(d)).getOrElse("Unknown")
      val formattedSubmissionTime = job.submissionTime.map(UIUtils.formatDate).getOrElse("Unknown")
      val basePathUri = UIUtils.prependBaseUri(parent.basePath)
      val jobDescription =
        UIUtils.makeDescription(lastStageDescription, basePathUri, plainText = false)

      val detailUrl = "%s/jobs/job?id=%s".format(basePathUri, job.jobId)
      <tr id={"job-" + job.jobId}>
        <td sorttable_customkey={job.jobId.toString}>
          {job.jobId} {job.jobGroup.map(id => s"($id)").getOrElse("")}
        </td>
        <td sorttable_customkey={user}>
          {user}
        </td>
        <td>
          {jobDescription}
          <a href={detailUrl} class="name-link">{lastStageName}</a>
        </td>
        <td sorttable_customkey={job.submissionTime.getOrElse(-1).toString}>
          {formattedSubmissionTime}
        </td>
        <td sorttable_customkey={duration.getOrElse(-1).toString}>{formattedDuration}</td>
        <td class="stage-progress-cell">
          {job.completedStageIndices.size}/{job.stageIds.size - job.numSkippedStages}
          {if (job.numFailedStages > 0) s"(${job.numFailedStages} failed)"}
          {if (job.numSkippedStages > 0) s"(${job.numSkippedStages} skipped)"}
        </td>
        <td class="progress-cell">
          {UIUtils.makeProgressBar(started = job.numActiveTasks, completed = job.numCompletedTasks,
           failed = job.numFailedTasks, skipped = job.numSkippedTasks,
           total = job.numTasks - job.numSkippedTasks)}
        </td>
      </tr>
=======
>>>>>>> e9746f87
    }
    val currentTime = System.currentTimeMillis()

    try {
      new JobPagedTable(
        jobs,
        tableHeaderId,
        jobTag,
        UIUtils.prependBaseUri(parent.basePath),
        "jobs", // subPath
        parameterOtherTable,
        parent.jobProgresslistener.stageIdToInfo,
        parent.jobProgresslistener.stageIdToData,
        killEnabled,
        currentTime,
        jobIdTitle,
        pageSize = jobPageSize,
        sortColumn = jobSortColumn,
        desc = jobSortDesc
      ).table(page)
    } catch {
      case e @ (_ : IllegalArgumentException | _ : IndexOutOfBoundsException) =>
        <div class="alert alert-error">
          <p>Error while rendering job table:</p>
          <pre>
            {Utils.exceptionString(e)}
          </pre>
        </div>
    }
  }

  def render(request: HttpServletRequest): Seq[Node] = {
    val listener = parent.jobProgresslistener
    listener.synchronized {
      val startTime = listener.startTime
      val endTime = listener.endTime
      val activeJobs = listener.activeJobs.values.toSeq
      val completedJobs = listener.completedJobs.reverse.toSeq
      val failedJobs = listener.failedJobs.reverse.toSeq

      val activeJobsTable =
        jobsTable(request, "active", "activeJob", activeJobs, killEnabled = parent.killEnabled)
      val completedJobsTable =
        jobsTable(request, "completed", "completedJob", completedJobs, killEnabled = false)
      val failedJobsTable =
        jobsTable(request, "failed", "failedJob", failedJobs, killEnabled = false)

      val shouldShowActiveJobs = activeJobs.nonEmpty
      val shouldShowCompletedJobs = completedJobs.nonEmpty
      val shouldShowFailedJobs = failedJobs.nonEmpty

      val completedJobNumStr = if (completedJobs.size == listener.numCompletedJobs) {
        s"${completedJobs.size}"
      } else {
        s"${listener.numCompletedJobs}, only showing ${completedJobs.size}"
      }

      val summary: NodeSeq =
        <div>
          <ul class="unstyled">
            <li>
              <strong>Total Uptime:</strong>
              {
                if (endTime < 0 && parent.sc.isDefined) {
                  UIUtils.formatDuration(System.currentTimeMillis() - startTime)
                } else if (endTime > 0) {
                  UIUtils.formatDuration(endTime - startTime)
                }
              }
            </li>
            <li>
              <strong>Scheduling Mode: </strong>
              {listener.schedulingMode.map(_.toString).getOrElse("Unknown")}
            </li>
            {
              if (shouldShowActiveJobs) {
                <li>
                  <a href="#active"><strong>Active Jobs:</strong></a>
                  {activeJobs.size}
                </li>
              }
            }
            {
              if (shouldShowCompletedJobs) {
                <li id="completed-summary">
                  <a href="#completed"><strong>Completed Jobs:</strong></a>
                  {completedJobNumStr}
                </li>
              }
            }
            {
              if (shouldShowFailedJobs) {
                <li>
                  <a href="#failed"><strong>Failed Jobs:</strong></a>
                  {listener.numFailedJobs}
                </li>
              }
            }
          </ul>
        </div>

      var content = summary
      val executorListener = parent.executorListener
      content ++= makeTimeline(activeJobs ++ completedJobs ++ failedJobs,
          executorListener.executorEvents, startTime)

      if (shouldShowActiveJobs) {
        content ++= <h4 id="active">Active Jobs ({activeJobs.size})</h4> ++
          activeJobsTable
      }
      if (shouldShowCompletedJobs) {
        content ++= <h4 id="completed">Completed Jobs ({completedJobNumStr})</h4> ++
          completedJobsTable
      }
      if (shouldShowFailedJobs) {
        content ++= <h4 id ="failed">Failed Jobs ({failedJobs.size})</h4> ++
          failedJobsTable
      }

      val helpText = """A job is triggered by an action, like count() or saveAsTextFile().""" +
        " Click on a job to see information about the stages of tasks inside it."

      UIUtils.headerSparkPage("Spark Jobs", content, parent, helpText = Some(helpText))
    }
  }
}

private[ui] class JobTableRowData(
    val jobData: JobUIData,
    val lastStageName: String,
    val lastStageDescription: String,
    val duration: Long,
    val formattedDuration: String,
    val submissionTime: Long,
    val formattedSubmissionTime: String,
    val jobDescription: NodeSeq,
    val detailUrl: String)

private[ui] class JobDataSource(
    jobs: Seq[JobUIData],
    stageIdToInfo: HashMap[Int, StageInfo],
    stageIdToData: HashMap[(Int, Int), StageUIData],
    basePath: String,
    currentTime: Long,
    pageSize: Int,
    sortColumn: String,
    desc: Boolean) extends PagedDataSource[JobTableRowData](pageSize) {

  // Convert JobUIData to JobTableRowData which contains the final contents to show in the table
  // so that we can avoid creating duplicate contents during sorting the data
  private val data = jobs.map(jobRow).sorted(ordering(sortColumn, desc))

  private var _slicedJobIds: Set[Int] = null

  override def dataSize: Int = data.size

  override def sliceData(from: Int, to: Int): Seq[JobTableRowData] = {
    val r = data.slice(from, to)
    _slicedJobIds = r.map(_.jobData.jobId).toSet
    r
  }

  private def getLastStageNameAndDescription(job: JobUIData): (String, String) = {
    val lastStageInfo = Option(job.stageIds)
      .filter(_.nonEmpty)
      .flatMap { ids => stageIdToInfo.get(ids.max)}
    val lastStageData = lastStageInfo.flatMap { s =>
      stageIdToData.get((s.stageId, s.attemptId))
    }
    val name = lastStageInfo.map(_.name).getOrElse("(Unknown Stage Name)")
    val description = lastStageData.flatMap(_.description).getOrElse("")
    (name, description)
  }

  private def jobRow(jobData: JobUIData): JobTableRowData = {
    val (lastStageName, lastStageDescription) = getLastStageNameAndDescription(jobData)
    val duration: Option[Long] = {
      jobData.submissionTime.map { start =>
        val end = jobData.completionTime.getOrElse(System.currentTimeMillis())
        end - start
      }
    }
    val formattedDuration = duration.map(d => UIUtils.formatDuration(d)).getOrElse("Unknown")
    val submissionTime = jobData.submissionTime
    val formattedSubmissionTime = submissionTime.map(UIUtils.formatDate).getOrElse("Unknown")
    val jobDescription = UIUtils.makeDescription(lastStageDescription, basePath, plainText = false)

    val detailUrl = "%s/jobs/job?id=%s".format(basePath, jobData.jobId)

    new JobTableRowData (
      jobData,
      lastStageName,
      lastStageDescription,
      duration.getOrElse(-1),
      formattedDuration,
      submissionTime.getOrElse(-1),
      formattedSubmissionTime,
      jobDescription,
      detailUrl
    )
  }

  /**
   * Return Ordering according to sortColumn and desc
   */
  private def ordering(sortColumn: String, desc: Boolean): Ordering[JobTableRowData] = {
    val ordering: Ordering[JobTableRowData] = sortColumn match {
      case "Job Id" | "Job Id (Job Group)" => Ordering.by(_.jobData.jobId)
      case "Description" => Ordering.by(x => (x.lastStageDescription, x.lastStageName))
      case "Submitted" => Ordering.by(_.submissionTime)
      case "Duration" => Ordering.by(_.duration)
      case "Stages: Succeeded/Total" | "Tasks (for all stages): Succeeded/Total" =>
        throw new IllegalArgumentException(s"Unsortable column: $sortColumn")
      case unknownColumn => throw new IllegalArgumentException(s"Unknown column: $unknownColumn")
    }
    if (desc) {
      ordering.reverse
    } else {
      ordering
    }
  }

}
private[ui] class JobPagedTable(
    data: Seq[JobUIData],
    tableHeaderId: String,
    jobTag: String,
    basePath: String,
    subPath: String,
    parameterOtherTable: Iterable[String],
    stageIdToInfo: HashMap[Int, StageInfo],
    stageIdToData: HashMap[(Int, Int), StageUIData],
    killEnabled: Boolean,
    currentTime: Long,
    jobIdTitle: String,
    pageSize: Int,
    sortColumn: String,
    desc: Boolean
  ) extends PagedTable[JobTableRowData] {
  val parameterPath = basePath + s"/$subPath/?" + parameterOtherTable.mkString("&")

  override def tableId: String = jobTag + "-table"

  override def tableCssClass: String =
    "table table-bordered table-condensed table-striped table-head-clickable"

  override def pageSizeFormField: String = jobTag + ".pageSize"

  override def prevPageSizeFormField: String = jobTag + ".prevPageSize"

  override def pageNumberFormField: String = jobTag + ".page"

  override val dataSource = new JobDataSource(
    data,
    stageIdToInfo,
    stageIdToData,
    basePath,
    currentTime,
    pageSize,
    sortColumn,
    desc)

  override def pageLink(page: Int): String = {
    val encodedSortColumn = URLEncoder.encode(sortColumn, "UTF-8")
    parameterPath +
      s"&$pageNumberFormField=$page" +
      s"&$jobTag.sort=$encodedSortColumn" +
      s"&$jobTag.desc=$desc" +
      s"&$pageSizeFormField=$pageSize" +
      s"#$tableHeaderId"
  }

  override def goButtonFormPath: String = {
    val encodedSortColumn = URLEncoder.encode(sortColumn, "UTF-8")
    s"$parameterPath&$jobTag.sort=$encodedSortColumn&$jobTag.desc=$desc#$tableHeaderId"
  }

  override def headers: Seq[Node] = {
    // Information for each header: title, cssClass, and sortable
    val jobHeadersAndCssClasses: Seq[(String, String, Boolean)] =
      Seq(
        (jobIdTitle, "", true),
        ("Description", "", true), ("Submitted", "", true), ("Duration", "", true),
        ("Stages: Succeeded/Total", "", false),
        ("Tasks (for all stages): Succeeded/Total", "", false)
      )

    if (!jobHeadersAndCssClasses.filter(_._3).map(_._1).contains(sortColumn)) {
      throw new IllegalArgumentException(s"Unknown column: $sortColumn")
    }

    val headerRow: Seq[Node] = {
      jobHeadersAndCssClasses.map { case (header, cssClass, sortable) =>
        if (header == sortColumn) {
          val headerLink = Unparsed(
            parameterPath +
              s"&$jobTag.sort=${URLEncoder.encode(header, "UTF-8")}" +
              s"&$jobTag.desc=${!desc}" +
              s"&$jobTag.pageSize=$pageSize" +
              s"#$tableHeaderId")
          val arrow = if (desc) "&#x25BE;" else "&#x25B4;" // UP or DOWN

          <th class={cssClass}>
            <a href={headerLink}>
              {header}<span>
              &nbsp;{Unparsed(arrow)}
            </span>
            </a>
          </th>
        } else {
          if (sortable) {
            val headerLink = Unparsed(
              parameterPath +
                s"&$jobTag.sort=${URLEncoder.encode(header, "UTF-8")}" +
                s"&$jobTag.pageSize=$pageSize" +
                s"#$tableHeaderId")

            <th class={cssClass}>
              <a href={headerLink}>
                {header}
              </a>
            </th>
          } else {
            <th class={cssClass}>
              {header}
            </th>
          }
        }
      }
    }
    <thead>{headerRow}</thead>
  }

  override def row(jobTableRow: JobTableRowData): Seq[Node] = {
    val job = jobTableRow.jobData

    val killLink = if (killEnabled) {
      val confirm =
        s"if (window.confirm('Are you sure you want to kill job ${job.jobId} ?')) " +
          "{ this.parentNode.submit(); return true; } else { return false; }"
      // SPARK-6846 this should be POST-only but YARN AM won't proxy POST
      /*
      val killLinkUri = s"$basePathUri/jobs/job/kill/"
      <form action={killLinkUri} method="POST" style="display:inline">
        <input type="hidden" name="id" value={job.jobId.toString}/>
        <a href="#" onclick={confirm} class="kill-link">(kill)</a>
      </form>
       */
      val killLinkUri = s"$basePath/jobs/job/kill/?id=${job.jobId}"
      <a href={killLinkUri} onclick={confirm} class="kill-link">(kill)</a>
    } else {
      Seq.empty
    }

    <tr id={"job-" + job.jobId}>
      <td>
        {job.jobId} {job.jobGroup.map(id => s"($id)").getOrElse("")}
      </td>
      <td>
        {jobTableRow.jobDescription} {killLink}
        <a href={jobTableRow.detailUrl} class="name-link">{jobTableRow.lastStageName}</a>
      </td>
      <td>
        {jobTableRow.formattedSubmissionTime}
      </td>
      <td>{jobTableRow.formattedDuration}</td>
      <td class="stage-progress-cell">
        {job.completedStageIndices.size}/{job.stageIds.size - job.numSkippedStages}
        {if (job.numFailedStages > 0) s"(${job.numFailedStages} failed)"}
        {if (job.numSkippedStages > 0) s"(${job.numSkippedStages} skipped)"}
      </td>
      <td class="progress-cell">
        {UIUtils.makeProgressBar(started = job.numActiveTasks, completed = job.numCompletedTasks,
        failed = job.numFailedTasks, skipped = job.numSkippedTasks, killed = job.numKilledTasks,
        total = job.numTasks - job.numSkippedTasks)}
      </td>
    </tr>
  }
}<|MERGE_RESOLUTION|>--- conflicted
+++ resolved
@@ -227,23 +227,11 @@
     val someJobHasJobGroup = jobs.exists(_.jobGroup.isDefined)
     val jobIdTitle = if (someJobHasJobGroup) "Job Id (Job Group)" else "Job Id"
 
-<<<<<<< HEAD
-    val columns: Seq[Node] = {
-      <th>{if (someJobHasJobGroup) "Job Id (Job Group)" else "Job Id"}</th>
-      <th>User</th>
-      <th>Description</th>
-      <th>Submitted</th>
-      <th>Duration</th>
-      <th class="sorttable_nosort">Stages: Succeeded/Total</th>
-      <th class="sorttable_nosort">Tasks (for all stages): Succeeded/Total</th>
-    }
-=======
     val parameterJobPage = request.getParameter(jobTag + ".page")
     val parameterJobSortColumn = request.getParameter(jobTag + ".sort")
     val parameterJobSortDesc = request.getParameter(jobTag + ".desc")
     val parameterJobPageSize = request.getParameter(jobTag + ".pageSize")
     val parameterJobPrevPageSize = request.getParameter(jobTag + ".prevPageSize")
->>>>>>> e9746f87
 
     val jobPage = Option(parameterJobPage).map(_.toInt).getOrElse(1)
     val jobSortColumn = Option(parameterJobSortColumn).map { sortColumn =>
@@ -264,43 +252,6 @@
       } else {
         1
       }
-<<<<<<< HEAD
-      val user = job.user
-      val formattedDuration = duration.map(d => UIUtils.formatDuration(d)).getOrElse("Unknown")
-      val formattedSubmissionTime = job.submissionTime.map(UIUtils.formatDate).getOrElse("Unknown")
-      val basePathUri = UIUtils.prependBaseUri(parent.basePath)
-      val jobDescription =
-        UIUtils.makeDescription(lastStageDescription, basePathUri, plainText = false)
-
-      val detailUrl = "%s/jobs/job?id=%s".format(basePathUri, job.jobId)
-      <tr id={"job-" + job.jobId}>
-        <td sorttable_customkey={job.jobId.toString}>
-          {job.jobId} {job.jobGroup.map(id => s"($id)").getOrElse("")}
-        </td>
-        <td sorttable_customkey={user}>
-          {user}
-        </td>
-        <td>
-          {jobDescription}
-          <a href={detailUrl} class="name-link">{lastStageName}</a>
-        </td>
-        <td sorttable_customkey={job.submissionTime.getOrElse(-1).toString}>
-          {formattedSubmissionTime}
-        </td>
-        <td sorttable_customkey={duration.getOrElse(-1).toString}>{formattedDuration}</td>
-        <td class="stage-progress-cell">
-          {job.completedStageIndices.size}/{job.stageIds.size - job.numSkippedStages}
-          {if (job.numFailedStages > 0) s"(${job.numFailedStages} failed)"}
-          {if (job.numSkippedStages > 0) s"(${job.numSkippedStages} skipped)"}
-        </td>
-        <td class="progress-cell">
-          {UIUtils.makeProgressBar(started = job.numActiveTasks, completed = job.numCompletedTasks,
-           failed = job.numFailedTasks, skipped = job.numSkippedTasks,
-           total = job.numTasks - job.numSkippedTasks)}
-        </td>
-      </tr>
-=======
->>>>>>> e9746f87
     }
     val currentTime = System.currentTimeMillis()
 
