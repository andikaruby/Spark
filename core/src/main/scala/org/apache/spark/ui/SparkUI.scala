/*
 * Licensed to the Apache Software Foundation (ASF) under one or more
 * contributor license agreements.  See the NOTICE file distributed with
 * this work for additional information regarding copyright ownership.
 * The ASF licenses this file to You under the Apache License, Version 2.0
 * (the "License"); you may not use this file except in compliance with
 * the License.  You may obtain a copy of the License at
 *
 *    http://www.apache.org/licenses/LICENSE-2.0
 *
 * Unless required by applicable law or agreed to in writing, software
 * distributed under the License is distributed on an "AS IS" BASIS,
 * WITHOUT WARRANTIES OR CONDITIONS OF ANY KIND, either express or implied.
 * See the License for the specific language governing permissions and
 * limitations under the License.
 */

package org.apache.spark.ui

import org.eclipse.jetty.servlet.ServletContextHandler

import org.apache.spark.{Logging, SecurityManager, SparkConf, SparkContext, SparkEnv}
import org.apache.spark.scheduler._
import org.apache.spark.storage.StorageStatusListener
import org.apache.spark.ui.JettyUtils._
import org.apache.spark.ui.env.EnvironmentUI
import org.apache.spark.ui.exec.ExecutorsUI
import org.apache.spark.ui.jobs.JobProgressUI
import org.apache.spark.ui.storage.BlockManagerUI
import org.apache.spark.util.Utils

/** Top level user interface for Spark */
private[spark] class SparkUI(
    val sc: SparkContext,
    conf: SparkConf,
    val listenerBus: SparkListenerBus,
    var appName: String,
    val basePath: String = "")
  extends WebUI("SparkUI") with Logging {

  def this(sc: SparkContext) = this(sc, sc.conf, sc.listenerBus, sc.appName)
  def this(listenerBus: SparkListenerBus, appName: String, basePath: String) =
    this(null, new SparkConf, listenerBus, appName, basePath)

  // If SparkContext is not provided, assume the associated application is not live
  val live = sc != null

  val securityManager = if (live) sc.env.securityManager else new SecurityManager(conf)

  private val bindHost = Utils.localHostName()
  private val publicHost = Option(System.getenv("SPARK_PUBLIC_DNS")).getOrElse(bindHost)
  private val port = conf.get("spark.ui.port", SparkUI.DEFAULT_PORT).toInt

  private val storage = new BlockManagerUI(this)
  private val jobs = new JobProgressUI(this)
  private val env = new EnvironmentUI(this)
  private val exec = new ExecutorsUI(this)

  val handlers: Seq[ServletContextHandler] = {
    val metricsServletHandlers = if (live) {
      SparkEnv.get.metricsSystem.getServletHandlers
    } else {
      Array[ServletContextHandler]()
    }
    storage.getHandlers ++
    jobs.getHandlers ++
    env.getHandlers ++
    exec.getHandlers ++
    metricsServletHandlers ++
    Seq[ServletContextHandler] (
      createStaticHandler(SparkUI.STATIC_RESOURCE_DIR, "/static"),
      createRedirectHandler("/", "/stages", basePath)
    )
  }

  // Maintain executor storage status through Spark events
  val storageStatusListener = new StorageStatusListener

<<<<<<< HEAD
  def setAppName(name: String) {
    appName = name
=======
  /** Bind the HTTP server which backs this web interface */
  def bind() {
    try {
      serverInfo = Some(startJettyServer("0.0.0.0", port, handlers, sc.conf))
      logInfo("Started Spark Web UI at http://%s:%d".format(publicHost, boundPort))
    } catch {
      case e: Exception =>
        logError("Failed to create Spark JettyUtils", e)
        System.exit(1)
    }
>>>>>>> 9689b663
  }

  /** Initialize all components of the server */
  def start() {
    storage.start()
    jobs.start()
    env.start()
    exec.start()

    // Storage status listener must receive events first, as other listeners depend on its state
    listenerBus.addListener(storageStatusListener)
    listenerBus.addListener(storage.listener)
    listenerBus.addListener(jobs.listener)
    listenerBus.addListener(env.listener)
    listenerBus.addListener(exec.listener)
  }

  /** Bind to the HTTP server behind this web interface. */
  override def bind() {
    try {
      serverInfo = Some(startJettyServer(bindHost, port, handlers, sc.conf))
      logInfo("Started Spark web UI at http://%s:%d".format(publicHost, boundPort))
    } catch {
      case e: Exception =>
        logError("Failed to create Spark web UI", e)
        System.exit(1)
    }
  }

  /** Stop the server behind this web interface. Only valid after bind(). */
  override def stop() {
    super.stop()
    logInfo("Stopped Spark Web UI at %s".format(appUIAddress))
  }

  private[spark] def appUIAddress = "http://" + publicHost + ":" + boundPort

}

private[spark] object SparkUI {
  val DEFAULT_PORT = "4040"
  val STATIC_RESOURCE_DIR = "org/apache/spark/ui/static"
}<|MERGE_RESOLUTION|>--- conflicted
+++ resolved
@@ -47,8 +47,8 @@
 
   val securityManager = if (live) sc.env.securityManager else new SecurityManager(conf)
 
-  private val bindHost = Utils.localHostName()
-  private val publicHost = Option(System.getenv("SPARK_PUBLIC_DNS")).getOrElse(bindHost)
+  private val localHost = Utils.localHostName()
+  private val publicHost = Option(System.getenv("SPARK_PUBLIC_DNS")).getOrElse(localHost)
   private val port = conf.get("spark.ui.port", SparkUI.DEFAULT_PORT).toInt
 
   private val storage = new BlockManagerUI(this)
@@ -76,21 +76,8 @@
   // Maintain executor storage status through Spark events
   val storageStatusListener = new StorageStatusListener
 
-<<<<<<< HEAD
   def setAppName(name: String) {
     appName = name
-=======
-  /** Bind the HTTP server which backs this web interface */
-  def bind() {
-    try {
-      serverInfo = Some(startJettyServer("0.0.0.0", port, handlers, sc.conf))
-      logInfo("Started Spark Web UI at http://%s:%d".format(publicHost, boundPort))
-    } catch {
-      case e: Exception =>
-        logError("Failed to create Spark JettyUtils", e)
-        System.exit(1)
-    }
->>>>>>> 9689b663
   }
 
   /** Initialize all components of the server */
@@ -111,7 +98,7 @@
   /** Bind to the HTTP server behind this web interface. */
   override def bind() {
     try {
-      serverInfo = Some(startJettyServer(bindHost, port, handlers, sc.conf))
+      serverInfo = Some(startJettyServer("0.0.0.0", port, handlers, sc.conf))
       logInfo("Started Spark web UI at http://%s:%d".format(publicHost, boundPort))
     } catch {
       case e: Exception =>
