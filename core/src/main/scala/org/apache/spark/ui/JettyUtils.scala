--- conflicted
+++ resolved
@@ -233,19 +233,14 @@
       conf: SparkConf,
       serverName: String = ""): ServerInfo = {
 
-<<<<<<< HEAD
     val collection = new ContextHandlerCollection
-=======
->>>>>>> 051c6a06
     addFilters(handlers, conf)
 
-    val collection = new ContextHandlerCollection
     val gzipHandlers = handlers.map { h =>
       val gzipHandler = new GzipHandler
       gzipHandler.setHandler(h)
       gzipHandler
     }
-    collection.setHandlers(gzipHandlers.toArray)
 
     // Bind to the given port, or throw a java.net.BindException if the port is occupied
     def connect(currentPort: Int): (Server, Int) = {
@@ -270,7 +265,7 @@
         collection.addHandler(createRedirectHttpsHandler(securePort, scheme))
       }
 
-      handlers.foreach(collection.addHandler)
+      gzipHandlers.foreach(collection.addHandler)
       connectors.foreach(_.setHost(hostName))
       server.setConnectors(connectors.toArray)
 
@@ -295,7 +290,6 @@
     val (server, boundPort) = Utils.startServiceOnPort[Server](port, connect, conf, serverName)
     ServerInfo(server, boundPort, collection)
   }
-<<<<<<< HEAD
 
   private def createRedirectHttpsHandler(securePort: Int, scheme: String): ContextHandler = {
     val redirectHandler: ContextHandler = new ContextHandler
@@ -332,12 +326,6 @@
     new URI(scheme, authority, path, query, null).toString
   }
 
-  /** Attach a prefix to the given path, but avoid returning an empty path */
-  private def attachPrefix(basePath: String, relativePath: String): String = {
-    if (basePath == "") relativePath else (basePath + relativePath).stripSuffix("/")
-  }
-=======
->>>>>>> 051c6a06
 }
 
 private[spark] case class ServerInfo(
