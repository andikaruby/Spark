--- conflicted
+++ resolved
@@ -222,15 +222,11 @@
           Some(UIUtils.listingTable(quantileHeaders, quantileRow, listings, fixedWidth = true))
         }
       val executorTable = new ExecutorTable(stageId, parent)
-<<<<<<< HEAD
-      var content =
-=======
 
       val maybeAccumulableTable: Seq[Node] =
         if (accumulables.size > 0) { <h4>Accumulators</h4> ++ accumulableTable } else Seq()
 
-      val content =
->>>>>>> 69ec678d
+      var content =
         summary ++
         <h4>Summary Metrics for {numCompleted} Completed Tasks</h4> ++
         <div>{summaryTable.getOrElse("No tasks have reported metrics yet.")}</div> ++
