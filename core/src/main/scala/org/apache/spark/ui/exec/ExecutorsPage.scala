--- conflicted
+++ resolved
@@ -52,11 +52,6 @@
   private val listener = parent.listener
 
   def render(request: HttpServletRequest): Seq[Node] = {
-<<<<<<< HEAD
-    val storageStatusList = listener.storageStatusList
-    val execInfo = for (statusId <- 0 until storageStatusList.size) yield
-      ExecutorsPage.getExecInfo(listener, statusId)
-=======
     val (storageStatusList, execInfo) = listener.synchronized {
       // The follow codes should be protected by `listener` to make sure no executors will be
       // removed before we query their status. See SPARK-12784.
@@ -67,10 +62,6 @@
       }
       (_storageStatusList, _execInfo)
     }
-    val maxMem = storageStatusList.map(_.maxMem).sum
-    val memUsed = storageStatusList.map(_.memUsed).sum
-    val diskUsed = storageStatusList.map(_.diskUsed).sum
->>>>>>> bcc7373f
     val execInfoSorted = execInfo.sortBy(_.id)
     val logsExist = execInfo.filter(_.executorLogs.nonEmpty).nonEmpty
 
