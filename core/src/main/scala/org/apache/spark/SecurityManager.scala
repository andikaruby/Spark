/*
 * Licensed to the Apache Software Foundation (ASF) under one or more
 * contributor license agreements.  See the NOTICE file distributed with
 * this work for additional information regarding copyright ownership.
 * The ASF licenses this file to You under the Apache License, Version 2.0
 * (the "License"); you may not use this file except in compliance with
 * the License.  You may obtain a copy of the License at
 *
 *    http://www.apache.org/licenses/LICENSE-2.0
 *
 * Unless required by applicable law or agreed to in writing, software
 * distributed under the License is distributed on an "AS IS" BASIS,
 * WITHOUT WARRANTIES OR CONDITIONS OF ANY KIND, either express or implied.
 * See the License for the specific language governing permissions and
 * limitations under the License.
 */

package org.apache.spark

import java.net.{Authenticator, PasswordAuthentication}
import java.security.KeyStore
import java.security.cert.X509Certificate
import javax.net.ssl._

import com.google.common.io.Files
import org.apache.hadoop.io.Text

import org.apache.spark.deploy.SparkHadoopUtil
import org.apache.spark.network.sasl.SecretKeyHolder
import org.apache.spark.util.Utils

/**
 * Spark class responsible for security.
 *
 * In general this class should be instantiated by the SparkEnv and most components
 * should access it from that. There are some cases where the SparkEnv hasn't been
 * initialized yet and this class must be instantiated directly.
 *
 * Spark currently supports authentication via a shared secret.
 * Authentication can be configured to be on via the 'spark.authenticate' configuration
 * parameter. This parameter controls whether the Spark communication protocols do
 * authentication using the shared secret. This authentication is a basic handshake to
 * make sure both sides have the same shared secret and are allowed to communicate.
 * If the shared secret is not identical they will not be allowed to communicate.
 *
 * The Spark UI can also be secured by using javax servlet filters. A user may want to
 * secure the UI if it has data that other users should not be allowed to see. The javax
 * servlet filter specified by the user can authenticate the user and then once the user
 * is logged in, Spark can compare that user versus the view acls to make sure they are
 * authorized to view the UI. The configs 'spark.acls.enable' and 'spark.ui.view.acls'
 * control the behavior of the acls. Note that the person who started the application
 * always has view access to the UI.
 *
 * Spark has a set of modify acls (`spark.modify.acls`) that controls which users have permission
 * to  modify a single application. This would include things like killing the application. By
 * default the person who started the application has modify access. For modify access through
 * the UI, you must have a filter that does authentication in place for the modify acls to work
 * properly.
 *
 * Spark also has a set of admin acls (`spark.admin.acls`) which is a set of users/administrators
 * who always have permission to view or modify the Spark application.
 *
 * Starting from version 1.3, Spark has partial support for encrypted connections with SSL.
 *
 * At this point spark has multiple communication protocols that need to be secured and
 * different underlying mechanisms are used depending on the protocol:
 *
 *  - Akka -> The only option here is to use the Akka Remote secure-cookie functionality.
 *            Akka remoting allows you to specify a secure cookie that will be exchanged
 *            and ensured to be identical in the connection handshake between the client
 *            and the server. If they are not identical then the client will be refused
 *            to connect to the server. There is no control of the underlying
 *            authentication mechanism so its not clear if the password is passed in
 *            plaintext or uses DIGEST-MD5 or some other mechanism.
 *
 *            Akka also has an option to turn on SSL, this option is currently supported (see
 *            the details below).
 *
 *  - HTTP for broadcast and file server (via HttpServer) ->  Spark currently uses Jetty
 *            for the HttpServer. Jetty supports multiple authentication mechanisms -
 *            Basic, Digest, Form, Spengo, etc. It also supports multiple different login
 *            services - Hash, JAAS, Spnego, JDBC, etc.  Spark currently uses the HashLoginService
 *            to authenticate using DIGEST-MD5 via a single user and the shared secret.
 *            Since we are using DIGEST-MD5, the shared secret is not passed on the wire
 *            in plaintext.
 *
 *            We currently support SSL (https) for this communication protocol (see the details
 *            below).
 *
 *            The Spark HttpServer installs the HashLoginServer and configures it to DIGEST-MD5.
 *            Any clients must specify the user and password. There is a default
 *            Authenticator installed in the SecurityManager to how it does the authentication
 *            and in this case gets the user name and password from the request.
 *
 *  - BlockTransferService -> The Spark BlockTransferServices uses java nio to asynchronously
 *            exchange messages.  For this we use the Java SASL
 *            (Simple Authentication and Security Layer) API and again use DIGEST-MD5
 *            as the authentication mechanism. This means the shared secret is not passed
 *            over the wire in plaintext.
 *            Note that SASL is pluggable as to what mechanism it uses.  We currently use
 *            DIGEST-MD5 but this could be changed to use Kerberos or other in the future.
 *            Spark currently supports "auth" for the quality of protection, which means
 *            the connection does not support integrity or privacy protection (encryption)
 *            after authentication. SASL also supports "auth-int" and "auth-conf" which
 *            SPARK could support in the future to allow the user to specify the quality
 *            of protection they want. If we support those, the messages will also have to
 *            be wrapped and unwrapped via the SaslServer/SaslClient.wrap/unwrap API's.
 *
 *            Since the NioBlockTransferService does asynchronous messages passing, the SASL
 *            authentication is a bit more complex. A ConnectionManager can be both a client
 *            and a Server, so for a particular connection it has to determine what to do.
 *            A ConnectionId was added to be able to track connections and is used to
 *            match up incoming messages with connections waiting for authentication.
 *            The ConnectionManager tracks all the sendingConnections using the ConnectionId,
 *            waits for the response from the server, and does the handshake before sending
 *            the real message.
 *
 *            The NettyBlockTransferService ensures that SASL authentication is performed
 *            synchronously prior to any other communication on a connection. This is done in
 *            SaslClientBootstrap on the client side and SaslRpcHandler on the server side.
 *
 *  - HTTP for the Spark UI -> the UI was changed to use servlets so that javax servlet filters
 *            can be used. Yarn requires a specific AmIpFilter be installed for security to work
 *            properly. For non-Yarn deployments, users can write a filter to go through their
 *            organization's normal login service. If an authentication filter is in place then the
 *            SparkUI can be configured to check the logged in user against the list of users who
 *            have view acls to see if that user is authorized.
 *            The filters can also be used for many different purposes. For instance filters
 *            could be used for logging, encryption, or compression.
 *
 *  The exact mechanisms used to generate/distribute the shared secret are deployment-specific.
 *
 *  For Yarn deployments, the secret is automatically generated using the Akka remote
 *  Crypt.generateSecureCookie() API. The secret is placed in the Hadoop UGI which gets passed
 *  around via the Hadoop RPC mechanism. Hadoop RPC can be configured to support different levels
 *  of protection. See the Hadoop documentation for more details. Each Spark application on Yarn
 *  gets a different shared secret. On Yarn, the Spark UI gets configured to use the Hadoop Yarn
 *  AmIpFilter which requires the user to go through the ResourceManager Proxy. That Proxy is there
 *  to reduce the possibility of web based attacks through YARN. Hadoop can be configured to use
 *  filters to do authentication. That authentication then happens via the ResourceManager Proxy
 *  and Spark will use that to do authorization against the view acls.
 *
 *  For other Spark deployments, the shared secret must be specified via the
 *  spark.authenticate.secret config.
 *  All the nodes (Master and Workers) and the applications need to have the same shared secret.
 *  This again is not ideal as one user could potentially affect another users application.
 *  This should be enhanced in the future to provide better protection.
 *  If the UI needs to be secure, the user needs to install a javax servlet filter to do the
 *  authentication. Spark will then use that user to compare against the view acls to do
 *  authorization. If not filter is in place the user is generally null and no authorization
 *  can take place.
 *
 *  Connection encryption (SSL) configuration is organized hierarchically. The user can configure
 *  the default SSL settings which will be used for all the supported communication protocols unless
 *  they are overwritten by protocol specific settings. This way the user can easily provide the
 *  common settings for all the protocols without disabling the ability to configure each one
 *  individually.
 *
 *  All the SSL settings like `spark.ssl.xxx` where `xxx` is a particular configuration property,
 *  denote the global configuration for all the supported protocols. In order to override the global
 *  configuration for the particular protocol, the properties must be overwritten in the
 *  protocol-specific namespace. Use `spark.ssl.yyy.xxx` settings to overwrite the global
 *  configuration for particular protocol denoted by `yyy`. Currently `yyy` can be either `akka` for
 *  Akka based connections or `fs` for broadcast and file server.
 *
 *  Refer to [[org.apache.spark.SSLOptions]] documentation for the list of
 *  options that can be specified.
 *
 *  SecurityManager initializes SSLOptions objects for different protocols separately. SSLOptions
 *  object parses Spark configuration at a given namespace and builds the common representation
 *  of SSL settings. SSLOptions is then used to provide protocol-specific configuration like
 *  TypeSafe configuration for Akka or SSLContextFactory for Jetty.
 *
 *  SSL must be configured on each node and configured for each component involved in
 *  communication using the particular protocol. In YARN clusters, the key-store can be prepared on
 *  the client side then distributed and used by the executors as the part of the application
 *  (YARN allows the user to deploy files before the application is started).
 *  In standalone deployment, the user needs to provide key-stores and configuration
 *  options for master and workers. In this mode, the user may allow the executors to use the SSL
 *  settings inherited from the worker which spawned that executor. It can be accomplished by
 *  setting `spark.ssl.useNodeLocalConf` to `true`.
 */

<<<<<<< HEAD
private[spark] class SecurityManager(
    val sparkConf: SparkConf) extends Logging with SecretKeyHolder {
=======
private[spark] class SecurityManager(sparkConf: SparkConf)
  extends Logging with SecretKeyHolder {
>>>>>>> 645cf3fc

  // key used to store the spark secret in the Hadoop UGI
  private val sparkSecretLookupKey = "sparkCookie"

  private val authOn = sparkConf.getBoolean("spark.authenticate", false)
  // keep spark.ui.acls.enable for backwards compatibility with 1.0
  private var aclsOn =
    sparkConf.getBoolean("spark.acls.enable", sparkConf.getBoolean("spark.ui.acls.enable", false))

  // admin acls should be set before view or modify acls
  private var adminAcls: Set[String] =
    stringToSet(sparkConf.get("spark.admin.acls", ""))

  private var viewAcls: Set[String] = _

  // list of users who have permission to modify the application. This should
  // apply to both UI and CLI for things like killing the application.
  private var modifyAcls: Set[String] = _

  // always add the current user and SPARK_USER to the viewAcls
  private val defaultAclUsers = Set[String](System.getProperty("user.name", ""),
    Utils.getCurrentUserName())

  setViewAcls(defaultAclUsers, sparkConf.get("spark.ui.view.acls", ""))
  setModifyAcls(defaultAclUsers, sparkConf.get("spark.modify.acls", ""))

  private val secretKey = generateSecretKey()
  logInfo("SecurityManager: authentication " + (if (authOn) "enabled" else "disabled") +
    "; ui acls " + (if (aclsOn) "enabled" else "disabled") +
    "; users with view permissions: " + viewAcls.toString() +
    "; users with modify permissions: " + modifyAcls.toString())

  // Set our own authenticator to properly negotiate user/password for HTTP connections.
  // This is needed by the HTTP client fetching from the HttpServer. Put here so its
  // only set once.
  if (authOn) {
    Authenticator.setDefault(
      new Authenticator() {
        override def getPasswordAuthentication(): PasswordAuthentication = {
          var passAuth: PasswordAuthentication = null
          val userInfo = getRequestingURL().getUserInfo()
          if (userInfo != null) {
            val  parts = userInfo.split(":", 2)
            passAuth = new PasswordAuthentication(parts(0), parts(1).toCharArray())
          }
          return passAuth
        }
      }
    )
  }

  // the default SSL configuration - it will be used by all communication layers unless overwritten
  private val defaultSSLOptions = SSLOptions.parse(sparkConf, "spark.ssl", defaults = None)

  // SSL configuration for different communication layers - they can override the default
  // configuration at a specified namespace. The namespace *must* start with spark.ssl.
  val fileServerSSLOptions = SSLOptions.parse(sparkConf, "spark.ssl.fs", Some(defaultSSLOptions))
  val akkaSSLOptions = SSLOptions.parse(sparkConf, "spark.ssl.akka", Some(defaultSSLOptions))

  logDebug(s"SSLConfiguration for file server: $fileServerSSLOptions")
  logDebug(s"SSLConfiguration for Akka: $akkaSSLOptions")

  val (sslSocketFactory, hostnameVerifier) = if (fileServerSSLOptions.enabled) {
    val trustStoreManagers =
      for (trustStore <- fileServerSSLOptions.trustStore) yield {
        val input = Files.asByteSource(fileServerSSLOptions.trustStore.get).openStream()

        try {
          val ks = KeyStore.getInstance(KeyStore.getDefaultType)
          ks.load(input, fileServerSSLOptions.trustStorePassword.get.toCharArray)

          val tmf = TrustManagerFactory.getInstance(TrustManagerFactory.getDefaultAlgorithm)
          tmf.init(ks)
          tmf.getTrustManagers
        } finally {
          input.close()
        }
      }

    lazy val credulousTrustStoreManagers = Array({
      logWarning("Using 'accept-all' trust manager for SSL connections.")
      new X509TrustManager {
        override def getAcceptedIssuers: Array[X509Certificate] = null

        override def checkClientTrusted(x509Certificates: Array[X509Certificate], s: String) {}

        override def checkServerTrusted(x509Certificates: Array[X509Certificate], s: String) {}
      }: TrustManager
    })

    val sslContext = SSLContext.getInstance(fileServerSSLOptions.protocol.getOrElse("Default"))
    sslContext.init(null, trustStoreManagers.getOrElse(credulousTrustStoreManagers), null)

    val hostVerifier = new HostnameVerifier {
      override def verify(s: String, sslSession: SSLSession): Boolean = true
    }

    (Some(sslContext.getSocketFactory), Some(hostVerifier))
  } else {
    (None, None)
  }

  /**
   * Split a comma separated String, filter out any empty items, and return a Set of strings
   */
  private def stringToSet(list: String): Set[String] = {
    list.split(',').map(_.trim).filter(!_.isEmpty).toSet
  }

  /**
   * Admin acls should be set before the view or modify acls.  If you modify the admin
   * acls you should also set the view and modify acls again to pick up the changes.
   */
  def setViewAcls(defaultUsers: Set[String], allowedUsers: String) {
    viewAcls = (adminAcls ++ defaultUsers ++ stringToSet(allowedUsers))
    logInfo("Changing view acls to: " + viewAcls.mkString(","))
  }

  def setViewAcls(defaultUser: String, allowedUsers: String) {
    setViewAcls(Set[String](defaultUser), allowedUsers)
  }

  def getViewAcls: String = viewAcls.mkString(",")

  /**
   * Admin acls should be set before the view or modify acls.  If you modify the admin
   * acls you should also set the view and modify acls again to pick up the changes.
   */
  def setModifyAcls(defaultUsers: Set[String], allowedUsers: String) {
    modifyAcls = (adminAcls ++ defaultUsers ++ stringToSet(allowedUsers))
    logInfo("Changing modify acls to: " + modifyAcls.mkString(","))
  }

  def getModifyAcls: String = modifyAcls.mkString(",")

  /**
   * Admin acls should be set before the view or modify acls.  If you modify the admin
   * acls you should also set the view and modify acls again to pick up the changes.
   */
  def setAdminAcls(adminUsers: String) {
    adminAcls = stringToSet(adminUsers)
    logInfo("Changing admin acls to: " + adminAcls.mkString(","))
  }

  def setAcls(aclSetting: Boolean) {
    aclsOn = aclSetting
    logInfo("Changing acls enabled to: " + aclsOn)
  }

  /**
   * Generates or looks up the secret key.
   *
   * The way the key is stored depends on the Spark deployment mode. Yarn
   * uses the Hadoop UGI.
   *
   * For non-Yarn deployments, If the config variable is not set
   * we throw an exception.
   */
  private def generateSecretKey(): String = {
    if (!isAuthenticationEnabled) return null
    // first check to see if the secret is already set, else generate a new one if on yarn
    val sCookie = if (SparkHadoopUtil.get.isYarnMode) {
      val secretKey = SparkHadoopUtil.get.getSecretKeyFromUserCredentials(sparkSecretLookupKey)
      if (secretKey != null) {
        logDebug("in yarn mode, getting secret from credentials")
        return new Text(secretKey).toString
      } else {
        logDebug("getSecretKey: yarn mode, secret key from credentials is null")
      }
      val cookie = akka.util.Crypt.generateSecureCookie
      // if we generated the secret then we must be the first so lets set it so t
      // gets used by everyone else
      SparkHadoopUtil.get.addSecretKeyToUserCredentials(sparkSecretLookupKey, cookie)
      logInfo("adding secret to credentials in yarn mode")
      cookie
    } else {
      // user must have set spark.authenticate.secret config
      sparkConf.getOption("spark.authenticate.secret") match {
        case Some(value) => value
        case None => throw new Exception("Error: a secret key must be specified via the " +
          "spark.authenticate.secret config")
      }
    }
    sCookie
  }

  /**
   * Check to see if Acls for the UI are enabled
   * @return true if UI authentication is enabled, otherwise false
   */
  def aclsEnabled(): Boolean = aclsOn

  /**
   * Checks the given user against the view acl list to see if they have
   * authorization to view the UI. If the UI acls are disabled
   * via spark.acls.enable, all users have view access. If the user is null
   * it is assumed authentication is off and all users have access.
   *
   * @param user to see if is authorized
   * @return true is the user has permission, otherwise false
   */
  def checkUIViewPermissions(user: String): Boolean = {
    logDebug("user=" + user + " aclsEnabled=" + aclsEnabled() + " viewAcls=" +
      viewAcls.mkString(","))
    !aclsEnabled || user == null || viewAcls.contains(user)
  }

  /**
   * Checks the given user against the modify acl list to see if they have
   * authorization to modify the application. If the UI acls are disabled
   * via spark.acls.enable, all users have modify access. If the user is null
   * it is assumed authentication isn't turned on and all users have access.
   *
   * @param user to see if is authorized
   * @return true is the user has permission, otherwise false
   */
  def checkModifyPermissions(user: String): Boolean = {
    logDebug("user=" + user + " aclsEnabled=" + aclsEnabled() + " modifyAcls=" +
      modifyAcls.mkString(","))
    !aclsEnabled || user == null || modifyAcls.contains(user)
  }


  /**
   * Check to see if authentication for the Spark communication protocols is enabled
   * @return true if authentication is enabled, otherwise false
   */
  def isAuthenticationEnabled(): Boolean = authOn

  /**
   * Gets the user used for authenticating HTTP connections.
   * For now use a single hardcoded user.
   * @return the HTTP user as a String
   */
  def getHttpUser(): String = "sparkHttpUser"

  /**
   * Gets the user used for authenticating SASL connections.
   * For now use a single hardcoded user.
   * @return the SASL user as a String
   */
  def getSaslUser(): String = "sparkSaslUser"

  /**
   * Gets the secret key.
   * @return the secret key as a String if authentication is enabled, otherwise returns null
   */
  def getSecretKey(): String = secretKey

  // Default SecurityManager only has a single secret key, so ignore appId.
  override def getSaslUser(appId: String): String = getSaslUser()
  override def getSecretKey(appId: String): String = getSecretKey()
}<|MERGE_RESOLUTION|>--- conflicted
+++ resolved
@@ -181,13 +181,8 @@
  *  setting `spark.ssl.useNodeLocalConf` to `true`.
  */
 
-<<<<<<< HEAD
-private[spark] class SecurityManager(
-    val sparkConf: SparkConf) extends Logging with SecretKeyHolder {
-=======
 private[spark] class SecurityManager(sparkConf: SparkConf)
   extends Logging with SecretKeyHolder {
->>>>>>> 645cf3fc
 
   // key used to store the spark secret in the Hadoop UGI
   private val sparkSecretLookupKey = "sparkCookie"
