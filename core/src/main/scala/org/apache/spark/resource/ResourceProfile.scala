/*
 * Licensed to the Apache Software Foundation (ASF) under one or more
 * contributor license agreements.  See the NOTICE file distributed with
 * this work for additional information regarding copyright ownership.
 * The ASF licenses this file to You under the Apache License, Version 2.0
 * (the "License"); you may not use this file except in compliance with
 * the License.  You may obtain a copy of the License at
 *
 *    http://www.apache.org/licenses/LICENSE-2.0
 *
 * Unless required by applicable law or agreed to in writing, software
 * distributed under the License is distributed on an "AS IS" BASIS,
 * WITHOUT WARRANTIES OR CONDITIONS OF ANY KIND, either express or implied.
 * See the License for the specific language governing permissions and
 * limitations under the License.
 */

package org.apache.spark.resource

import java.util.{Map => JMap}
import java.util.concurrent.atomic.{AtomicInteger, AtomicReference}

import scala.collection.JavaConverters._
import scala.collection.immutable.HashMap
import scala.collection.mutable

import org.apache.spark.SparkConf
import org.apache.spark.annotation.Evolving
import org.apache.spark.internal.Logging
import org.apache.spark.internal.config._
import org.apache.spark.resource.ResourceUtils.{RESOURCE_DOT, RESOURCE_PREFIX}

/**
 * Resource profile to associate with an RDD. A ResourceProfile allows the user to
 * specify executor and task requirements for an RDD that will get applied during a
 * stage. This allows the user to change the resource requirements between stages.
 *
 * Only support a subset of the resources for now. The config names supported correspond to the
 * regular Spark configs with the prefix removed. For instance overhead memory in this api
 * is memoryOverhead, which is spark.executor.memoryOverhead with spark.executor removed.
 * Resources like GPUs are resource.gpu (spark configs spark.executor.resource.gpu.*)
 *
 * Executor:
 *   memory - heap
 *   memoryOverhead
 *   pyspark.memory
 *   cores
 *   resource.[resourceName] - GPU, FPGA, etc
 *
 * Task requirements:
 *   cpus
 *   resource.[resourceName] - GPU, FPGA, etc
 *
 * This class is private now for initial development, once we have the feature in place
 * this will become public.
 */
@Evolving
class ResourceProfile() extends Serializable {

  private val _id = ResourceProfile.getNextProfileId
  private val _taskResources = new mutable.HashMap[String, TaskResourceRequest]()
  private val _executorResources = new mutable.HashMap[String, ExecutorResourceRequest]()

  private val allowedExecutorResources = HashMap[String, Boolean](
    (ResourceProfile.MEMORY -> true),
    (ResourceProfile.OVERHEAD_MEM -> true),
    (ResourceProfile.PYSPARK_MEM -> true),
    (ResourceProfile.CORES -> true))

  private val allowedTaskResources = HashMap[String, Boolean]((
    ResourceProfile.CPUS -> true))

  def id: Int = _id

  def taskResources: Map[String, TaskResourceRequest] = _taskResources.toMap

  def executorResources: Map[String, ExecutorResourceRequest] = _executorResources.toMap

  /**
   * (Java-specific) gets a Java Map of resources to TaskResourceRequest
   */
  def taskResourcesJMap: JMap[String, TaskResourceRequest] = _taskResources.asJava

  /**
   * (Java-specific) gets a Java Map of resources to ExecutorResourceRequest
   */
  def executorResourcesJMap: JMap[String, ExecutorResourceRequest] = _executorResources.asJava


  def reset(): Unit = {
    _taskResources.clear()
    _executorResources.clear()
  }

  def require(request: TaskResourceRequest): this.type = {
    if (allowedTaskResources.contains(request.resourceName) ||
      request.resourceName.startsWith(RESOURCE_DOT)) {
      _taskResources(request.resourceName) = request
    } else {
      throw new IllegalArgumentException(s"Task resource not allowed: ${request.resourceName}")
    }
    this
  }

  def require(request: ExecutorResourceRequest): this.type = {
    if (allowedExecutorResources.contains(request.resourceName) ||
        request.resourceName.startsWith(RESOURCE_DOT)) {
      _executorResources(request.resourceName) = request
    } else {
      throw new IllegalArgumentException(s"Executor resource not allowed: ${request.resourceName}")
    }
    this
  }

  override def equals(obj: Any): Boolean = {
    obj match {
      case that: ResourceProfile =>
        that.getClass == this.getClass && that._id == _id &&
          that._taskResources == _taskResources && that._executorResources == _executorResources
      case _ =>
        false
    }
  }

  override def hashCode(): Int = Seq(_taskResources, _executorResources).hashCode()

  override def toString(): String = {
    s"Profile: id = ${_id}, executor resources: ${_executorResources}, " +
      s"task resources: ${_taskResources}"
  }
}

private[spark] object ResourceProfile extends Logging {
  val UNKNOWN_RESOURCE_PROFILE_ID = -1
  val DEFAULT_RESOURCE_PROFILE_ID = 0

  val SPARK_RP_TASK_PREFIX = "spark.resourceProfile.task"
  val SPARK_RP_EXEC_PREFIX = "spark.resourceProfile.executor"

  // Helper class for constructing the resource profile internal configs used to pass to
  // executors
  case class ResourceProfileInternalConf(componentName: String,
      id: Int, resourceName: String) {
    def confPrefix: String = s"$componentName.$id.$resourceName."
    def amountConf: String = s"$confPrefix${ResourceUtils.AMOUNT}"
    def discoveryScriptConf: String = s"$confPrefix${ResourceUtils.DISCOVERY_SCRIPT}"
    def vendorConf: String = s"$confPrefix${ResourceUtils.VENDOR}"
  }

  val CPUS = "cpus"
  val CORES = "cores"
  val MEMORY = "memory"
  val OVERHEAD_MEM = "memoryOverhead"
  val PYSPARK_MEM = "pyspark.memory"

  private lazy val nextProfileId = new AtomicInteger(0)

  // The default resource profile uses the application level configs.
  // Create the default profile immediately to get ID 0, its initialized later when fetched.
  private val defaultProfileRef: AtomicReference[ResourceProfile] =
    new AtomicReference[ResourceProfile](new ResourceProfile())

  assert(defaultProfileRef.get().id == DEFAULT_RESOURCE_PROFILE_ID,
    s"Default Profile must have the default profile id: $DEFAULT_RESOURCE_PROFILE_ID")

  def getNextProfileId: Int = nextProfileId.getAndIncrement()

  def getOrCreateDefaultProfile(conf: SparkConf): ResourceProfile = {
    val defaultProf = defaultProfileRef.get()
    // check to see if the default profile was initialized yet
    if (defaultProf.executorResources == Map.empty) {
      synchronized {
        val prof = defaultProfileRef.get()
        if (prof.executorResources == Map.empty) {
          addDefaultTaskResources(prof, conf)
          addDefaultExecutorResources(prof, conf)
        }
        prof
      }
    } else {
      defaultProf
    }
  }

  private def addDefaultTaskResources(rprof: ResourceProfile, conf: SparkConf): Unit = {
    val cpusPerTask = conf.get(CPUS_PER_TASK)
    rprof.require(new TaskResourceRequest(CPUS, cpusPerTask))
    val taskReq = ResourceUtils.parseResourceRequirements(conf, SPARK_TASK_PREFIX)

    taskReq.foreach { req =>
      val name = s"${RESOURCE_PREFIX}.${req.resourceName}"
      rprof.require(new TaskResourceRequest(name, req.amount))
    }
  }

  private def addDefaultExecutorResources(rprof: ResourceProfile, conf: SparkConf): Unit = {
    rprof.require(new ExecutorResourceRequest(CORES, conf.get(EXECUTOR_CORES)))
    rprof.require(
      new ExecutorResourceRequest(MEMORY, conf.get(EXECUTOR_MEMORY).toInt, "b"))
    val execReq = ResourceUtils.parseAllResourceRequests(conf, SPARK_EXECUTOR_PREFIX)

    execReq.foreach { req =>
      val name = s"${RESOURCE_PREFIX}.${req.id.resourceName}"
      val execReq = new ExecutorResourceRequest(name, req.amount, "",
        req.discoveryScript.getOrElse(""), req.vendor.getOrElse(""))
      rprof.require(execReq)
    }
  }

  // for testing purposes
  def resetDefaultProfile(conf: SparkConf): Unit = getOrCreateDefaultProfile(conf).reset()

  /**
   * Create the ResourceProfile internal confs that are used to pass between Driver and Executors.
   * It pulls any "resource." resources from the ResourceProfile and returns a Map of key
   * to value where the keys get formatted as:
   *
   * spark.resourceProfile.executor.[rpId].resource.[resourceName].[amount, vendor, discoveryScript]
   * spark.resourceProfile.task.[rpId].resource.[resourceName].amount
   *
   * Keep this here as utility a function rather then in public ResourceProfile interface because
   * end users shouldn't need this.
   */
  def createResourceProfileInternalConfs(rp: ResourceProfile): Map[String, String] = {
    val res = new mutable.HashMap[String, String]()
    // task resources
    rp.taskResources.filterKeys(_.startsWith(RESOURCE_DOT)).foreach { case (name, req) =>
      val taskIntConf = ResourceProfileInternalConf(SPARK_RP_TASK_PREFIX, rp.id, name)
      res(s"${taskIntConf.amountConf}") = req.amount.toString
    }
    // executor resources
    rp.executorResources.filterKeys(_.startsWith(RESOURCE_DOT)).foreach { case (name, req) =>
      val execIntConf = ResourceProfileInternalConf(SPARK_RP_EXEC_PREFIX, rp.id, name)
      res(execIntConf.amountConf) = req.amount.toString
      if (req.vendor.nonEmpty) res(execIntConf.vendorConf) = req.vendor
      if (req.discoveryScript.nonEmpty) res(execIntConf.discoveryScriptConf) = req.discoveryScript
    }
    res.toMap
  }

  /**
   * Parse out just the resourceName given the map of confs. It only looks for confs that
   * end with .amount because we should always have one of those for every resource.
   * Format is expected to be: [resourcesname].amount, where resourceName could have multiple
   * .'s like resource.gpu.foo.amount
   */
  private def listResourceNames(confs: Map[String, String]): Seq[String] = {
    confs.filterKeys(_.endsWith(ResourceUtils.AMOUNT)).
      map { case (key, _) => key.substring(0, key.lastIndexOf(s".${ResourceUtils.AMOUNT}")) }.toSeq
  }

  /**
   * Get a ResourceProfile with the task requirements from the internal resource confs.
   * The configs looks like:
   * spark.resourceProfile.task.[rpId].resource.[resourceName].amount
   */
  def getTaskRequirementsFromInternalConfs(sparkConf: SparkConf, rpId: Int): ResourceProfile = {
    val rp = new ResourceProfile()
    val taskRpIdConfPrefix = s"${SPARK_RP_TASK_PREFIX}.${rpId}."
    val taskConfs = sparkConf.getAllWithPrefix(taskRpIdConfPrefix).toMap
    val taskResourceNames = listResourceNames(taskConfs)
    taskResourceNames.foreach { resource =>
      val amount = taskConfs.get(s"${resource}.amount").get.toDouble
<<<<<<< HEAD
      rp.require(new TaskResourceRequest(s"${RESOURCE_DOT}$resource", amount))
=======
      rp.require(new TaskResourceRequest(resource, amount))
>>>>>>> 1353c5cb
    }
    rp
  }

  /**
   * Get the executor ResourceRequests from the internal resource confs
   * The configs looks like:
   * spark.resourceProfile.executor.[rpId].resource.gpu.[amount, vendor, discoveryScript]
   */
  def getResourceRequestsFromInternalConfs(
      sparkConf: SparkConf,
      rpId: Int): Seq[ResourceRequest] = {
    val execRpIdConfPrefix = s"${SPARK_RP_EXEC_PREFIX}.${rpId}.${RESOURCE_DOT}"
    val execConfs = sparkConf.getAllWithPrefix(execRpIdConfPrefix).toMap
    val execResourceNames = listResourceNames(execConfs)
    val resourceReqs = execResourceNames.map { resource =>
      val amount = execConfs.get(s"${resource}.amount").get.toInt
      val vendor = execConfs.get(s"${resource}.vendor")
      val discoveryScript = execConfs.get(s"${resource}.discoveryScript")
      ResourceRequest(ResourceID(SPARK_EXECUTOR_PREFIX, resource), amount, discoveryScript, vendor)
    }
    resourceReqs
  }
}<|MERGE_RESOLUTION|>--- conflicted
+++ resolved
@@ -261,11 +261,7 @@
     val taskResourceNames = listResourceNames(taskConfs)
     taskResourceNames.foreach { resource =>
       val amount = taskConfs.get(s"${resource}.amount").get.toDouble
-<<<<<<< HEAD
-      rp.require(new TaskResourceRequest(s"${RESOURCE_DOT}$resource", amount))
-=======
       rp.require(new TaskResourceRequest(resource, amount))
->>>>>>> 1353c5cb
     }
     rp
   }
