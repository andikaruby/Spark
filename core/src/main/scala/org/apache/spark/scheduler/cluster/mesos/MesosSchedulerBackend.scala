/*
 * Licensed to the Apache Software Foundation (ASF) under one or more
 * contributor license agreements.  See the NOTICE file distributed with
 * this work for additional information regarding copyright ownership.
 * The ASF licenses this file to You under the Apache License, Version 2.0
 * (the "License"); you may not use this file except in compliance with
 * the License.  You may obtain a copy of the License at
 *
 *    http://www.apache.org/licenses/LICENSE-2.0
 *
 * Unless required by applicable law or agreed to in writing, software
 * distributed under the License is distributed on an "AS IS" BASIS,
 * WITHOUT WARRANTIES OR CONDITIONS OF ANY KIND, either express or implied.
 * See the License for the specific language governing permissions and
 * limitations under the License.
 */

package org.apache.spark.scheduler.cluster.mesos

import java.io.File
import java.util.{ArrayList => JArrayList, List => JList}
import java.util.Collections

import scala.collection.JavaConversions._
import scala.collection.mutable.{ArrayBuffer, HashMap, HashSet}

import org.apache.mesos.protobuf.ByteString
import org.apache.mesos.{Scheduler => MScheduler}
import org.apache.mesos._
import org.apache.mesos.Protos.{TaskInfo => MesosTaskInfo, TaskState => MesosTaskState, _}

import org.apache.spark.{Logging, SparkContext, SparkException, TaskState}
import org.apache.spark.scheduler.{ExecutorExited, ExecutorLossReason, SchedulerBackend, SlaveLost, TaskDescription, TaskSchedulerImpl, WorkerOffer}
import org.apache.spark.util.Utils

/**
 * A SchedulerBackend for running fine-grained tasks on Mesos. Each Spark task is mapped to a
 * separate Mesos task, allowing multiple applications to share cluster nodes both in space (tasks
 * from multiple apps can run on different cores) and in time (a core can switch ownership).
 */
private[spark] class MesosSchedulerBackend(
    scheduler: TaskSchedulerImpl,
    sc: SparkContext,
    master: String)
  extends SchedulerBackend
  with MScheduler
  with Logging {

  // Lock used to wait for scheduler to be registered
  var isRegistered = false
  val registeredLock = new Object()

  // Driver for talking to Mesos
  var driver: SchedulerDriver = null

  // Which slave IDs we have executors on
  val slaveIdsWithExecutors = new HashSet[String]
  val taskIdToSlaveId = new HashMap[Long, String]

  // An ExecutorInfo for our tasks
  var execArgs: Array[Byte] = null

  var classLoader: ClassLoader = null

  override def start() {
    synchronized {
      classLoader = Thread.currentThread.getContextClassLoader

      new Thread("MesosSchedulerBackend driver") {
        setDaemon(true)
        override def run() {
          val scheduler = MesosSchedulerBackend.this
          val fwInfo = FrameworkInfo.newBuilder().setUser("").setName(sc.appName).build()
          driver = new MesosSchedulerDriver(scheduler, fwInfo, master)
          try {
            val ret = driver.run()
            logInfo("driver.run() returned with code " + ret)
          } catch {
            case e: Exception => logError("driver.run() failed", e)
          }
        }
      }.start()

      waitForRegister()
    }
  }

  def createExecutorInfo(execId: String): ExecutorInfo = {
    val sparkHome = sc.getSparkHome().getOrElse(throw new SparkException(
      "Spark home is not set; set it through the spark.home system " +
      "property, the SPARK_HOME environment variable or the SparkContext constructor"))
    val environment = Environment.newBuilder()
    sc.executorEnvs.foreach { case (key, value) =>
      environment.addVariables(Environment.Variable.newBuilder()
        .setName(key)
        .setValue(value)
        .build())
    }
    val command = CommandInfo.newBuilder()
      .setEnvironment(environment)
    val uri = sc.conf.get("spark.executor.uri", null)
    if (uri == null) {
      command.setValue(new File(sparkHome, "/sbin/spark-executor").getCanonicalPath)
    } else {
      // Grab everything to the first '.'. We'll use that and '*' to
      // glob the directory "correctly".
      val basename = uri.split('/').last.split('.').head
      command.setValue("cd %s*; ./sbin/spark-executor".format(basename))
      command.addUris(CommandInfo.URI.newBuilder().setValue(uri))
    }
    val memory = Resource.newBuilder()
      .setName("mem")
      .setType(Value.Type.SCALAR)
      .setScalar(Value.Scalar.newBuilder().setValue(sc.executorMemory).build())
      .build()
    ExecutorInfo.newBuilder()
      .setExecutorId(ExecutorID.newBuilder().setValue(execId).build())
      .setCommand(command)
      .setData(ByteString.copyFrom(createExecArg()))
      .addResources(memory)
      .build()
  }

  /**
   * Create and serialize the executor argument to pass to Mesos. Our executor arg is an array
   * containing all the spark.* system properties in the form of (String, String) pairs.
   */
  private def createExecArg(): Array[Byte] = {
    if (execArgs == null) {
      val props = new HashMap[String, String]
      for ((key,value) <- sc.conf.getAll) {
        props(key) = value
      }
      // Serialize the map as an array of (String, String) pairs
      execArgs = Utils.serialize(props.toArray)
    }
    execArgs
  }

  private def setClassLoader(): ClassLoader = {
    val oldClassLoader = Thread.currentThread.getContextClassLoader
    Thread.currentThread.setContextClassLoader(classLoader)
    oldClassLoader
  }

  private def restoreClassLoader(oldClassLoader: ClassLoader) {
    Thread.currentThread.setContextClassLoader(oldClassLoader)
  }

  override def offerRescinded(d: SchedulerDriver, o: OfferID) {}

  override def registered(d: SchedulerDriver, frameworkId: FrameworkID, masterInfo: MasterInfo) {
    val oldClassLoader = setClassLoader()
    try {
      logInfo("Registered as framework ID " + frameworkId.getValue)
      registeredLock.synchronized {
        isRegistered = true
        registeredLock.notifyAll()
      }
    } finally {
      restoreClassLoader(oldClassLoader)
    }
  }

  def waitForRegister() {
    registeredLock.synchronized {
      while (!isRegistered) {
        registeredLock.wait()
      }
    }
  }

  override def disconnected(d: SchedulerDriver) {}

  override def reregistered(d: SchedulerDriver, masterInfo: MasterInfo) {}

  /**
   * Method called by Mesos to offer resources on slaves. We respond by asking our active task sets
   * for tasks in order of priority. We fill each node with tasks in a round-robin manner so that
   * tasks are balanced across the cluster.
   */
  override def resourceOffers(d: SchedulerDriver, offers: JList[Offer]) {
    val oldClassLoader = setClassLoader()
    try {
      synchronized {
        // Build a big list of the offerable workers, and remember their indices so that we can
        // figure out which Offer to reply to for each worker
        val offerableWorkers = new ArrayBuffer[WorkerOffer]
        val offerableIndices = new HashMap[String, Int]

        def enoughMemory(o: Offer) = {
          val mem = getResource(o.getResourcesList, "mem")
          val slaveId = o.getSlaveId.getValue
          mem >= sc.executorMemory || slaveIdsWithExecutors.contains(slaveId)
        }

<<<<<<< HEAD
        def dataNode(o: Offer) = {
          o.getHostname.startsWith("dn")
        }

        for ((offer, index) <- offers.zipWithIndex if enoughMemory(offer) if dataNode(offer)) {
          offerableIndices += index
=======
        for ((offer, index) <- offers.zipWithIndex if enoughMemory(offer)) {
          offerableIndices.put(offer.getSlaveId.getValue, index)
>>>>>>> 05c3d90e
          offerableWorkers += new WorkerOffer(
            offer.getSlaveId.getValue,
            offer.getHostname,
            getResource(offer.getResourcesList, "cpus").toInt)
        }

        // Call into the TaskSchedulerImpl
        val taskLists = scheduler.resourceOffers(offerableWorkers)

        // Build a list of Mesos tasks for each slave
        val mesosTasks = offers.map(o => new JArrayList[MesosTaskInfo]())
        for ((taskList, index) <- taskLists.zipWithIndex) {
          if (!taskList.isEmpty) {
            for (taskDesc <- taskList) {
              val slaveId = taskDesc.executorId
              val offerNum = offerableIndices(slaveId)
              slaveIdsWithExecutors += slaveId
              taskIdToSlaveId(taskDesc.taskId) = slaveId
              mesosTasks(offerNum).add(createMesosTask(taskDesc, slaveId))
            }
          }
        }

        // Reply to the offers
        val filters = Filters.newBuilder().setRefuseSeconds(1).build() // TODO: lower timeout?
        for (i <- 0 until offers.size) {
          d.launchTasks(Collections.singleton(offers(i).getId), mesosTasks(i), filters)
        }
      }
    } finally {
      restoreClassLoader(oldClassLoader)
    }
  }

  /** Helper function to pull out a resource from a Mesos Resources protobuf */
  def getResource(res: JList[Resource], name: String): Double = {
    for (r <- res if r.getName == name) {
      return r.getScalar.getValue
    }
    // If we reached here, no resource with the required name was present
    throw new IllegalArgumentException("No resource called " + name + " in " + res)
  }

  /** Turn a Spark TaskDescription into a Mesos task */
  def createMesosTask(task: TaskDescription, slaveId: String): MesosTaskInfo = {
    val taskId = TaskID.newBuilder().setValue(task.taskId.toString).build()
    val cpuResource = Resource.newBuilder()
      .setName("cpus")
      .setType(Value.Type.SCALAR)
      .setScalar(Value.Scalar.newBuilder().setValue(scheduler.CPUS_PER_TASK).build())
      .build()
    MesosTaskInfo.newBuilder()
      .setTaskId(taskId)
      .setSlaveId(SlaveID.newBuilder().setValue(slaveId).build())
      .setExecutor(createExecutorInfo(slaveId))
      .setName(task.name)
      .addResources(cpuResource)
      .setData(ByteString.copyFrom(task.serializedTask))
      .build()
  }

  /** Check whether a Mesos task state represents a finished task */
  def isFinished(state: MesosTaskState) = {
    state == MesosTaskState.TASK_FINISHED ||
      state == MesosTaskState.TASK_FAILED ||
      state == MesosTaskState.TASK_KILLED ||
      state == MesosTaskState.TASK_LOST
  }

  override def statusUpdate(d: SchedulerDriver, status: TaskStatus) {
    val oldClassLoader = setClassLoader()
    try {
      val tid = status.getTaskId.getValue.toLong
      val state = TaskState.fromMesos(status.getState)
      synchronized {
        if (status.getState == MesosTaskState.TASK_LOST && taskIdToSlaveId.contains(tid)) {
          // We lost the executor on this slave, so remember that it's gone
          slaveIdsWithExecutors -= taskIdToSlaveId(tid)
        }
        if (isFinished(status.getState)) {
          taskIdToSlaveId.remove(tid)
        }
      }
      scheduler.statusUpdate(tid, state, status.getData.asReadOnlyByteBuffer)
    } finally {
      restoreClassLoader(oldClassLoader)
    }
  }

  override def error(d: SchedulerDriver, message: String) {
    val oldClassLoader = setClassLoader()
    try {
      logError("Mesos error: " + message)
      scheduler.error(message)
    } finally {
      restoreClassLoader(oldClassLoader)
    }
  }

  override def stop() {
    if (driver != null) {
      driver.stop()
    }
  }

  override def reviveOffers() {
    driver.reviveOffers()
  }

  override def frameworkMessage(d: SchedulerDriver, e: ExecutorID, s: SlaveID, b: Array[Byte]) {}

  private def recordSlaveLost(d: SchedulerDriver, slaveId: SlaveID, reason: ExecutorLossReason) {
    val oldClassLoader = setClassLoader()
    try {
      logInfo("Mesos slave lost: " + slaveId.getValue)
      synchronized {
        slaveIdsWithExecutors -= slaveId.getValue
      }
      scheduler.executorLost(slaveId.getValue, reason)
    } finally {
      restoreClassLoader(oldClassLoader)
    }
  }

  override def slaveLost(d: SchedulerDriver, slaveId: SlaveID) {
    recordSlaveLost(d, slaveId, SlaveLost())
  }

  override def executorLost(d: SchedulerDriver, executorId: ExecutorID,
                            slaveId: SlaveID, status: Int) {
    logInfo("Executor lost: %s, marking slave %s as lost".format(executorId.getValue,
                                                                 slaveId.getValue))
    recordSlaveLost(d, slaveId, ExecutorExited(status))
  }

  // TODO: query Mesos for number of cores
  override def defaultParallelism() = sc.conf.getInt("spark.default.parallelism", 8)

  override def killTask(taskId: Long, executorId: String, interruptThread: Boolean) {
  }
}<|MERGE_RESOLUTION|>--- conflicted
+++ resolved
@@ -194,17 +194,12 @@
           mem >= sc.executorMemory || slaveIdsWithExecutors.contains(slaveId)
         }
 
-<<<<<<< HEAD
         def dataNode(o: Offer) = {
           o.getHostname.startsWith("dn")
         }
 
         for ((offer, index) <- offers.zipWithIndex if enoughMemory(offer) if dataNode(offer)) {
-          offerableIndices += index
-=======
-        for ((offer, index) <- offers.zipWithIndex if enoughMemory(offer)) {
           offerableIndices.put(offer.getSlaveId.getValue, index)
->>>>>>> 05c3d90e
           offerableWorkers += new WorkerOffer(
             offer.getSlaveId.getValue,
             offer.getHostname,
