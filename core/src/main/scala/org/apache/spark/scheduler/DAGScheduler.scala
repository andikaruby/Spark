--- conflicted
+++ resolved
@@ -1230,13 +1230,8 @@
         log"Cannot find active jobs for it.")
     }
     val jobIds = activeInGroup.map(_.jobId)
-<<<<<<< HEAD
-    val updatedReason = reason.orElse(Some("part of cancelled job group %s".format(groupId)))
-    jobIds.foreach(handleJobCancellation(_, updatedReason))
-=======
     val updatedReason = reason.getOrElse("part of cancelled job group %s".format(groupId))
     jobIds.foreach(handleJobCancellation(_, Option(updatedReason)))
->>>>>>> 723c1c5d
   }
 
   private[scheduler] def handleJobTagCancelled(tag: String, reason: Option[String]): Unit = {
@@ -1248,13 +1243,8 @@
           .split(SparkContext.SPARK_JOB_TAGS_SEP).filter(!_.isEmpty).toSet.contains(tag)
       }
     }.map(_.jobId)
-<<<<<<< HEAD
-    val updatedReason = reason.orElse(Some(s"part of cancelled job tag $tag"))
-    jobIds.foreach(handleJobCancellation(_, updatedReason))
-=======
     val updatedReason = reason.getOrElse("part of cancelled job tag %s".format(tag))
     jobIds.foreach(handleJobCancellation(_, Option(updatedReason)))
->>>>>>> 723c1c5d
   }
 
   private[scheduler] def handleBeginEvent(task: Task[_], taskInfo: TaskInfo): Unit = {
