/*
 * Licensed to the Apache Software Foundation (ASF) under one or more
 * contributor license agreements.  See the NOTICE file distributed with
 * this work for additional information regarding copyright ownership.
 * The ASF licenses this file to You under the Apache License, Version 2.0
 * (the "License"); you may not use this file except in compliance with
 * the License.  You may obtain a copy of the License at
 *
 *    http://www.apache.org/licenses/LICENSE-2.0
 *
 * Unless required by applicable law or agreed to in writing, software
 * distributed under the License is distributed on an "AS IS" BASIS,
 * WITHOUT WARRANTIES OR CONDITIONS OF ANY KIND, either express or implied.
 * See the License for the specific language governing permissions and
 * limitations under the License.
 */

package org.apache.spark.scheduler

import java.io.{File, FileNotFoundException, IOException, PrintWriter}
import java.text.SimpleDateFormat
import java.util.{Date, Properties}
import java.util.concurrent.LinkedBlockingQueue

import scala.collection.mutable.HashMap

import org.apache.spark._
import org.apache.spark.executor.TaskMetrics
<<<<<<< HEAD
=======
import org.apache.spark.rdd.RDD
import org.apache.spark.storage.StorageLevel
>>>>>>> 12738c1a

/**
 * A logger class to record runtime information for jobs in Spark. This class outputs one log file
 * for each Spark job, containing tasks start/stop and shuffle information. JobLogger is a subclass
 * of SparkListener, use addSparkListener to add JobLogger to a SparkContext after the SparkContext
 * is created. Note that each JobLogger only works for one SparkContext
 */

class JobLogger(val user: String, val logDirName: String)
  extends SparkListener with Logging {

  def this() = this(System.getProperty("user.name", "<unknown>"),
    String.valueOf(System.currentTimeMillis()))

  private val logDir =
    if (System.getenv("SPARK_LOG_DIR") != null) {
      System.getenv("SPARK_LOG_DIR")
    } else {
      "/tmp/spark-%s".format(user)
    }

  private val jobIDToPrintWriter = new HashMap[Int, PrintWriter]
  private val stageIDToJobID = new HashMap[Int, Int]
  private val jobIDToStageIDs = new HashMap[Int, Seq[Int]]
  private val DATE_FORMAT = new SimpleDateFormat("yyyy/MM/dd HH:mm:ss")
  private val eventQueue = new LinkedBlockingQueue[SparkListenerEvent]

  createLogDir()

  // The following 5 functions are used only in testing.
  private[scheduler] def getLogDir = logDir
  private[scheduler] def getJobIDToPrintWriter = jobIDToPrintWriter
  private[scheduler] def getStageIDToJobID = stageIDToJobID
  private[scheduler] def getJobIDToStageIDs = jobIDToStageIDs
  private[scheduler] def getEventQueue = eventQueue

  /** Create a folder for log files, the folder's name is the creation time of jobLogger */
  protected def createLogDir() {
    val dir = new File(logDir + "/" + logDirName + "/")
    if (dir.exists()) {
      return
    }
    if (dir.mkdirs() == false) {
      // JobLogger should throw a exception rather than continue to construct this object.
      throw new IOException("create log directory error:" + logDir + "/" + logDirName + "/")
    }
  }

  /**
   * Create a log file for one job
   * @param jobID ID of the job
   * @exception FileNotFoundException Fail to create log file
   */
  protected def createLogWriter(jobID: Int) {
    try {
      val fileWriter = new PrintWriter(logDir + "/" + logDirName + "/" + jobID)
      jobIDToPrintWriter += (jobID -> fileWriter)
    } catch {
      case e: FileNotFoundException => e.printStackTrace()
    }
  }

  /**
   * Close log file, and clean the stage relationship in stageIDToJobID
   * @param jobID ID of the job
   */
  protected def closeLogWriter(jobID: Int) {
    jobIDToPrintWriter.get(jobID).foreach { fileWriter =>
      fileWriter.close()
      jobIDToStageIDs.get(jobID).foreach(_.foreach { stageID =>
        stageIDToJobID -= stageID
      })
      jobIDToPrintWriter -= jobID
      jobIDToStageIDs -= jobID
    }
  }

  /**
   * Build up the maps that represent stage-job relationships
   * @param jobID ID of the job
   * @param stageIDs IDs of the associated stages
   */
  protected def buildJobStageDependencies(jobID: Int, stageIDs: Seq[Int]) = {
    jobIDToStageIDs(jobID) = stageIDs
    stageIDs.foreach { stageID => stageIDToJobID(stageID) = jobID }
  }

  /**
   * Write info into log file
   * @param jobID ID of the job
   * @param info Info to be recorded
   * @param withTime Controls whether to record time stamp before the info, default is true
   */
  protected def jobLogInfo(jobID: Int, info: String, withTime: Boolean = true) {
    var writeInfo = info
    if (withTime) {
      val date = new Date(System.currentTimeMillis())
      writeInfo = DATE_FORMAT.format(date) + ": " + info
    }
    jobIDToPrintWriter.get(jobID).foreach(_.println(writeInfo))
  }

  /**
   * Write info into log file
   * @param stageID ID of the stage
   * @param info Info to be recorded
   * @param withTime Controls whether to record time stamp before the info, default is true
   */
  protected def stageLogInfo(stageID: Int, info: String, withTime: Boolean = true) {
    stageIDToJobID.get(stageID).foreach(jobID => jobLogInfo(jobID, info, withTime))
  }

  /**
   * Record task metrics into job log files, including execution info and shuffle metrics
   * @param stageID Stage ID of the task
   * @param status Status info of the task
   * @param taskInfo Task description info
   * @param taskMetrics Task running metrics
   */
  protected def recordTaskMetrics(stageID: Int, status: String,
                                taskInfo: TaskInfo, taskMetrics: TaskMetrics) {
    val info = " TID=" + taskInfo.taskId + " STAGE_ID=" + stageID +
               " START_TIME=" + taskInfo.launchTime + " FINISH_TIME=" + taskInfo.finishTime +
               " EXECUTOR_ID=" + taskInfo.executorId +  " HOST=" + taskMetrics.hostname
    val executorRunTime = " EXECUTOR_RUN_TIME=" + taskMetrics.executorRunTime
    val readMetrics = taskMetrics.shuffleReadMetrics match {
      case Some(metrics) =>
        " SHUFFLE_FINISH_TIME=" + metrics.shuffleFinishTime +
        " BLOCK_FETCHED_TOTAL=" + metrics.totalBlocksFetched +
        " BLOCK_FETCHED_LOCAL=" + metrics.localBlocksFetched +
        " BLOCK_FETCHED_REMOTE=" + metrics.remoteBlocksFetched +
        " REMOTE_FETCH_WAIT_TIME=" + metrics.fetchWaitTime +
        " REMOTE_FETCH_TIME=" + metrics.remoteFetchTime +
        " REMOTE_BYTES_READ=" + metrics.remoteBytesRead
      case None => ""
    }
    val writeMetrics = taskMetrics.shuffleWriteMetrics match {
      case Some(metrics) => " SHUFFLE_BYTES_WRITTEN=" + metrics.shuffleBytesWritten
      case None => ""
    }
    stageLogInfo(stageID, status + info + executorRunTime + readMetrics + writeMetrics)
  }

  /**
   * When stage is submitted, record stage submit info
   * @param stageSubmitted Stage submitted event
   */
  override def onStageSubmitted(stageSubmitted: SparkListenerStageSubmitted) {
    val stageInfo = stageSubmitted.stageInfo
    stageLogInfo(stageInfo.stageId, "STAGE_ID=%d STATUS=SUBMITTED TASK_SIZE=%d".format(
      stageInfo.stageId, stageInfo.numTasks))
  }

  /**
   * When stage is completed, record stage completion status
   * @param stageCompleted Stage completed event
   */
  override def onStageCompleted(stageCompleted: SparkListenerStageCompleted) {
    val stageID = stageCompleted.stageInfo.stageId
    stageLogInfo(stageID, "STAGE_ID=%d STATUS=COMPLETED".format(stageID))
  }

  /**
   * When task ends, record task completion status and metrics
   * @param taskEnd Task end event
   */
  override def onTaskEnd(taskEnd: SparkListenerTaskEnd) {
    val taskInfo = taskEnd.taskInfo
    var taskStatus = "TASK_TYPE=%s".format(taskEnd.taskType)
    taskEnd.reason match {
      case Success => taskStatus += " STATUS=SUCCESS"
        recordTaskMetrics(taskEnd.stageId, taskStatus, taskInfo, taskEnd.taskMetrics)
      case Resubmitted =>
        taskStatus += " STATUS=RESUBMITTED TID=" + taskInfo.taskId +
                      " STAGE_ID=" + taskEnd.stageId
        stageLogInfo(taskEnd.stageId, taskStatus)
      case FetchFailed(bmAddress, shuffleId, mapId, reduceId) =>
        taskStatus += " STATUS=FETCHFAILED TID=" + taskInfo.taskId + " STAGE_ID=" +
                      taskEnd.stageId + " SHUFFLE_ID=" + shuffleId + " MAP_ID=" +
                      mapId + " REDUCE_ID=" + reduceId
        stageLogInfo(taskEnd.stageId, taskStatus)
      case _ =>
    }
  }

  /**
   * When job ends, recording job completion status and close log file
   * @param jobEnd Job end event
   */
  override def onJobEnd(jobEnd: SparkListenerJobEnd) {
    val jobID = jobEnd.jobId
    var info = "JOB_ID=" + jobID
    jobEnd.jobResult match {
      case JobSucceeded => info += " STATUS=SUCCESS"
      case JobFailed(exception, _) =>
        info += " STATUS=FAILED REASON="
        exception.getMessage.split("\\s+").foreach(info += _ + "_")
      case _ =>
    }
    jobLogInfo(jobID, info.substring(0, info.length - 1).toUpperCase)
    closeLogWriter(jobID)
  }

  /**
   * Record job properties into job log file
   * @param jobID ID of the job
   * @param properties Properties of the job
   */
  protected def recordJobProperties(jobID: Int, properties: Properties) {
    if (properties != null) {
      val description = properties.getProperty(SparkContext.SPARK_JOB_DESCRIPTION, "")
      jobLogInfo(jobID, description, false)
    }
  }

  /**
   * When job starts, record job property and stage graph
   * @param jobStart Job start event
   */
  override def onJobStart(jobStart: SparkListenerJobStart) {
    val jobID = jobStart.jobId
    val properties = jobStart.properties
    createLogWriter(jobID)
    recordJobProperties(jobID, properties)
    buildJobStageDependencies(jobID, jobStart.stageIds)
    jobLogInfo(jobID, "JOB_ID=" + jobID + " STATUS=STARTED")
  }
}<|MERGE_RESOLUTION|>--- conflicted
+++ resolved
@@ -26,11 +26,6 @@
 
 import org.apache.spark._
 import org.apache.spark.executor.TaskMetrics
-<<<<<<< HEAD
-=======
-import org.apache.spark.rdd.RDD
-import org.apache.spark.storage.StorageLevel
->>>>>>> 12738c1a
 
 /**
  * A logger class to record runtime information for jobs in Spark. This class outputs one log file
