--- conflicted
+++ resolved
@@ -48,15 +48,9 @@
     val args = Seq(driverUrl, "{{EXECUTOR_ID}}", "{{HOSTNAME}}", "{{CORES}}", "{{WORKER_URL}}")
     val command = Command(
       "org.apache.spark.executor.CoarseGrainedExecutorBackend", args, sc.executorEnvs)
-<<<<<<< HEAD
-    val sparkHome = sc.getSparkHome().getOrElse(null)
-    val appDesc = new ApplicationDescription(appName, maxCores, sc.executorMemory, command,
-        "http://" + sc.ui.appUIAddress)
-=======
     val sparkHome = sc.getSparkHome()
     val appDesc = new ApplicationDescription(appName, maxCores, sc.executorMemory, command,
       sparkHome, "http://" + sc.ui.appUIAddress)
->>>>>>> 33baf14b
 
     client = new AppClient(sc.env.actorSystem, masters, appDesc, this, conf)
     client.start()
