--- conflicted
+++ resolved
@@ -47,14 +47,8 @@
     val args = Seq(driverUrl, "{{EXECUTOR_ID}}", "{{HOSTNAME}}", "{{CORES}}", "{{WORKER_URL}}")
     val command = Command(
       "org.apache.spark.executor.CoarseGrainedExecutorBackend", args, sc.executorEnvs)
-<<<<<<< HEAD
-    val appDesc = new ApplicationDescription(appName, maxCores, sc.executorMemory, command,
-      "http://" + sc.ui.appUIAddress)
-=======
-    val sparkHome = sc.getSparkHome()
     val appDesc = new ApplicationDescription(sc.appName, maxCores, sc.executorMemory, command,
-      sparkHome, sc.ui.appUIAddress, sc.eventLoggingInfo)
->>>>>>> d679843a
+      sc.ui.appUIAddress, sc.eventLoggingInfo)
 
     client = new AppClient(sc.env.actorSystem, masters, appDesc, this, conf)
     client.start()
