--- conflicted
+++ resolved
@@ -56,17 +56,11 @@
         cp.split(java.io.File.pathSeparator)
       }
 
-<<<<<<< HEAD
-    val command = Command(
-      "org.apache.spark.executor.CoarseGrainedExecutorBackend", args, sc.executorEnvs,
-      classPathEntries, libraryPathEntries, extraJavaOpts)
-=======
     // Start executors with a few necessary configs for registering with the scheduler
     val sparkJavaOpts = Utils.sparkJavaOpts(conf, SparkConf.isExecutorStartupConf)
     val javaOpts = sparkJavaOpts ++ extraJavaOpts
     val command = Command("org.apache.spark.executor.CoarseGrainedExecutorBackend",
       args, sc.executorEnvs, classPathEntries, libraryPathEntries, javaOpts)
->>>>>>> bfa09b01
     val appDesc = new ApplicationDescription(sc.appName, maxCores, sc.executorMemory, command,
       sc.ui.appUIAddress, sc.eventLogger.map(_.logDir))
 
