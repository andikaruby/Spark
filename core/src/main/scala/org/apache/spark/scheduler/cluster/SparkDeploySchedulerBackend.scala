/*
 * Licensed to the Apache Software Foundation (ASF) under one or more
 * contributor license agreements.  See the NOTICE file distributed with
 * this work for additional information regarding copyright ownership.
 * The ASF licenses this file to You under the Apache License, Version 2.0
 * (the "License"); you may not use this file except in compliance with
 * the License.  You may obtain a copy of the License at
 *
 *    http://www.apache.org/licenses/LICENSE-2.0
 *
 * Unless required by applicable law or agreed to in writing, software
 * distributed under the License is distributed on an "AS IS" BASIS,
 * WITHOUT WARRANTIES OR CONDITIONS OF ANY KIND, either express or implied.
 * See the License for the specific language governing permissions and
 * limitations under the License.
 */

package org.apache.spark.scheduler.cluster

import org.apache.spark.{Logging, SparkContext}
import org.apache.spark.deploy.{ApplicationDescription, Command}
import org.apache.spark.deploy.client.{AppClient, AppClientListener}
import org.apache.spark.scheduler.{ExecutorExited, ExecutorLossReason, SlaveLost, TaskSchedulerImpl}
import org.apache.spark.util.Utils

private[spark] class SparkDeploySchedulerBackend(
    scheduler: TaskSchedulerImpl,
    sc: SparkContext,
    masters: Array[String])
  extends CoarseGrainedSchedulerBackend(scheduler, sc.env.actorSystem)
  with AppClientListener
  with Logging {

  var client: AppClient = null
  var stopping = false
  var shutdownCallback : (SparkDeploySchedulerBackend) => Unit = _

  val maxCores = conf.getOption("spark.cores.max").map(_.toInt)

  override def start() {
    super.start()

    // The endpoint for executors to talk to us
    val driverUrl = "akka.tcp://spark@%s:%s/user/%s".format(
      conf.get("spark.driver.host"),  conf.get("spark.driver.port"),
      CoarseGrainedSchedulerBackend.ACTOR_NAME)
    val args = Seq(driverUrl, "{{EXECUTOR_ID}}", "{{HOSTNAME}}", "{{CORES}}", "{{WORKER_URL}}")
    val command = Command(
      "org.apache.spark.executor.CoarseGrainedExecutorBackend", args, sc.executorEnvs)
    val appDesc = new ApplicationDescription(sc.appName, maxCores, sc.executorMemory, command,
<<<<<<< HEAD
      sc.ui.appUIAddress, sc.eventLoggingInfo)
=======
      sparkHome, sc.ui.appUIAddress, sc.eventLogger.map(_.logDir))
>>>>>>> 446bb341

    client = new AppClient(sc.env.actorSystem, masters, appDesc, this, conf)
    client.start()
  }

  override def stop() {
    stopping = true
    super.stop()
    client.stop()
    if (shutdownCallback != null) {
      shutdownCallback(this)
    }
  }

  override def connected(appId: String) {
    logInfo("Connected to Spark cluster with app ID " + appId)
  }

  override def disconnected() {
    if (!stopping) {
      logWarning("Disconnected from Spark cluster! Waiting for reconnection...")
    }
  }

  override def dead() {
    if (!stopping) {
      logError("Spark cluster looks dead, giving up.")
      scheduler.error("Spark cluster looks down")
    }
  }

  override def executorAdded(fullId: String, workerId: String, hostPort: String, cores: Int,
    memory: Int) {
    logInfo("Granted executor ID %s on hostPort %s with %d cores, %s RAM".format(
      fullId, hostPort, cores, Utils.megabytesToString(memory)))
  }

  override def executorRemoved(fullId: String, message: String, exitStatus: Option[Int]) {
    val reason: ExecutorLossReason = exitStatus match {
      case Some(code) => ExecutorExited(code)
      case None => SlaveLost(message)
    }
    logInfo("Executor %s removed: %s".format(fullId, message))
    removeExecutor(fullId.split("/")(1), reason.toString)
  }
}<|MERGE_RESOLUTION|>--- conflicted
+++ resolved
@@ -48,11 +48,7 @@
     val command = Command(
       "org.apache.spark.executor.CoarseGrainedExecutorBackend", args, sc.executorEnvs)
     val appDesc = new ApplicationDescription(sc.appName, maxCores, sc.executorMemory, command,
-<<<<<<< HEAD
-      sc.ui.appUIAddress, sc.eventLoggingInfo)
-=======
-      sparkHome, sc.ui.appUIAddress, sc.eventLogger.map(_.logDir))
->>>>>>> 446bb341
+      sc.ui.appUIAddress, sc.eventLogger.map(_.logDir))
 
     client = new AppClient(sc.env.actorSystem, masters, appDesc, this, conf)
     client.start()
