/*
 * Licensed to the Apache Software Foundation (ASF) under one or more
 * contributor license agreements.  See the NOTICE file distributed with
 * this work for additional information regarding copyright ownership.
 * The ASF licenses this file to You under the Apache License, Version 2.0
 * (the "License"); you may not use this file except in compliance with
 * the License.  You may obtain a copy of the License at
 *
 *    http://www.apache.org/licenses/LICENSE-2.0
 *
 * Unless required by applicable law or agreed to in writing, software
 * distributed under the License is distributed on an "AS IS" BASIS,
 * WITHOUT WARRANTIES OR CONDITIONS OF ANY KIND, either express or implied.
 * See the License for the specific language governing permissions and
 * limitations under the License.
 */

package org.apache.spark.scheduler.cluster

import java.util.Locale
import java.util.concurrent.{RejectedExecutionException, Semaphore, TimeUnit}
import java.util.concurrent.atomic.AtomicBoolean

import scala.concurrent.Future

import org.apache.spark.{SparkConf, SparkContext}
import org.apache.spark.deploy.{ApplicationDescription, Command}
import org.apache.spark.deploy.client.{StandaloneAppClient, StandaloneAppClientListener}
import org.apache.spark.executor.ExecutorExitCode
<<<<<<< HEAD
import org.apache.spark.internal.{config, Logging, MDC}
import org.apache.spark.internal.LogKeys._
=======
import org.apache.spark.internal.{config, Logging, LogKeys, MDC}
>>>>>>> 416d7f24
import org.apache.spark.internal.config.EXECUTOR_REMOVE_DELAY
import org.apache.spark.internal.config.Tests.IS_TESTING
import org.apache.spark.launcher.{LauncherBackend, SparkAppHandle}
import org.apache.spark.resource.ResourceProfile
import org.apache.spark.rpc.{RpcAddress, RpcEndpointAddress}
import org.apache.spark.scheduler._
import org.apache.spark.scheduler.cluster.CoarseGrainedClusterMessages.RemoveExecutor
import org.apache.spark.util.{ThreadUtils, Utils}
import org.apache.spark.util.ArrayImplicits._

/**
 * A [[SchedulerBackend]] implementation for Spark's standalone cluster manager.
 */
private[spark] class StandaloneSchedulerBackend(
    scheduler: TaskSchedulerImpl,
    sc: SparkContext,
    masters: Array[String])
  extends CoarseGrainedSchedulerBackend(scheduler, sc.env.rpcEnv)
  with StandaloneAppClientListener
  with Logging {

  private[spark] var client: StandaloneAppClient = null
  private val stopping = new AtomicBoolean(false)
  private val launcherBackend = new LauncherBackend() {
    override protected def conf: SparkConf = sc.conf
    override protected def onStopRequest(): Unit = stop(SparkAppHandle.State.KILLED)
  }

  @volatile var shutdownCallback: StandaloneSchedulerBackend => Unit = _
  @volatile private var appId: String = _

  private val registrationBarrier = new Semaphore(0)

  private val maxCores = conf.get(config.CORES_MAX)
  private val totalExpectedCores = maxCores.getOrElse(0)
  private val defaultProf = sc.resourceProfileManager.defaultResourceProfile

  private val executorDelayRemoveThread =
    ThreadUtils.newDaemonSingleThreadScheduledExecutor("driver-executor-delay-remove-thread")
  private val _executorRemoveDelay = conf.get(EXECUTOR_REMOVE_DELAY)

  override def start(): Unit = {
    super.start()

    // SPARK-21159. The scheduler backend should only try to connect to the launcher when in client
    // mode. In cluster mode, the code that submits the application to the Master needs to connect
    // to the launcher instead.
    if (sc.deployMode == "client") {
      launcherBackend.connect()
    }

    // The endpoint for executors to talk to us
    val driverUrl = RpcEndpointAddress(
      sc.conf.get(config.DRIVER_HOST_ADDRESS),
      sc.conf.get(config.DRIVER_PORT),
      CoarseGrainedSchedulerBackend.ENDPOINT_NAME).toString
    val args = Seq(
      "--driver-url", driverUrl,
      "--executor-id", "{{EXECUTOR_ID}}",
      "--hostname", "{{HOSTNAME}}",
      "--cores", "{{CORES}}",
      "--app-id", "{{APP_ID}}",
      "--worker-url", "{{WORKER_URL}}",
      "--resourceProfileId", "{{RESOURCE_PROFILE_ID}}")
    val extraJavaOpts = sc.conf.get(config.EXECUTOR_JAVA_OPTIONS)
      .map(Utils.splitCommandString).getOrElse(Seq.empty)
    val classPathEntries = sc.conf.get(config.EXECUTOR_CLASS_PATH)
      .map(_.split(java.io.File.pathSeparator).toImmutableArraySeq).getOrElse(Nil)
    val libraryPathEntries = sc.conf.get(config.EXECUTOR_LIBRARY_PATH)
      .map(_.split(java.io.File.pathSeparator).toImmutableArraySeq).getOrElse(Nil)

    // When testing, expose the parent class path to the child. This is processed by
    // compute-classpath.{cmd,sh} and makes all needed jars available to child processes
    // when the assembly is built with the "*-provided" profiles enabled.
    val testingClassPath =
      if (sys.props.contains(IS_TESTING.key)) {
        sys.props("java.class.path").split(java.io.File.pathSeparator).toImmutableArraySeq
      } else {
        Nil
      }

    // Start executors with a few necessary configs for registering with the scheduler
    val sparkJavaOpts = Utils.sparkJavaOpts(conf, SparkConf.isExecutorStartupConf)
    val javaOpts = sparkJavaOpts ++ extraJavaOpts
    val command = Command("org.apache.spark.executor.CoarseGrainedExecutorBackend",
      args, sc.executorEnvs, classPathEntries ++ testingClassPath, libraryPathEntries, javaOpts)
    val webUrl = sc.ui.map(_.webUrl).getOrElse("")
    val coresPerExecutor = conf.getOption(config.EXECUTOR_CORES.key).map(_.toInt)
    // If we're using dynamic allocation, set our initial executor limit to 0 for now.
    // ExecutorAllocationManager will send the real initial limit to the Master later.
    val initialExecutorLimit =
      if (Utils.isDynamicAllocationEnabled(conf)) {
        if (coresPerExecutor.isEmpty) {
          logWarning("Dynamic allocation enabled without spark.executor.cores explicitly " +
            "set, you may get more executors allocated than expected. It's recommended to " +
            "set spark.executor.cores explicitly. Please check SPARK-30299 for more details.")
        }

        Some(0)
      } else {
        None
      }
    val appDesc = ApplicationDescription(sc.appName, maxCores, command,
      webUrl, defaultProfile = defaultProf, sc.eventLogDir, sc.eventLogCodec, initialExecutorLimit)
    client = new StandaloneAppClient(sc.env.rpcEnv, masters, appDesc, this, conf)
    client.start()
    launcherBackend.setState(SparkAppHandle.State.SUBMITTED)
    waitForRegistration()
    launcherBackend.setState(SparkAppHandle.State.RUNNING)
  }

  override def stop(): Unit = {
    stop(SparkAppHandle.State.FINISHED)
  }

  override def connected(appId: String): Unit = {
<<<<<<< HEAD
    logInfo(log"Connected to Spark cluster with app ID ${MDC(APP_ID, appId)}")
=======
    logInfo(log"Connected to Spark cluster with app ID ${MDC(LogKeys.APP_ID, appId)}")
>>>>>>> 416d7f24
    this.appId = appId
    notifyContext()
    launcherBackend.setAppId(appId)
  }

  override def disconnected(): Unit = {
    notifyContext()
    if (!stopping.get) {
      logWarning("Disconnected from Spark cluster! Waiting for reconnection...")
    }
  }

  override def dead(reason: String): Unit = {
    notifyContext()
    if (!stopping.get) {
      launcherBackend.setState(SparkAppHandle.State.KILLED)
      logError(log"Application has been killed. Reason: ${MDC(LogKeys.REASON, reason)}")
      try {
        scheduler.error(reason)
      } finally {
        // Ensure the application terminates, as we can no longer run jobs.
        sc.stopInNewThread()
      }
    }
  }

  override def executorAdded(fullId: String, workerId: String, hostPort: String, cores: Int,
    memory: Int): Unit = {
<<<<<<< HEAD
    logInfo(log"Granted executor ID ${MDC(EXECUTOR_ID, fullId)}" +
      log" on hostPort ${MDC(HOST_PORT, hostPort)} with ${MDC(NUM_CORES, cores)} core(s)," +
      log" ${MDC(MEMORY_SIZE, Utils.megabytesToString(memory))} RAM")
=======
    logInfo(log"Granted executor ID ${MDC(LogKeys.EXECUTOR_ID, fullId)} on hostPort " +
      log"${MDC(LogKeys.HOST_PORT, hostPort)} with ${MDC(LogKeys.NUM_CORES, cores)} core(s), " +
      log"${MDC(LogKeys.MEMORY_SIZE, Utils.megabytesToString(memory))} RAM")
>>>>>>> 416d7f24
  }

  override def executorRemoved(
      fullId: String,
      message: String,
      exitStatus: Option[Int],
      workerHost: Option[String]): Unit = {
    val reason: ExecutorLossReason = exitStatus match {
      case Some(ExecutorExitCode.HEARTBEAT_FAILURE) =>
        ExecutorExited(ExecutorExitCode.HEARTBEAT_FAILURE, exitCausedByApp = false, message)
      case Some(ExecutorExitCode.DISK_STORE_FAILED_TO_CREATE_DIR) =>
        ExecutorExited(ExecutorExitCode.DISK_STORE_FAILED_TO_CREATE_DIR,
          exitCausedByApp = false, message)
      case Some(code) => ExecutorExited(code, exitCausedByApp = true, message)
      case None => ExecutorProcessLost(message, workerHost, causedByApp = workerHost.isEmpty)
    }
<<<<<<< HEAD
    logInfo(log"Executor ${MDC(EXECUTOR_ID, fullId)} removed: ${MDC(MESSAGE, message)}")
=======
    logInfo(
      log"Executor ${MDC(LogKeys.EXECUTOR_ID, fullId)} removed: ${MDC(LogKeys.MESSAGE, message)}")
>>>>>>> 416d7f24
    removeExecutor(fullId.split("/")(1), reason)
  }

  override def executorDecommissioned(fullId: String,
      decommissionInfo: ExecutorDecommissionInfo): Unit = {
<<<<<<< HEAD
    logInfo(log"Asked to decommission executor ${MDC(EXECUTOR_ID, fullId)}")
=======
    logInfo(log"Asked to decommission executor ${MDC(LogKeys.EXECUTOR_ID, fullId)}")
>>>>>>> 416d7f24
    val execId = fullId.split("/")(1)
    decommissionExecutors(
      Array((execId, decommissionInfo)),
      adjustTargetNumExecutors = false,
      triggeredByExecutor = false)
<<<<<<< HEAD
    logInfo(log"Executor ${MDC(EXECUTOR_ID, fullId)}" +
      log" decommissioned: ${MDC(DECOMMISSION_INFO, decommissionInfo )}")
  }

  override def workerRemoved(workerId: String, host: String, message: String): Unit = {
    logInfo(log"Worker ${MDC(WORKER_ID, workerId)} removed: ${MDC(MESSAGE, message)}")
=======
    logInfo(
      log"Executor ${MDC(LogKeys.EXECUTOR_ID, fullId)} " +
        log"decommissioned: ${MDC(LogKeys.DESCRIPTION, decommissionInfo)}"
      )
  }

  override def workerRemoved(workerId: String, host: String, message: String): Unit = {
    logInfo(log"Worker ${MDC(LogKeys.WORKER_ID, workerId)} removed: " +
      log"${MDC(LogKeys.MESSAGE, message)}")
>>>>>>> 416d7f24
    removeWorker(workerId, host, message)
  }

  override def sufficientResourcesRegistered(): Boolean = {
    totalCoreCount.get() >= totalExpectedCores * minRegisteredRatio
  }

  override def applicationId(): String =
    Option(appId).getOrElse {
      logWarning("Application ID is not initialized yet.")
      super.applicationId()
    }

  /**
   * Request executors from the Master by specifying the total number desired,
   * including existing pending and running executors.
   *
   * @return whether the request is acknowledged.
   */
  protected override def doRequestTotalExecutors(
      resourceProfileToTotalExecs: Map[ResourceProfile, Int]): Future[Boolean] = {
    // resources profiles not supported
    Option(client) match {
      case Some(c) =>
        c.requestTotalExecutors(resourceProfileToTotalExecs)
      case None =>
        logWarning("Attempted to request executors before driver fully initialized.")
        Future.successful(false)
    }
  }

  /**
   * Kill the given list of executors through the Master.
   * @return whether the kill request is acknowledged.
   */
  protected override def doKillExecutors(executorIds: Seq[String]): Future[Boolean] = {
    Option(client) match {
      case Some(c) => c.killExecutors(executorIds)
      case None =>
        logWarning("Attempted to kill executors before driver fully initialized.")
        Future.successful(false)
    }
  }

  override def getDriverLogUrls: Option[Map[String, String]] = {
    val prefix = "SPARK_DRIVER_LOG_URL_"
    val driverLogUrls = sys.env.filter { case (k, _) => k.startsWith(prefix) }
      .map(e => (e._1.substring(prefix.length).toLowerCase(Locale.ROOT), e._2))
    if (driverLogUrls.nonEmpty) Some(driverLogUrls) else None
  }

  private def waitForRegistration() = {
    registrationBarrier.acquire()
  }

  private def notifyContext() = {
    registrationBarrier.release()
  }

  private def stop(finalState: SparkAppHandle.State): Unit = {
    if (stopping.compareAndSet(false, true)) {
      try {
        executorDelayRemoveThread.shutdownNow()
        super.stop()
        if (client != null) {
          client.stop()
        }
        val callback = shutdownCallback
        if (callback != null) {
          callback(this)
        }
      } finally {
        launcherBackend.setState(finalState)
        launcherBackend.close()
      }
    }
  }

  override def createDriverEndpoint(): DriverEndpoint = {
    new StandaloneDriverEndpoint()
  }

  private class StandaloneDriverEndpoint extends DriverEndpoint {
    // [SC-104659]: There are two paths to detect executor loss.
    // (1) (fast path) `onDisconnected`: Executor -> Driver
    //     When Executor closes its JVM, the socket (Netty's channel) will be closed. The
    //     function onDisconnected will be triggered when driver knows the channel is closed.
    //
    // (2) (slow path) ExecutorRunner -> Worker -> Master -> Driver
    //     When executor exits with ExecutorExitCode, the exit code will be passed from
    //     ExecutorRunner to Driver. (Check [SC-104335] PR for details)
    //
    // Both path will call the function `removeExecutor` to remove the lost executor. The main
    // difference between these two paths is ExecutorExitCode. To elaborate, the ExecutorLossReason
    // of slow path has the information of ExecutorExitCode, but fast path does not have. Hence,
    // slow path can determine the category of the executor loss with more information.
    //
    // Typically, fast path will be triggered prior to slow path. That is, when driver receives the
    // ExecutorExitCode from slow path, the lost executor has already been removed from
    // executorDataMap by fast path. Hence, we delay to send RemoveExecutor(executorId, lossReason)
    // by _executorRemoveDelay milliseconds when the function onDisconnected is triggered, and hope
    // to receive ExecutorExitCode from slow path during the delay.
    override def onDisconnected(remoteAddress: RpcAddress): Unit = {
      addressToExecutorId.get(remoteAddress).foreach { executorId =>
        // [SC-104659]:
        // When driver detects executor loss by fast path (`onDisconnected`), we need to notify
        // task scheduler to avoid assigning new tasks on this lost executor and wait slow path
        // for `_executorRemoveDelay` seconds. To prevent assigning tasks to the lost executor,
        // we added the executor to `executorsPendingLossReason`. Hence, the executor will be
        // filtered out from `activeExecutors` in the function `getWorkerOffers`.
        executorsPendingLossReason += executorId
        val lossReason = ExecutorProcessLost("Remote RPC client disassociated. Likely due to " +
          "containers exceeding thresholds, or network issues. Check driver logs for WARN " +
          "messages.")
        val removeExecutorTask = new Runnable() {
          override def run(): Unit = Utils.tryLogNonFatalError {
            // If the executor is not removed by slow path, fast path will send a `RemoveExecutor`
            // message to the scheduler backend.
            //
            // [Note]: Here may have race condition because `executorsPendingLossReason` will be
            //         operated in the following 3 cases for standalone scheduler.
            //
            //  1. `removeExecutor`: executorsPendingLossReason -= executorId (remove)
            //  2. `onDisconnected`: executorsPendingLossReason += executorId (add)
            //  3. `executorDelayRemoveThread`: executorsPendingLossReason.contains(executorId)
            //
            // Case 1 & case 3 may have race condition. Case 2 & case 3 may also have. However,
            // race condition is okay because `removeExecutor` will check whether the executor is
            // existing or not. If the executor has been removed, the extra `RemoveExecutor`
            // message will have no effectiveness.
            if (executorsPendingLossReason.contains(executorId)) {
              driverEndpoint.send(RemoveExecutor(executorId, lossReason))
            }
          }
        }
        try {
          executorDelayRemoveThread.schedule(removeExecutorTask,
            _executorRemoveDelay, TimeUnit.MILLISECONDS)
        } catch {
          case _: RejectedExecutionException if stopping.get() =>
            logWarning("Skipping onDisconnected RemoveExecutor call " +
              "because the scheduler is stopping")
        }
      }
    }
  }
}<|MERGE_RESOLUTION|>--- conflicted
+++ resolved
@@ -27,12 +27,7 @@
 import org.apache.spark.deploy.{ApplicationDescription, Command}
 import org.apache.spark.deploy.client.{StandaloneAppClient, StandaloneAppClientListener}
 import org.apache.spark.executor.ExecutorExitCode
-<<<<<<< HEAD
-import org.apache.spark.internal.{config, Logging, MDC}
-import org.apache.spark.internal.LogKeys._
-=======
 import org.apache.spark.internal.{config, Logging, LogKeys, MDC}
->>>>>>> 416d7f24
 import org.apache.spark.internal.config.EXECUTOR_REMOVE_DELAY
 import org.apache.spark.internal.config.Tests.IS_TESTING
 import org.apache.spark.launcher.{LauncherBackend, SparkAppHandle}
@@ -149,11 +144,7 @@
   }
 
   override def connected(appId: String): Unit = {
-<<<<<<< HEAD
-    logInfo(log"Connected to Spark cluster with app ID ${MDC(APP_ID, appId)}")
-=======
     logInfo(log"Connected to Spark cluster with app ID ${MDC(LogKeys.APP_ID, appId)}")
->>>>>>> 416d7f24
     this.appId = appId
     notifyContext()
     launcherBackend.setAppId(appId)
@@ -182,15 +173,9 @@
 
   override def executorAdded(fullId: String, workerId: String, hostPort: String, cores: Int,
     memory: Int): Unit = {
-<<<<<<< HEAD
-    logInfo(log"Granted executor ID ${MDC(EXECUTOR_ID, fullId)}" +
-      log" on hostPort ${MDC(HOST_PORT, hostPort)} with ${MDC(NUM_CORES, cores)} core(s)," +
-      log" ${MDC(MEMORY_SIZE, Utils.megabytesToString(memory))} RAM")
-=======
     logInfo(log"Granted executor ID ${MDC(LogKeys.EXECUTOR_ID, fullId)} on hostPort " +
       log"${MDC(LogKeys.HOST_PORT, hostPort)} with ${MDC(LogKeys.NUM_CORES, cores)} core(s), " +
       log"${MDC(LogKeys.MEMORY_SIZE, Utils.megabytesToString(memory))} RAM")
->>>>>>> 416d7f24
   }
 
   override def executorRemoved(
@@ -207,35 +192,19 @@
       case Some(code) => ExecutorExited(code, exitCausedByApp = true, message)
       case None => ExecutorProcessLost(message, workerHost, causedByApp = workerHost.isEmpty)
     }
-<<<<<<< HEAD
-    logInfo(log"Executor ${MDC(EXECUTOR_ID, fullId)} removed: ${MDC(MESSAGE, message)}")
-=======
     logInfo(
       log"Executor ${MDC(LogKeys.EXECUTOR_ID, fullId)} removed: ${MDC(LogKeys.MESSAGE, message)}")
->>>>>>> 416d7f24
     removeExecutor(fullId.split("/")(1), reason)
   }
 
   override def executorDecommissioned(fullId: String,
       decommissionInfo: ExecutorDecommissionInfo): Unit = {
-<<<<<<< HEAD
-    logInfo(log"Asked to decommission executor ${MDC(EXECUTOR_ID, fullId)}")
-=======
     logInfo(log"Asked to decommission executor ${MDC(LogKeys.EXECUTOR_ID, fullId)}")
->>>>>>> 416d7f24
     val execId = fullId.split("/")(1)
     decommissionExecutors(
       Array((execId, decommissionInfo)),
       adjustTargetNumExecutors = false,
       triggeredByExecutor = false)
-<<<<<<< HEAD
-    logInfo(log"Executor ${MDC(EXECUTOR_ID, fullId)}" +
-      log" decommissioned: ${MDC(DECOMMISSION_INFO, decommissionInfo )}")
-  }
-
-  override def workerRemoved(workerId: String, host: String, message: String): Unit = {
-    logInfo(log"Worker ${MDC(WORKER_ID, workerId)} removed: ${MDC(MESSAGE, message)}")
-=======
     logInfo(
       log"Executor ${MDC(LogKeys.EXECUTOR_ID, fullId)} " +
         log"decommissioned: ${MDC(LogKeys.DESCRIPTION, decommissionInfo)}"
@@ -245,7 +214,6 @@
   override def workerRemoved(workerId: String, host: String, message: String): Unit = {
     logInfo(log"Worker ${MDC(LogKeys.WORKER_ID, workerId)} removed: " +
       log"${MDC(LogKeys.MESSAGE, message)}")
->>>>>>> 416d7f24
     removeWorker(workerId, host, message)
   }
 
