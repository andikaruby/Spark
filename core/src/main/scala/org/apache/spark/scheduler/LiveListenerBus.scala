/*
 * Licensed to the Apache Software Foundation (ASF) under one or more
 * contributor license agreements.  See the NOTICE file distributed with
 * this work for additional information regarding copyright ownership.
 * The ASF licenses this file to You under the Apache License, Version 2.0
 * (the "License"); you may not use this file except in compliance with
 * the License.  You may obtain a copy of the License at
 *
 *    http://www.apache.org/licenses/LICENSE-2.0
 *
 * Unless required by applicable law or agreed to in writing, software
 * distributed under the License is distributed on an "AS IS" BASIS,
 * WITHOUT WARRANTIES OR CONDITIONS OF ANY KIND, either express or implied.
 * See the License for the specific language governing permissions and
 * limitations under the License.
 */

package org.apache.spark.scheduler

import java.util.{List => JList}
import java.util.concurrent._
import java.util.concurrent.atomic.{AtomicBoolean, AtomicLong}

import scala.collection.JavaConverters._
import scala.collection.mutable
import scala.reflect.ClassTag
import scala.util.DynamicVariable

import com.codahale.metrics.{Counter, MetricRegistry, Timer}

import org.apache.spark.{SparkConf, SparkContext}
import org.apache.spark.internal.Logging
import org.apache.spark.internal.config._
import org.apache.spark.metrics.MetricsSystem
import org.apache.spark.metrics.source.Source
import org.apache.spark.util.ThreadUtils

/**
 * Asynchronously passes SparkListenerEvents to registered SparkListeners.
 *
 * Until `start()` is called, all posted events are only buffered. Only after this listener bus
 * has started will events be actually propagated to all attached listeners. This listener bus
 * is stopped when `stop()` is called, and it will drop further events after stopping.
 */
private[spark] class LiveListenerBus(conf: SparkConf) extends Logging {

  import LiveListenerBus._

  private var sparkContext: SparkContext = _

  private[spark] val metrics = new LiveListenerBusMetrics(conf)

  // Indicate if `start()` is called
  private val started = new AtomicBoolean(false)
  // Indicate if `stop()` is called
  private val stopped = new AtomicBoolean(false)

  private val DROPPED_EVENTS_UPDATE_INTERVAL = 2 * 60 * 1000

  /** A counter for total dropped events from all queues. */
  private val totalDroppedEvents =
    metrics.metricRegistry.counter(
      s"livelistenerbus.totalDroppedEvents")

  /** When `droppedEventsCounter` was logged last time in milliseconds. */
  @volatile private var lastReportTimestamp = 0L

  private val droppedEventsUpdateScheduler =
    ThreadUtils.newDaemonSingleThreadScheduledExecutor(
      "droppedevents-collect-scheduler")

  private val queues = new CopyOnWriteArrayList[AsyncEventQueue]()

  // Visible for testing.
  @volatile private[scheduler] var queuedEvents = new mutable.ListBuffer[SparkListenerEvent]()

  /** Add a listener to queue shared by all non-internal listeners. */
  def addToSharedQueue(listener: SparkListenerInterface): Unit = {
    addToQueue(listener, SHARED_QUEUE)
  }

  /** Add a listener to the executor management queue. */
  def addToManagementQueue(listener: SparkListenerInterface): Unit = {
    addToQueue(listener, EXECUTOR_MANAGEMENT_QUEUE)
  }

  /** Add a listener to the application status queue. */
  def addToStatusQueue(listener: SparkListenerInterface): Unit = {
    addToQueue(listener, APP_STATUS_QUEUE)
  }

  /** Add a listener to the event log queue. */
  def addToEventLogQueue(listener: SparkListenerInterface): Unit = {
    addToQueue(listener, EVENT_LOG_QUEUE)
  }

  /**
   * Add a listener to a specific queue, creating a new queue if needed. Queues are independent
   * of each other (each one uses a separate thread for delivering events), allowing slower
   * listeners to be somewhat isolated from others.
   */
  private[spark] def addToQueue(
      listener: SparkListenerInterface,
      queue: String): Unit = synchronized {
    if (stopped.get()) {
      throw new IllegalStateException("LiveListenerBus is stopped.")
    }

    queues.asScala.find(_.name == queue) match {
      case Some(queue) =>
        queue.addListener(listener)

      case None =>
        val newQueue = new AsyncEventQueue(queue, conf, metrics)
        newQueue.addListener(listener)
        if (started.get()) {
          newQueue.start(sparkContext)
        }
        queues.add(newQueue)
    }
  }

  def removeListener(listener: SparkListenerInterface): Unit = synchronized {
    // Remove listener from all queues it was added to, and stop queues that have become empty.
    queues.asScala
      .filter { queue =>
        queue.removeListener(listener)
        queue.listeners.isEmpty()
      }
      .foreach { toRemove =>
        if (started.get() && !stopped.get()) {
          toRemove.stop()
        }
        queues.remove(toRemove)
      }
  }

  /** Post an event to all queues. */
  def post(event: SparkListenerEvent): Unit = {
    if (stopped.get()) {
      return
    }

    metrics.numEventsPosted.inc()

    // If the event buffer is null, it means the bus has been started and we can avoid
    // synchronization and post events directly to the queues. This should be the most
    // common case during the life of the bus.
    if (queuedEvents == null) {
      postToQueues(event)
      return
    }

    // Otherwise, need to synchronize to check whether the bus is started, to make sure the thread
    // calling start() picks up the new event.
    synchronized {
      if (!started.get()) {
        queuedEvents += event
        return
      }
    }

    // If the bus was already started when the check above was made, just post directly to the
    // queues.
    postToQueues(event)
  }

  private def postToQueues(event: SparkListenerEvent): Unit = {
    val it = queues.iterator()
    while (it.hasNext()) {
      it.next().post(event)
    }
  }

  /**
   * Start sending events to attached listeners.
   *
   * This first sends out all buffered events posted before this listener bus has started, then
   * listens for any additional events asynchronously while the listener bus is still running.
   * This should only be called once.
   *
   * @param sc Used to stop the SparkContext in case the listener thread dies.
   */
  def start(sc: SparkContext, metricsSystem: MetricsSystem): Unit = synchronized {
    if (!started.compareAndSet(false, true)) {
      throw new IllegalStateException("LiveListenerBus already started.")
    }

    this.sparkContext = sc
<<<<<<< HEAD
    lastReportTimestamp = System.currentTimeMillis()
    droppedEventsUpdateScheduler.scheduleWithFixedDelay(new Runnable {
      override def run(): Unit = {
        val newTotalDroppedEvents: Long = queues.asScala.map { queue =>
          val queueName = queue.name
          metrics.metricRegistry.counter(s"queue.$queueName.numDroppedEvents").getCount
        }.sum
        val oldTotalDroppedEvents = totalDroppedEvents.getCount
        val deltaDroppedEvents: Long = newTotalDroppedEvents - oldTotalDroppedEvents
        if (deltaDroppedEvents > 0) {
          totalDroppedEvents.inc(deltaDroppedEvents)
          val prevLastReportTimestamp = lastReportTimestamp
          lastReportTimestamp = System.currentTimeMillis()
          val previous = new java.util.Date(prevLastReportTimestamp)
          logWarning(s"Dropped $deltaDroppedEvents events from LiveListenerBus since $previous.")
        }
      }
    }, DROPPED_EVENTS_UPDATE_INTERVAL, DROPPED_EVENTS_UPDATE_INTERVAL, TimeUnit.MILLISECONDS)
    queues.asScala.foreach(_.start(sc))
=======
    queues.asScala.foreach { q =>
      q.start(sc)
      queuedEvents.foreach(q.post)
    }
    queuedEvents = null
>>>>>>> 9a7048b2
    metricsSystem.registerSource(metrics)
  }

  /**
   * For testing only. Wait until there are no more events in the queue, or until the specified
   * time has elapsed. Throw `TimeoutException` if the specified time elapsed before the queue
   * emptied.
   * Exposed for testing.
   */
  @throws(classOf[TimeoutException])
  def waitUntilEmpty(timeoutMillis: Long): Unit = {
    val deadline = System.currentTimeMillis + timeoutMillis
    queues.asScala.foreach { queue =>
      if (!queue.waitUntilEmpty(deadline)) {
        throw new TimeoutException(s"The event queue is not empty after $timeoutMillis ms.")
      }
    }
  }

  /**
   * Stop the listener bus. It will wait until the queued events have been processed, but drop the
   * new events after stopping.
   */
  def stop(): Unit = {
    if (!started.get()) {
      throw new IllegalStateException(s"Attempted to stop bus that has not yet started!")
    }

    if (!stopped.compareAndSet(false, true)) {
      return
    }

    synchronized {
      queues.asScala.foreach(_.stop())
      queues.clear()
      droppedEventsUpdateScheduler.shutdownNow()
    }
  }

  // For testing only.
  private[spark] def findListenersByClass[T <: SparkListenerInterface : ClassTag](): Seq[T] = {
    queues.asScala.flatMap { queue => queue.findListenersByClass[T]() }
  }

  // For testing only.
  private[spark] def listeners: JList[SparkListenerInterface] = {
    queues.asScala.flatMap(_.listeners.asScala).asJava
  }

  // For testing only.
  private[scheduler] def activeQueues(): Set[String] = {
    queues.asScala.map(_.name).toSet
  }
}

private[spark] object LiveListenerBus {
  // Allows for Context to check whether stop() call is made within listener thread
  val withinListenerThread: DynamicVariable[Boolean] = new DynamicVariable[Boolean](false)

  private[scheduler] val SHARED_QUEUE = "shared"

  private[scheduler] val APP_STATUS_QUEUE = "appStatus"

  private[scheduler] val EXECUTOR_MANAGEMENT_QUEUE = "executorManagement"

  private[scheduler] val EVENT_LOG_QUEUE = "eventLog"
}

private[spark] class LiveListenerBusMetrics(conf: SparkConf)
  extends Source with Logging {

  override val sourceName: String = "LiveListenerBus"
  override val metricRegistry: MetricRegistry = new MetricRegistry

  /**
   * The total number of events posted to the LiveListenerBus. This is a count of the total number
   * of events which have been produced by the application and sent to the listener bus, NOT a
   * count of the number of events which have been processed and delivered to listeners (or dropped
   * without being delivered).
   */
  val numEventsPosted: Counter = metricRegistry.counter(MetricRegistry.name("numEventsPosted"))

  // Guarded by synchronization.
  private val perListenerClassTimers = mutable.Map[String, Timer]()

  /**
   * Returns a timer tracking the processing time of the given listener class.
   * events processed by that listener. This method is thread-safe.
   */
  def getTimerForListenerClass(cls: Class[_ <: SparkListenerInterface]): Option[Timer] = {
    synchronized {
      val className = cls.getName
      val maxTimed = conf.get(LISTENER_BUS_METRICS_MAX_LISTENER_CLASSES_TIMED)
      perListenerClassTimers.get(className).orElse {
        if (perListenerClassTimers.size == maxTimed) {
          logError(s"Not measuring processing time for listener class $className because a " +
            s"maximum of $maxTimed listener classes are already timed.")
          None
        } else {
          perListenerClassTimers(className) =
            metricRegistry.timer(MetricRegistry.name("listenerProcessingTime", className))
          perListenerClassTimers.get(className)
        }
      }
    }
  }

}<|MERGE_RESOLUTION|>--- conflicted
+++ resolved
@@ -187,7 +187,6 @@
     }
 
     this.sparkContext = sc
-<<<<<<< HEAD
     lastReportTimestamp = System.currentTimeMillis()
     droppedEventsUpdateScheduler.scheduleWithFixedDelay(new Runnable {
       override def run(): Unit = {
@@ -206,14 +205,11 @@
         }
       }
     }, DROPPED_EVENTS_UPDATE_INTERVAL, DROPPED_EVENTS_UPDATE_INTERVAL, TimeUnit.MILLISECONDS)
-    queues.asScala.foreach(_.start(sc))
-=======
     queues.asScala.foreach { q =>
       q.start(sc)
       queuedEvents.foreach(q.post)
     }
     queuedEvents = null
->>>>>>> 9a7048b2
     metricsSystem.registerSource(metrics)
   }
 
