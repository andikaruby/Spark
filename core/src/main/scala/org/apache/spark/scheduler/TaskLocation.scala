--- conflicted
+++ resolved
@@ -36,8 +36,9 @@
 /**
  * A location that started with a  prefix to support executor level partition scheduler
  */
-private [spark] case class ExecutorPrefixTaskLocation(override val host: String,
-    val executorId: String) extends TaskLocation {
+private [spark]
+case class ExecutorPrefixTaskLocation(override val host: String, val executorId: String)
+  extends TaskLocation {
 }
 
 /**
@@ -70,17 +71,10 @@
    * These strings have the form Executor_[hostname]_[executorID] or [hostname]
    * or hdfs_cache_[hostname], depending on whether the location is cached.
    */
-<<<<<<< HEAD
-  def apply(str: String) = {
+  def apply(str: String): TaskLocation = {
     if (str.startsWith(executorLocationTag)) {
       val elems = str.split("_")
       new ExecutorPrefixTaskLocation(elems(1), elems(2))
-=======
-  def apply(str: String): TaskLocation = {
-    val hstr = str.stripPrefix(inMemoryLocationTag)
-    if (hstr.equals(str)) {
-      new HostTaskLocation(str)
->>>>>>> 4ce2782a
     } else {
       val hstr = str.stripPrefix(inMemoryLocationTag)
       if (hstr.equals(str)) {
