--- conflicted
+++ resolved
@@ -26,27 +26,19 @@
   private val appId = "spark-application-" + System.currentTimeMillis
 
   def start(): Unit
-
   def stop(): Unit
-
   def reviveOffers(): Unit
-
   def defaultParallelism(): Int
 
   def killTask(taskId: Long, executorId: String, interruptThread: Boolean): Unit =
     throw new UnsupportedOperationException
-
-  def isReady: Boolean = true
+  def isReady(): Boolean = true
 
   /**
    * Get an application ID associated with the job.
    *
    * @return An application ID
    */
-<<<<<<< HEAD
-  def applicationId(): Option[String] = None
-=======
   def applicationId(): String = appId
 
->>>>>>> 798ed22c
 }