/*
 * Licensed to the Apache Software Foundation (ASF) under one or more
 * contributor license agreements.  See the NOTICE file distributed with
 * this work for additional information regarding copyright ownership.
 * The ASF licenses this file to You under the Apache License, Version 2.0
 * (the "License"); you may not use this file except in compliance with
 * the License.  You may obtain a copy of the License at
 *
 *    http://www.apache.org/licenses/LICENSE-2.0
 *
 * Unless required by applicable law or agreed to in writing, software
 * distributed under the License is distributed on an "AS IS" BASIS,
 * WITHOUT WARRANTIES OR CONDITIONS OF ANY KIND, either express or implied.
 * See the License for the specific language governing permissions and
 * limitations under the License.
 */

package org.apache.spark.scheduler.cluster

import java.util.concurrent.TimeUnit
import java.util.concurrent.atomic.{AtomicInteger, AtomicReference}
import javax.annotation.concurrent.GuardedBy

import scala.collection.mutable.{HashMap, HashSet}
import scala.concurrent.Future

import org.apache.hadoop.security.UserGroupInformation

import org.apache.spark.{ExecutorAllocationClient, SparkEnv, SparkException, TaskState}
import org.apache.spark.deploy.SparkHadoopUtil
import org.apache.spark.deploy.security.HadoopDelegationTokenManager
import org.apache.spark.executor.ExecutorLogUrlHandler
import org.apache.spark.internal.Logging
import org.apache.spark.internal.config._
import org.apache.spark.internal.config.Network._
import org.apache.spark.resource.ResourceProfile
import org.apache.spark.rpc._
import org.apache.spark.scheduler._
import org.apache.spark.scheduler.cluster.CoarseGrainedClusterMessages._
import org.apache.spark.scheduler.cluster.CoarseGrainedSchedulerBackend.ENDPOINT_NAME
import org.apache.spark.util.{RpcUtils, SerializableBuffer, ThreadUtils, Utils}

/**
 * A scheduler backend that waits for coarse-grained executors to connect.
 * This backend holds onto each executor for the duration of the Spark job rather than relinquishing
 * executors whenever a task is done and asking the scheduler to launch a new executor for
 * each new task. Executors may be launched in a variety of ways, such as Mesos tasks for the
 * coarse-grained Mesos mode or standalone processes for Spark's standalone deploy mode
 * (spark.deploy.*).
 */
private[spark]
class CoarseGrainedSchedulerBackend(scheduler: TaskSchedulerImpl, val rpcEnv: RpcEnv)
  extends ExecutorAllocationClient with SchedulerBackend with Logging {

  // Use an atomic variable to track total number of cores in the cluster for simplicity and speed
  protected val totalCoreCount = new AtomicInteger(0)
  // Total number of executors that are currently registered
  protected val totalRegisteredExecutors = new AtomicInteger(0)
  protected val conf = scheduler.sc.conf
  private val maxRpcMessageSize = RpcUtils.maxMessageSizeBytes(conf)
  private val defaultAskTimeout = RpcUtils.askRpcTimeout(conf)
  // Submit tasks only after (registered resources / total expected resources)
  // is equal to at least this value, that is double between 0 and 1.
  private val _minRegisteredRatio =
    math.min(1, conf.get(SCHEDULER_MIN_REGISTERED_RESOURCES_RATIO).getOrElse(0.0))
  // Submit tasks after maxRegisteredWaitingTime milliseconds
  // if minRegisteredRatio has not yet been reached
  private val maxRegisteredWaitingTimeNs = TimeUnit.MILLISECONDS.toNanos(
    conf.get(SCHEDULER_MAX_REGISTERED_RESOURCE_WAITING_TIME))
  private val createTimeNs = System.nanoTime()

  // Accessing `executorDataMap` in the inherited methods from ThreadSafeRpcEndpoint doesn't need
  // any protection. But accessing `executorDataMap` out of the inherited methods must be
  // protected by `CoarseGrainedSchedulerBackend.this`. Besides, `executorDataMap` should only
  // be modified in the inherited methods from ThreadSafeRpcEndpoint with protection by
  // `CoarseGrainedSchedulerBackend.this`.
  private val executorDataMap = new HashMap[String, ExecutorData]

  // Number of executors for each ResourceProfile requested by the cluster
  // manager, [[ExecutorAllocationManager]]
  @GuardedBy("CoarseGrainedSchedulerBackend.this")
  private var requestedTotalExecutorsPerResourceProfile = new HashMap[ResourceProfile, Int]

  private val listenerBus = scheduler.sc.listenerBus

  // Executors we have requested the cluster manager to kill that have not died yet; maps
  // the executor ID to whether it was explicitly killed by the driver (and thus shouldn't
  // be considered an app-related failure). Visible for testing only.
  @GuardedBy("CoarseGrainedSchedulerBackend.this")
  private[scheduler] val executorsPendingToRemove = new HashMap[String, Boolean]

  // Executors that have been lost, but for which we don't yet know the real exit reason.
  private val executorsPendingLossReason = new HashSet[String]

  // A map of ResourceProfile id to map of hostname with its possible task number running on it
  // A map to store hostname with its possible task number running on it
  @GuardedBy("CoarseGrainedSchedulerBackend.this")
  protected var rpHostToLocalTaskCount: Map[Int, Map[String, Int]] = Map.empty

  // The number of pending tasks per ResourceProfile id which is locality required
  @GuardedBy("CoarseGrainedSchedulerBackend.this")
  protected var numLocalityAwareTasksPerResourceProfileId = Map.empty[Int, Int]

  // The num of current max ExecutorId used to re-register appMaster
  @volatile protected var currentExecutorIdCounter = 0

  // Current set of delegation tokens to send to executors.
  private val delegationTokens = new AtomicReference[Array[Byte]]()

  // The token manager used to create security tokens.
  private var delegationTokenManager: Option[HadoopDelegationTokenManager] = None

  private val reviveThread =
    ThreadUtils.newDaemonSingleThreadScheduledExecutor("driver-revive-thread")

  class DriverEndpoint extends IsolatedRpcEndpoint with Logging {

    override val rpcEnv: RpcEnv = CoarseGrainedSchedulerBackend.this.rpcEnv

    protected val addressToExecutorId = new HashMap[RpcAddress, String]

    // Spark configuration sent to executors. This is a lazy val so that subclasses of the
    // scheduler can modify the SparkConf object before this view is created.
    private lazy val sparkProperties = scheduler.sc.conf.getAll
      .filter { case (k, _) => k.startsWith("spark.") }
      .toSeq

    private val logUrlHandler: ExecutorLogUrlHandler = new ExecutorLogUrlHandler(
      conf.get(UI.CUSTOM_EXECUTOR_LOG_URL))

    override def onStart(): Unit = {
      // Periodically revive offers to allow delay scheduling to work
      val reviveIntervalMs = conf.get(SCHEDULER_REVIVE_INTERVAL).getOrElse(1000L)

      reviveThread.scheduleAtFixedRate(() => Utils.tryLogNonFatalError {
        Option(self).foreach(_.send(ReviveOffers))
      }, 0, reviveIntervalMs, TimeUnit.MILLISECONDS)
    }

    override def receive: PartialFunction[Any, Unit] = {
      case StatusUpdate(executorId, taskId, state, data, taskCpus, resources) =>
        scheduler.statusUpdate(taskId, state, data.value)
        if (TaskState.isFinished(state)) {
          executorDataMap.get(executorId) match {
            case Some(executorInfo) =>
              executorInfo.freeCores += taskCpus
              resources.foreach { case (k, v) =>
                executorInfo.resourcesInfo.get(k).foreach { r =>
                  r.release(v.addresses)
                }
              }
              makeOffers(executorId)
            case None =>
              // Ignoring the update since we don't know about the executor.
              logWarning(s"Ignored task status update ($taskId state $state) " +
                s"from unknown executor with ID $executorId")
          }
        }

      case ReviveOffers =>
        makeOffers()

      case KillTask(taskId, executorId, interruptThread, reason) =>
        executorDataMap.get(executorId) match {
          case Some(executorInfo) =>
            executorInfo.executorEndpoint.send(
              KillTask(taskId, executorId, interruptThread, reason))
          case None =>
            // Ignoring the task kill since the executor is not registered.
            logWarning(s"Attempted to kill task $taskId for unknown executor $executorId.")
        }

      case KillExecutorsOnHost(host) =>
        scheduler.getExecutorsAliveOnHost(host).foreach { exec =>
          killExecutors(exec.toSeq, adjustTargetNumExecutors = false, countFailures = false,
            force = true)
        }

      case UpdateDelegationTokens(newDelegationTokens) =>
        updateDelegationTokens(newDelegationTokens)

      case RemoveExecutor(executorId, reason) =>
        // We will remove the executor's state and cannot restore it. However, the connection
        // between the driver and the executor may be still alive so that the executor won't exit
        // automatically, so try to tell the executor to stop itself. See SPARK-13519.
        executorDataMap.get(executorId).foreach(_.executorEndpoint.send(StopExecutor))
        removeExecutor(executorId, reason)

      case LaunchedExecutor(executorId) =>
        executorDataMap.get(executorId).foreach { data =>
          data.freeCores = data.totalCores
        }
        makeOffers(executorId)
    }

    override def receiveAndReply(context: RpcCallContext): PartialFunction[Any, Unit] = {

      case RegisterExecutor(executorId, executorRef, hostname, cores, logUrls,
          attributes, resources, resourceProfileId) =>
        if (executorDataMap.contains(executorId)) {
          context.sendFailure(new IllegalStateException(s"Duplicate executor ID: $executorId"))
        } else if (scheduler.nodeBlacklist.contains(hostname) ||
            isBlacklisted(executorId, hostname)) {
          // If the cluster manager gives us an executor on a blacklisted node (because it
          // already started allocating those resources before we informed it of our blacklist,
          // or if it ignored our blacklist), then we reject that executor immediately.
          logInfo(s"Rejecting $executorId as it has been blacklisted.")
          context.sendFailure(new IllegalStateException(s"Executor is blacklisted: $executorId"))
        } else {
          // If the executor's rpc env is not listening for incoming connections, `hostPort`
          // will be null, and the client connection should be used to contact the executor.
          val executorAddress = if (executorRef.address != null) {
              executorRef.address
            } else {
              context.senderAddress
            }
          logInfo(s"Registered executor $executorRef ($executorAddress) with ID $executorId, " +
            s" ResourceProfileId $resourceProfileId")
          addressToExecutorId(executorAddress) = executorId
          totalCoreCount.addAndGet(cores)
          totalRegisteredExecutors.addAndGet(1)
          val resourcesInfo = resources.map { case (rName, info) =>
            // tell the executor it can schedule resources up to numParts times,
            // as configured by the user, or set to 1 as that is the default (1 task/resource)
            val numParts = scheduler.sc.resourceProfileManager
              .resourceProfileFromId(resourceProfileId).getNumSlotsPerAddress(rName, conf)
            (info.name,
             new ExecutorResourceInfo(info.name, info.addresses, numParts))
          }
          val data = new ExecutorData(executorRef, executorAddress, hostname,
            0, cores, logUrlHandler.applyPattern(logUrls, attributes), attributes,
            resourcesInfo, resourceProfileId)
          // This must be synchronized because variables mutated
          // in this block are read when requesting executors
          CoarseGrainedSchedulerBackend.this.synchronized {
            executorDataMap.put(executorId, data)
            if (currentExecutorIdCounter < executorId.toInt) {
              currentExecutorIdCounter = executorId.toInt
            }
          }
          // Note: some tests expect the reply to come after we put the executor in the map
          context.reply(true)
          listenerBus.post(
            SparkListenerExecutorAdded(System.currentTimeMillis(), executorId, data))
        }

      case StopDriver =>
        context.reply(true)
        stop()

      case StopExecutors =>
        logInfo("Asking each executor to shut down")
        for ((_, executorData) <- executorDataMap) {
          executorData.executorEndpoint.send(StopExecutor)
        }
        context.reply(true)

      case RemoveWorker(workerId, host, message) =>
        removeWorker(workerId, host, message)
        context.reply(true)

      case RetrieveSparkAppConfig(resourceProfileId) =>
<<<<<<< HEAD
        val rp = scheduler.sc.resourceProfileManager.resourceProfileFromId(resourceProfileId)
=======
        // note this will be updated in later prs to get the ResourceProfile from a
        // ResourceProfileManager that matches the resource profile id
        // for now just use default profile
        val rp = ResourceProfile.getOrCreateDefaultProfile(conf)
>>>>>>> cfb1706e
        val reply = SparkAppConfig(
          sparkProperties,
          SparkEnv.get.securityManager.getIOEncryptionKey(),
          Option(delegationTokens.get()),
          rp)
        context.reply(reply)
    }

    // Make fake resource offers on all executors
    private def makeOffers(): Unit = {
      // Make sure no executor is killed while some task is launching on it
      val taskDescs = withLock {
        // Filter out executors under killing
        val activeExecutors = executorDataMap.filterKeys(isExecutorActive)
        val workOffers = activeExecutors.map {
          case (id, executorData) =>
            new WorkerOffer(id, executorData.executorHost, executorData.freeCores,
              Some(executorData.executorAddress.hostPort),
              executorData.resourcesInfo.map { case (rName, rInfo) =>
                (rName, rInfo.availableAddrs.toBuffer)
              }, executorData.resourceProfileId)
        }.toIndexedSeq
        scheduler.resourceOffers(workOffers)
      }
      if (taskDescs.nonEmpty) {
        launchTasks(taskDescs)
      }
    }

    override def onDisconnected(remoteAddress: RpcAddress): Unit = {
      addressToExecutorId
        .get(remoteAddress)
        .foreach(removeExecutor(_, SlaveLost("Remote RPC client disassociated. Likely due to " +
          "containers exceeding thresholds, or network issues. Check driver logs for WARN " +
          "messages.")))
    }

    // Make fake resource offers on just one executor
    private def makeOffers(executorId: String): Unit = {
      // Make sure no executor is killed while some task is launching on it
      val taskDescs = withLock {
        // Filter out executors under killing
        if (isExecutorActive(executorId)) {
          val executorData = executorDataMap(executorId)
          val workOffers = IndexedSeq(
            new WorkerOffer(executorId, executorData.executorHost, executorData.freeCores,
              Some(executorData.executorAddress.hostPort),
              executorData.resourcesInfo.map { case (rName, rInfo) =>
                (rName, rInfo.availableAddrs.toBuffer)
              }, executorData.resourceProfileId))
          scheduler.resourceOffers(workOffers)
        } else {
          Seq.empty
        }
      }
      if (taskDescs.nonEmpty) {
        launchTasks(taskDescs)
      }
    }

    // Launch tasks returned by a set of resource offers
    private def launchTasks(tasks: Seq[Seq[TaskDescription]]): Unit = {
      for (task <- tasks.flatten) {
        val serializedTask = TaskDescription.encode(task)
        if (serializedTask.limit() >= maxRpcMessageSize) {
          Option(scheduler.taskIdToTaskSetManager.get(task.taskId)).foreach { taskSetMgr =>
            try {
              var msg = "Serialized task %s:%d was %d bytes, which exceeds max allowed: " +
                s"${RPC_MESSAGE_MAX_SIZE.key} (%d bytes). Consider increasing " +
                s"${RPC_MESSAGE_MAX_SIZE.key} or using broadcast variables for large values."
              msg = msg.format(task.taskId, task.index, serializedTask.limit(), maxRpcMessageSize)
              taskSetMgr.abort(msg)
            } catch {
              case e: Exception => logError("Exception in error callback", e)
            }
          }
        }
        else {
          val executorData = executorDataMap(task.executorId)
          // Do resources allocation here. The allocated resources will get released after the task
          // finishes.
          executorData.freeCores -= task.cpus
          task.resources.foreach { case (rName, rInfo) =>
            assert(executorData.resourcesInfo.contains(rName))
            executorData.resourcesInfo(rName).acquire(rInfo.addresses)
          }

          logDebug(s"Launching task ${task.taskId} on executor id: ${task.executorId} hostname: " +
            s"${executorData.executorHost}.")

          executorData.executorEndpoint.send(LaunchTask(new SerializableBuffer(serializedTask)))
        }
      }
    }

    // Remove a disconnected slave from the cluster
    private def removeExecutor(executorId: String, reason: ExecutorLossReason): Unit = {
      logDebug(s"Asked to remove executor $executorId with reason $reason")
      executorDataMap.get(executorId) match {
        case Some(executorInfo) =>
          // This must be synchronized because variables mutated
          // in this block are read when requesting executors
          val killed = CoarseGrainedSchedulerBackend.this.synchronized {
            addressToExecutorId -= executorInfo.executorAddress
            executorDataMap -= executorId
            executorsPendingLossReason -= executorId
            executorsPendingToRemove.remove(executorId).getOrElse(false)
          }
          totalCoreCount.addAndGet(-executorInfo.totalCores)
          totalRegisteredExecutors.addAndGet(-1)
          scheduler.executorLost(executorId, if (killed) ExecutorKilled else reason)
          listenerBus.post(
            SparkListenerExecutorRemoved(System.currentTimeMillis(), executorId, reason.toString))
        case None =>
          // SPARK-15262: If an executor is still alive even after the scheduler has removed
          // its metadata, we may receive a heartbeat from that executor and tell its block
          // manager to reregister itself. If that happens, the block manager master will know
          // about the executor, but the scheduler will not. Therefore, we should remove the
          // executor from the block manager when we hit this case.
          scheduler.sc.env.blockManager.master.removeExecutorAsync(executorId)
          logInfo(s"Asked to remove non-existent executor $executorId")
      }
    }

    // Remove a lost worker from the cluster
    private def removeWorker(workerId: String, host: String, message: String): Unit = {
      logDebug(s"Asked to remove worker $workerId with reason $message")
      scheduler.workerRemoved(workerId, host, message)
    }

    /**
     * Stop making resource offers for the given executor. The executor is marked as lost with
     * the loss reason still pending.
     *
     * @return Whether executor should be disabled
     */
    protected def disableExecutor(executorId: String): Boolean = {
      val shouldDisable = CoarseGrainedSchedulerBackend.this.synchronized {
        if (isExecutorActive(executorId)) {
          executorsPendingLossReason += executorId
          true
        } else {
          // Returns true for explicitly killed executors, we also need to get pending loss reasons;
          // For others return false.
          executorsPendingToRemove.contains(executorId)
        }
      }

      if (shouldDisable) {
        logInfo(s"Disabling executor $executorId.")
        scheduler.executorLost(executorId, LossReasonPending)
      }

      shouldDisable
    }
  }

  val driverEndpoint = rpcEnv.setupEndpoint(ENDPOINT_NAME, createDriverEndpoint())

  protected def minRegisteredRatio: Double = _minRegisteredRatio

  override def start(): Unit = {
    if (UserGroupInformation.isSecurityEnabled()) {
      delegationTokenManager = createTokenManager()
      delegationTokenManager.foreach { dtm =>
        val ugi = UserGroupInformation.getCurrentUser()
        val tokens = if (dtm.renewalEnabled) {
          dtm.start()
        } else {
          val creds = ugi.getCredentials()
          dtm.obtainDelegationTokens(creds)
          if (creds.numberOfTokens() > 0 || creds.numberOfSecretKeys() > 0) {
            SparkHadoopUtil.get.serialize(creds)
          } else {
            null
          }
        }
        if (tokens != null) {
          updateDelegationTokens(tokens)
        }
      }
    }
  }

  protected def createDriverEndpoint(): DriverEndpoint = new DriverEndpoint()

  def stopExecutors(): Unit = {
    try {
      if (driverEndpoint != null) {
        logInfo("Shutting down all executors")
        driverEndpoint.askSync[Boolean](StopExecutors)
      }
    } catch {
      case e: Exception =>
        throw new SparkException("Error asking standalone scheduler to shut down executors", e)
    }
  }

  override def stop(): Unit = {
    reviveThread.shutdownNow()
    stopExecutors()
    delegationTokenManager.foreach(_.stop())
    try {
      if (driverEndpoint != null) {
        driverEndpoint.askSync[Boolean](StopDriver)
      }
    } catch {
      case e: Exception =>
        throw new SparkException("Error stopping standalone scheduler's driver endpoint", e)
    }
  }

  /**
   * Reset the state of CoarseGrainedSchedulerBackend to the initial state. Currently it will only
   * be called in the yarn-client mode when AM re-registers after a failure.
   * Visible for testing only.
   * */
  protected[scheduler] def reset(): Unit = {
    val executors: Set[String] = synchronized {
      requestedTotalExecutorsPerResourceProfile.clear()
      executorDataMap.keys.toSet
    }

    // Remove all the lingering executors that should be removed but not yet. The reason might be
    // because (1) disconnected event is not yet received; (2) executors die silently.
    executors.foreach { eid =>
      removeExecutor(eid, SlaveLost("Stale executor after cluster manager re-registered."))
    }
  }

  override def reviveOffers(): Unit = {
    driverEndpoint.send(ReviveOffers)
  }

  override def killTask(
      taskId: Long, executorId: String, interruptThread: Boolean, reason: String): Unit = {
    driverEndpoint.send(KillTask(taskId, executorId, interruptThread, reason))
  }

  override def defaultParallelism(): Int = {
    conf.getInt("spark.default.parallelism", math.max(totalCoreCount.get(), 2))
  }

  /**
   * Called by subclasses when notified of a lost worker. It just fires the message and returns
   * at once.
   */
  protected def removeExecutor(executorId: String, reason: ExecutorLossReason): Unit = {
    driverEndpoint.send(RemoveExecutor(executorId, reason))
  }

  protected def removeWorker(workerId: String, host: String, message: String): Unit = {
    driverEndpoint.ask[Boolean](RemoveWorker(workerId, host, message)).failed.foreach(t =>
      logError(t.getMessage, t))(ThreadUtils.sameThread)
  }

  def sufficientResourcesRegistered(): Boolean = true

  override def isReady(): Boolean = {
    if (sufficientResourcesRegistered) {
      logInfo("SchedulerBackend is ready for scheduling beginning after " +
        s"reached minRegisteredResourcesRatio: $minRegisteredRatio")
      return true
    }
    if ((System.nanoTime() - createTimeNs) >= maxRegisteredWaitingTimeNs) {
      logInfo("SchedulerBackend is ready for scheduling beginning after waiting " +
        s"maxRegisteredResourcesWaitingTime: $maxRegisteredWaitingTimeNs(ns)")
      return true
    }
    false
  }

  /**
   * Return the number of executors currently registered with this backend.
   */
  private def numExistingExecutors: Int = synchronized { executorDataMap.size }

  private def numExistingExecutorsForRpId(id: Int): Int = synchronized {
    executorDataMap.filter { case (exec, info) => info.resourceProfileId == id }.size
  }

  override def getExecutorIds(): Seq[String] = synchronized {
    executorDataMap.keySet.toSeq
  }

  override def isExecutorActive(id: String): Boolean = synchronized {
    executorDataMap.contains(id) &&
      !executorsPendingToRemove.contains(id) &&
      !executorsPendingLossReason.contains(id)
  }

  override def maxNumConcurrentTasks(rp: ResourceProfile): Int = synchronized {
    val cpusPerTask = rp.getTaskCpus.getOrElse(scheduler.CPUS_PER_TASK)
    val executorsWithResourceProfile = executorDataMap.filter { case (e, data) =>
      data.resourceProfileId == rp.id
    }
    executorsWithResourceProfile.values.map { executor =>
      executor.totalCores / cpusPerTask
    }.sum
  }

  // this function is for testing only
  def getExecutorAvailableResources(
      executorId: String): Map[String, ExecutorResourceInfo] = synchronized {
    executorDataMap.get(executorId).map(_.resourcesInfo).getOrElse(Map.empty)
  }

  // this function is for testing only
  def getExecutorResourceProfileId(executorId: String): Int = synchronized {
    val res = executorDataMap.get(executorId)
<<<<<<< HEAD
    val ret = res.map(_.resourceProfileId)
      .getOrElse(ResourceProfile.UNKNOWN_RESOURCE_PROFILE_ID)
    ret
=======
    res.map(_.resourceProfileId).getOrElse(ResourceProfile.UNKNOWN_RESOURCE_PROFILE_ID)
>>>>>>> cfb1706e
  }

  /**
   * Request an additional number of executors from the cluster manager. This is
   * requesting against the default ResourceProfile, we will need an API change to
   * allow against other profiles.
   * @return whether the request is acknowledged.
   */
  final override def requestExecutors(numAdditionalExecutors: Int): Boolean = {
    if (numAdditionalExecutors < 0) {
      throw new IllegalArgumentException(
        "Attempted to request a negative number of additional executor(s) " +
        s"$numAdditionalExecutors from the cluster manager. Please specify a positive number!")
    }
    logInfo(s"Requesting $numAdditionalExecutors additional executor(s) from the cluster manager")

    val response = synchronized {
      val defaultProf = scheduler.sc.resourceProfileManager.defaultResourceProfile
      val numExisting = requestedTotalExecutorsPerResourceProfile.getOrElse(defaultProf, 0)
      requestedTotalExecutorsPerResourceProfile(defaultProf) = numExisting + numAdditionalExecutors
      // Account for executors pending to be added or removed
      doRequestTotalExecutors(requestedTotalExecutorsPerResourceProfile.toMap)
    }

    defaultAskTimeout.awaitResult(response)
  }

  /**
   * Update the cluster manager on our scheduling needs. Three bits of information are included
   * to help it make decisions.
   *
   * @param numLocalityAwareTasksPerResourceProfileId The number of tasks in all active stages that
   *                                                  have a locality preferences per
   *                                                  ResourceProfile. This includes running,
   *                                                  pending, and completed tasks.
   * @param hostToLocalTaskCount A map of hosts to the number of tasks from all active stages
   *                             that would like to like to run on that host.
   *                             This includes running, pending, and completed tasks.
   * @param resourceProfileToNumExecutors The total number of executors we'd like to have per
   *                                      ResourceProfile. The cluster manager shouldn't kill any
   *                                      running executor to reach this number, but, if all
   *                                      existing executors were to die, this is the number
   *                                      of executors we'd want to be allocated.
   *
   * @return whether the request is acknowledged by the cluster manager.
   */
  final override def requestTotalExecutors(
      numLocalityAwareTasksPerResourceProfileId: Map[Int, Int],
      hostToLocalTaskCount: Map[Int, Map[String, Int]],
      resourceProfileIdToNumExecutors: Map[Int, Int]
    ): Boolean = {
    val totalExecs = resourceProfileIdToNumExecutors.values.sum
    if (totalExecs < 0) {
      throw new IllegalArgumentException(
        "Attempted to request a negative number of executor(s) " +
          s"$totalExecs from the cluster manager. Please specify a positive number!")
    }
    val resourceProfileToNumExecutors = resourceProfileIdToNumExecutors.map { case (rpid, num) =>
      (scheduler.sc.resourceProfileManager.resourceProfileFromId(rpid), num)
    }
    val response = synchronized {
      this.requestedTotalExecutorsPerResourceProfile =
        new HashMap[ResourceProfile, Int] ++= resourceProfileToNumExecutors
      this.numLocalityAwareTasksPerResourceProfileId = numLocalityAwareTasksPerResourceProfileId
      this.rpHostToLocalTaskCount = hostToLocalTaskCount
      doRequestTotalExecutors(requestedTotalExecutorsPerResourceProfile.toMap)
    }
    defaultAskTimeout.awaitResult(response)
  }

  /**
   * Request executors from the cluster manager by specifying the total number desired,
   * including existing pending and running executors.
   *
   * The semantics here guarantee that we do not over-allocate executors for this application,
   * since a later request overrides the value of any prior request. The alternative interface
   * of requesting a delta of executors risks double counting new executors when there are
   * insufficient resources to satisfy the first request. We make the assumption here that the
   * cluster manager will eventually fulfill all requests when resources free up.
   *
   * @return a future whose evaluation indicates whether the request is acknowledged.
   */
  protected def doRequestTotalExecutors(
      resourceProfileToTotalExecs: Map[ResourceProfile, Int]): Future[Boolean] =
    Future.successful(false)

  /**
   * Request that the cluster manager kill the specified executors.
   *
   * @param executorIds identifiers of executors to kill
   * @param adjustTargetNumExecutors whether the target number of executors be adjusted down
   *                                 after these executors have been killed
   * @param countFailures if there are tasks running on the executors when they are killed, whether
   *                      those failures be counted to task failure limits?
   * @param force whether to force kill busy executors, default false
   * @return the ids of the executors acknowledged by the cluster manager to be removed.
   */
  final override def killExecutors(
      executorIds: Seq[String],
      adjustTargetNumExecutors: Boolean,
      countFailures: Boolean,
      force: Boolean): Seq[String] = {
    logInfo(s"Requesting to kill executor(s) ${executorIds.mkString(", ")}")

    val response = withLock {
      val (knownExecutors, unknownExecutors) = executorIds.partition(executorDataMap.contains)
      unknownExecutors.foreach { id =>
        logWarning(s"Executor to kill $id does not exist!")
      }

      // If an executor is already pending to be removed, do not kill it again (SPARK-9795)
      // If this executor is busy, do not kill it unless we are told to force kill it (SPARK-9552)
      val executorsToKill = knownExecutors
        .filter { id => !executorsPendingToRemove.contains(id) }
        .filter { id => force || !scheduler.isExecutorBusy(id) }
      executorsToKill.foreach { id => executorsPendingToRemove(id) = !countFailures }

      logInfo(s"Actual list of executor(s) to be killed is ${executorsToKill.mkString(", ")}")

      // If we do not wish to replace the executors we kill, sync the target number of executors
      // with the cluster manager to avoid allocating new ones. When computing the new target,
      // take into account executors that are pending to be added or removed.
      val adjustTotalExecutors =
        if (adjustTargetNumExecutors) {
          executorsToKill.foreach { exec =>
            val rpId = executorDataMap(exec).resourceProfileId
            val rp = scheduler.sc.resourceProfileManager.resourceProfileFromId(rpId)
            if (requestedTotalExecutorsPerResourceProfile.isEmpty) {
              // Assume that we are killing an executor that was started by default and
              // not through the request api
              requestedTotalExecutorsPerResourceProfile(rp) = 0
            } else {
              val requestedTotalForRp = requestedTotalExecutorsPerResourceProfile(rp)
              requestedTotalExecutorsPerResourceProfile(rp) = math.max(requestedTotalForRp - 1, 0)
            }
          }
          doRequestTotalExecutors(requestedTotalExecutorsPerResourceProfile.toMap)
        } else {
          Future.successful(true)
        }

      val killExecutors: Boolean => Future[Boolean] =
        if (executorsToKill.nonEmpty) {
          _ => doKillExecutors(executorsToKill)
        } else {
          _ => Future.successful(false)
        }

      val killResponse = adjustTotalExecutors.flatMap(killExecutors)(ThreadUtils.sameThread)

      killResponse.flatMap(killSuccessful =>
        Future.successful (if (killSuccessful) executorsToKill else Seq.empty[String])
      )(ThreadUtils.sameThread)
    }

    defaultAskTimeout.awaitResult(response)
  }

  /**
   * Kill the given list of executors through the cluster manager.
   * @return whether the kill request is acknowledged.
   */
  protected def doKillExecutors(executorIds: Seq[String]): Future[Boolean] =
    Future.successful(false)

  /**
   * Request that the cluster manager kill all executors on a given host.
   * @return whether the kill request is acknowledged.
   */
  final override def killExecutorsOnHost(host: String): Boolean = {
    logInfo(s"Requesting to kill any and all executors on host ${host}")
    // A potential race exists if a new executor attempts to register on a host
    // that is on the blacklist and is no no longer valid. To avoid this race,
    // all executor registration and killing happens in the event loop. This way, either
    // an executor will fail to register, or will be killed when all executors on a host
    // are killed.
    // Kill all the executors on this host in an event loop to ensure serialization.
    driverEndpoint.send(KillExecutorsOnHost(host))
    true
  }

  /**
   * Create the delegation token manager to be used for the application. This method is called
   * once during the start of the scheduler backend (so after the object has already been
   * fully constructed), only if security is enabled in the Hadoop configuration.
   */
  protected def createTokenManager(): Option[HadoopDelegationTokenManager] = None

  /**
   * Called when a new set of delegation tokens is sent to the driver. Child classes can override
   * this method but should always call this implementation, which handles token distribution to
   * executors.
   */
  protected def updateDelegationTokens(tokens: Array[Byte]): Unit = {
    SparkHadoopUtil.get.addDelegationTokens(tokens, conf)
    delegationTokens.set(tokens)
    executorDataMap.values.foreach { ed =>
      ed.executorEndpoint.send(UpdateDelegationTokens(tokens))
    }
  }

  protected def currentDelegationTokens: Array[Byte] = delegationTokens.get()

  /**
   * Checks whether the executor is blacklisted. This is called when the executor tries to
   * register with the scheduler, and will deny registration if this method returns true.
   *
   * This is in addition to the blacklist kept by the task scheduler, so custom implementations
   * don't need to check there.
   */
  protected def isBlacklisted(executorId: String, hostname: String): Boolean = false

  // SPARK-27112: We need to ensure that there is ordering of lock acquisition
  // between TaskSchedulerImpl and CoarseGrainedSchedulerBackend objects in order to fix
  // the deadlock issue exposed in SPARK-27112
  private def withLock[T](fn: => T): T = scheduler.synchronized {
    CoarseGrainedSchedulerBackend.this.synchronized { fn }
  }

}

private[spark] object CoarseGrainedSchedulerBackend {
  val ENDPOINT_NAME = "CoarseGrainedScheduler"
}<|MERGE_RESOLUTION|>--- conflicted
+++ resolved
@@ -260,14 +260,7 @@
         context.reply(true)
 
       case RetrieveSparkAppConfig(resourceProfileId) =>
-<<<<<<< HEAD
         val rp = scheduler.sc.resourceProfileManager.resourceProfileFromId(resourceProfileId)
-=======
-        // note this will be updated in later prs to get the ResourceProfile from a
-        // ResourceProfileManager that matches the resource profile id
-        // for now just use default profile
-        val rp = ResourceProfile.getOrCreateDefaultProfile(conf)
->>>>>>> cfb1706e
         val reply = SparkAppConfig(
           sparkProperties,
           SparkEnv.get.securityManager.getIOEncryptionKey(),
@@ -578,13 +571,7 @@
   // this function is for testing only
   def getExecutorResourceProfileId(executorId: String): Int = synchronized {
     val res = executorDataMap.get(executorId)
-<<<<<<< HEAD
-    val ret = res.map(_.resourceProfileId)
-      .getOrElse(ResourceProfile.UNKNOWN_RESOURCE_PROFILE_ID)
-    ret
-=======
     res.map(_.resourceProfileId).getOrElse(ResourceProfile.UNKNOWN_RESOURCE_PROFILE_ID)
->>>>>>> cfb1706e
   }
 
   /**
