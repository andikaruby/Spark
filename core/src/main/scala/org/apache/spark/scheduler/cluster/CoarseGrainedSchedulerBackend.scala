/*
 * Licensed to the Apache Software Foundation (ASF) under one or more
 * contributor license agreements.  See the NOTICE file distributed with
 * this work for additional information regarding copyright ownership.
 * The ASF licenses this file to You under the Apache License, Version 2.0
 * (the "License"); you may not use this file except in compliance with
 * the License.  You may obtain a copy of the License at
 *
 *    http://www.apache.org/licenses/LICENSE-2.0
 *
 * Unless required by applicable law or agreed to in writing, software
 * distributed under the License is distributed on an "AS IS" BASIS,
 * WITHOUT WARRANTIES OR CONDITIONS OF ANY KIND, either express or implied.
 * See the License for the specific language governing permissions and
 * limitations under the License.
 */

package org.apache.spark.scheduler.cluster

import java.util.concurrent.{ScheduledExecutorService, TimeUnit}
import java.util.concurrent.atomic.{AtomicInteger, AtomicReference}
import javax.annotation.concurrent.GuardedBy

import scala.collection.mutable.{HashMap, HashSet, Queue}
import scala.concurrent.Future

import com.google.common.cache.CacheBuilder
import org.apache.hadoop.security.UserGroupInformation

import org.apache.spark.{ExecutorAllocationClient, SparkEnv, TaskState}
import org.apache.spark.deploy.SparkHadoopUtil
import org.apache.spark.deploy.security.HadoopDelegationTokenManager
import org.apache.spark.errors.SparkCoreErrors
import org.apache.spark.executor.ExecutorLogUrlHandler
import org.apache.spark.internal.{Logging, MDC}
import org.apache.spark.internal.LogKeys
import org.apache.spark.internal.LogKeys._
import org.apache.spark.internal.config._
import org.apache.spark.internal.config.Network._
import org.apache.spark.resource.ResourceProfile
import org.apache.spark.rpc._
import org.apache.spark.scheduler._
import org.apache.spark.scheduler.cluster.CoarseGrainedClusterMessages._
import org.apache.spark.scheduler.cluster.CoarseGrainedSchedulerBackend.ENDPOINT_NAME
import org.apache.spark.sql.catalyst.util.DateTimeConstants.NANOS_PER_MILLIS
import org.apache.spark.status.api.v1.ThreadStackTrace
import org.apache.spark.util.{RpcUtils, SerializableBuffer, ThreadUtils, Utils}
import org.apache.spark.util.ArrayImplicits._

/**
 * A scheduler backend that waits for coarse-grained executors to connect.
 * This backend holds onto each executor for the duration of the Spark job rather than relinquishing
 * executors whenever a task is done and asking the scheduler to launch a new executor for
 * each new task. Executors may be launched in a variety of ways, such as standalone processes for
 * Spark's standalone deploy mode (spark.deploy.*).
 */
private[spark]
class CoarseGrainedSchedulerBackend(scheduler: TaskSchedulerImpl, val rpcEnv: RpcEnv)
  extends ExecutorAllocationClient with SchedulerBackend with Logging {

  // Use an atomic variable to track total number of cores in the cluster for simplicity and speed
  protected val totalCoreCount = new AtomicInteger(0)
  // Total number of executors that are currently registered
  protected val totalRegisteredExecutors = new AtomicInteger(0)
  protected val conf = scheduler.sc.conf
  private val maxRpcMessageSize = RpcUtils.maxMessageSizeBytes(conf)
  private val defaultAskTimeout = RpcUtils.askRpcTimeout(conf)
  // Submit tasks only after (registered resources / total expected resources)
  // is equal to at least this value, that is double between 0 and 1.
  private val _minRegisteredRatio =
    math.min(1, conf.get(SCHEDULER_MIN_REGISTERED_RESOURCES_RATIO).getOrElse(0.0))
  // Submit tasks after maxRegisteredWaitingTime milliseconds
  // if minRegisteredRatio has not yet been reached
  private val maxRegisteredWaitingTimeNs = TimeUnit.MILLISECONDS.toNanos(
    conf.get(SCHEDULER_MAX_REGISTERED_RESOURCE_WAITING_TIME))
  private val createTimeNs = System.nanoTime()

  // Accessing `executorDataMap` in the inherited methods from ThreadSafeRpcEndpoint doesn't need
  // any protection. But accessing `executorDataMap` out of the inherited methods must be
  // protected by `CoarseGrainedSchedulerBackend.this`. Besides, `executorDataMap` should only
  // be modified in the inherited methods from ThreadSafeRpcEndpoint with protection by
  // `CoarseGrainedSchedulerBackend.this`.
  private val executorDataMap = new HashMap[String, ExecutorData]

  // Number of executors for each ResourceProfile requested by the cluster
  // manager, [[ExecutorAllocationManager]]
  @GuardedBy("CoarseGrainedSchedulerBackend.this")
  private val requestedTotalExecutorsPerResourceProfile = new HashMap[ResourceProfile, Int]

  // Profile IDs to the times that executors were requested for.
  // The operations we do on queue are all amortized constant cost
  // see https://www.scala-lang.org/api/2.13.x/scala/collection/mutable/ArrayDeque.html
  @GuardedBy("CoarseGrainedSchedulerBackend.this")
  private val execRequestTimes = new HashMap[Int, Queue[(Int, Long)]]

  private val listenerBus = scheduler.sc.listenerBus

  // Executors we have requested the cluster manager to kill that have not died yet; maps
  // the executor ID to whether it was explicitly killed by the driver (and thus shouldn't
  // be considered an app-related failure). Visible for testing only.
  @GuardedBy("CoarseGrainedSchedulerBackend.this")
  private[scheduler] val executorsPendingToRemove = new HashMap[String, Boolean]

  // Executors that have been lost, but for which we don't yet know the real exit reason.
  protected val executorsPendingLossReason = new HashSet[String]

  // Executors which are being decommissioned. Maps from executorId to ExecutorDecommissionInfo.
  protected val executorsPendingDecommission = new HashMap[String, ExecutorDecommissionInfo]

  // Unknown Executors which are being decommissioned. This could be caused by unregistered executor
  // This executor should be decommissioned after registration.
  // Maps from executorId to (ExecutorDecommissionInfo, adjustTargetNumExecutors,
  // triggeredByExecutor).
  protected val unknownExecutorsPendingDecommission =
    CacheBuilder.newBuilder()
      .maximumSize(conf.get(SCHEDULER_MAX_RETAINED_UNKNOWN_EXECUTORS))
      .build[String, (ExecutorDecommissionInfo, Boolean, Boolean)]()

  // A map of ResourceProfile id to map of hostname with its possible task number running on it
  @GuardedBy("CoarseGrainedSchedulerBackend.this")
  protected var rpHostToLocalTaskCount: Map[Int, Map[String, Int]] = Map.empty

  // The number of pending tasks per ResourceProfile id which is locality required
  @GuardedBy("CoarseGrainedSchedulerBackend.this")
  protected var numLocalityAwareTasksPerResourceProfileId = Map.empty[Int, Int]

  // The num of current max ExecutorId used to re-register appMaster
  @volatile protected var currentExecutorIdCounter = 0

  // Current log level of driver to send to executor
  @volatile private var currentLogLevel: Option[String] = None

  // Current set of delegation tokens to send to executors.
  private val delegationTokens = new AtomicReference[Array[Byte]]()

  // The token manager used to create security tokens.
  private var delegationTokenManager: Option[HadoopDelegationTokenManager] = None

  private val reviveThread =
    ThreadUtils.newDaemonSingleThreadScheduledExecutor("driver-revive-thread")

  private val cleanupService: Option[ScheduledExecutorService] =
    conf.get(EXECUTOR_DECOMMISSION_FORCE_KILL_TIMEOUT).map { _ =>
      ThreadUtils.newDaemonSingleThreadScheduledExecutor("cleanup-decommission-execs")
    }

  class DriverEndpoint extends IsolatedThreadSafeRpcEndpoint with Logging {

    override val rpcEnv: RpcEnv = CoarseGrainedSchedulerBackend.this.rpcEnv

    protected val addressToExecutorId = new HashMap[RpcAddress, String]

    // Spark configuration sent to executors. This is a lazy val so that subclasses of the
    // scheduler can modify the SparkConf object before this view is created.
    private lazy val sparkProperties = scheduler.sc.conf.getAll
      .filter { case (k, _) => k.startsWith("spark.") }
      .toImmutableArraySeq

    private val logUrlHandler: ExecutorLogUrlHandler = new ExecutorLogUrlHandler(
      conf.get(UI.CUSTOM_EXECUTOR_LOG_URL))

    override def onStart(): Unit = {
      // Periodically revive offers to allow delay scheduling to work
      val reviveIntervalMs = conf.get(SCHEDULER_REVIVE_INTERVAL).getOrElse(1000L)

      reviveThread.scheduleAtFixedRate(() => Utils.tryLogNonFatalError {
        Option(self).foreach(_.send(ReviveOffers))
      }, 0, reviveIntervalMs, TimeUnit.MILLISECONDS)
    }

    override def receive: PartialFunction[Any, Unit] = {
      case StatusUpdate(executorId, taskId, state, data, taskCpus, resources) =>
        scheduler.statusUpdate(taskId, state, data.value)
        if (TaskState.isFinished(state)) {
          executorDataMap.get(executorId) match {
            case Some(executorInfo) =>
              executorInfo.freeCores += taskCpus
              resources.foreach { case (rName, addressAmount) =>
                executorInfo.resourcesInfo.get(rName).foreach { r =>
                  r.release(addressAmount)
                }
              }
              makeOffers(executorId)
            case None =>
              // Ignoring the update since we don't know about the executor.
              logWarning(log"Ignored task status update (${MDC(TASK_ID, taskId)} " +
                log"state ${MDC(TASK_STATE, state)}) " +
                log"from unknown executor with ID ${MDC(LogKeys.EXECUTOR_ID, executorId)}")
          }
        }

      case ShufflePushCompletion(shuffleId, shuffleMergeId, mapIndex) =>
        scheduler.dagScheduler.shufflePushCompleted(shuffleId, shuffleMergeId, mapIndex)

      case ReviveOffers =>
        makeOffers()

      case KillTask(taskId, executorId, interruptThread, reason) =>
        executorDataMap.get(executorId) match {
          case Some(executorInfo) =>
            executorInfo.executorEndpoint.send(
              KillTask(taskId, executorId, interruptThread, reason))
          case None =>
            // Ignoring the task kill since the executor is not registered.
            logWarning(log"Attempted to kill task ${MDC(TASK_ID, taskId)} " +
              log"for unknown executor ${MDC(LogKeys.EXECUTOR_ID, executorId)}.")
        }

      case KillExecutorsOnHost(host) =>
        scheduler.getExecutorsAliveOnHost(host).foreach { execs =>
          killExecutors(execs.toSeq, adjustTargetNumExecutors = false, countFailures = false,
            force = true)
        }

      case DecommissionExecutorsOnHost(host) =>
        val reason = ExecutorDecommissionInfo(s"Decommissioning all executors on $host.")
        scheduler.getExecutorsAliveOnHost(host).foreach { execs =>
          val execsWithReasons = execs.map(exec => (exec, reason)).toArray

          decommissionExecutors(execsWithReasons, adjustTargetNumExecutors = false,
            triggeredByExecutor = false)
        }

      case UpdateDelegationTokens(newDelegationTokens) =>
        updateDelegationTokens(newDelegationTokens)

      case RemoveExecutor(executorId, reason) =>
        // We will remove the executor's state and cannot restore it. However, the connection
        // between the driver and the executor may be still alive so that the executor won't exit
        // automatically, so try to tell the executor to stop itself. See SPARK-13519.
        executorDataMap.get(executorId).foreach(_.executorEndpoint.send(StopExecutor))
        removeExecutor(executorId, reason)

      case RemoveWorker(workerId, host, message) =>
        removeWorker(workerId, host, message)

      case LaunchedExecutor(executorId) =>
        executorDataMap.get(executorId).foreach { data =>
          data.freeCores = data.totalCores
        }
        makeOffers(executorId)

      case MiscellaneousProcessAdded(time: Long,
          processId: String, info: MiscellaneousProcessDetails) =>
        listenerBus.post(SparkListenerMiscellaneousProcessAdded(time, processId, info))

      case e =>
        logError(log"Received unexpected message. ${MDC(ERROR, e)}")
    }

    override def receiveAndReply(context: RpcCallContext): PartialFunction[Any, Unit] = {

      case RegisterExecutor(executorId, executorRef, hostname, cores, logUrls,
          attributes, resources, resourceProfileId) =>
        if (executorDataMap.contains(executorId)) {
          context.sendFailure(new IllegalStateException(s"Duplicate executor ID: $executorId"))
        } else if (scheduler.excludedNodes().contains(hostname) ||
            isExecutorExcluded(executorId, hostname)) {
          // If the cluster manager gives us an executor on an excluded node (because it
          // already started allocating those resources before we informed it of our exclusion,
          // or if it ignored our exclusion), then we reject that executor immediately.
          logInfo(log"Rejecting ${MDC(LogKeys.EXECUTOR_ID, executorId)} as it has been excluded.")
          context.sendFailure(
            new IllegalStateException(s"Executor is excluded due to failures: $executorId"))
        } else {
          // If the executor's rpc env is not listening for incoming connections, `hostPort`
          // will be null, and the client connection should be used to contact the executor.
          val executorAddress = if (executorRef.address != null) {
              executorRef.address
            } else {
              context.senderAddress
            }
<<<<<<< HEAD
          logInfo(log"Registered executor ${MDC(RPC_ENDPOINT_REF, executorRef)}" +
            log" (${MDC(RPC_ADDRESS, executorAddress)})" +
            log" with ID ${MDC(LogKeys.EXECUTOR_ID, executorId)}," +
            log" ResourceProfileId ${MDC(RESOURCE_PROFILE_ID, resourceProfileId)}")
=======
          logInfo(log"Registered executor ${MDC(LogKeys.RPC_ENDPOINT_REF, executorRef)} " +
            log"(${MDC(LogKeys.RPC_ADDRESS, executorAddress)}) " +
            log"with ID ${MDC(LogKeys.EXECUTOR_ID, executorId)}, " +
            log"ResourceProfileId ${MDC(LogKeys.RESOURCE_PROFILE_ID, resourceProfileId)}")
>>>>>>> 416d7f24
          addressToExecutorId(executorAddress) = executorId
          totalCoreCount.addAndGet(cores)
          totalRegisteredExecutors.addAndGet(1)
          val resourcesInfo = resources.map { case (rName, info) =>
            (info.name, new ExecutorResourceInfo(info.name, info.addresses.toIndexedSeq))
          }
          // If we've requested the executor figure out when we did.
          val reqTs: Option[Long] = CoarseGrainedSchedulerBackend.this.synchronized {
            execRequestTimes.get(resourceProfileId).flatMap {
              times =>
              times.headOption.map {
                h =>
                // Take off the top element
                times.dequeue()
                // If we requested more than one exec reduce the req count by 1 and prepend it back
                if (h._1 > 1) {
                  ((h._1 - 1, h._2)) +=: times
                }
                h._2
              }
            }
          }

          val data = new ExecutorData(executorRef, executorAddress, hostname,
            0, cores, logUrlHandler.applyPattern(logUrls, attributes), attributes,
            resourcesInfo, resourceProfileId, registrationTs = System.currentTimeMillis(),
            requestTs = reqTs)
          // This must be synchronized because variables mutated
          // in this block are read when requesting executors
          CoarseGrainedSchedulerBackend.this.synchronized {
            executorDataMap.put(executorId, data)
            if (currentExecutorIdCounter < executorId.toInt) {
              currentExecutorIdCounter = executorId.toInt
            }
          }
          listenerBus.post(
            SparkListenerExecutorAdded(System.currentTimeMillis(), executorId, data))
          // Note: some tests expect the reply to come after we put the executor in the map
          // Decommission executor whose request received before registration
          Option(unknownExecutorsPendingDecommission.getIfPresent(executorId))
            .foreach(v => {
              decommissionExecutors(Array((executorId, v._1)), v._2, v._3)
              unknownExecutorsPendingDecommission.invalidate(executorId)
            })
          context.reply(true)
        }

      case StopDriver =>
        context.reply(true)
        this.stop()

      case UpdateExecutorsLogLevel(logLevel) =>
        currentLogLevel = Some(logLevel)
<<<<<<< HEAD
        logInfo(log"Asking each executor to refresh the log level to ${MDC(LOG_LEVEL, logLevel)}")
=======
        logInfo(log"Asking each executor to refresh the log level to " +
          log"${MDC(LogKeys.LOG_LEVEL, logLevel)}")
>>>>>>> 416d7f24
        for ((_, executorData) <- executorDataMap) {
          executorData.executorEndpoint.send(UpdateExecutorLogLevel(logLevel))
        }
        context.reply(true)

      case StopExecutors =>
        logInfo("Asking each executor to shut down")
        for ((_, executorData) <- executorDataMap) {
          executorData.executorEndpoint.send(StopExecutor)
        }
        context.reply(true)

      case RemoveWorker(workerId, host, message) =>
        removeWorker(workerId, host, message)
        context.reply(true)

      // Do not change this code without running the K8s integration suites
      case ExecutorDecommissioning(executorId) =>
        logWarning(log"Received executor ${MDC(LogKeys.EXECUTOR_ID, executorId)} " +
          log"decommissioned message")
        context.reply(
          decommissionExecutor(
            executorId,
            ExecutorDecommissionInfo(s"Executor $executorId is decommissioned."),
            adjustTargetNumExecutors = false,
            triggeredByExecutor = true))

      case RetrieveSparkAppConfig(resourceProfileId) =>
        val rp = scheduler.sc.resourceProfileManager.resourceProfileFromId(resourceProfileId)
        val reply = SparkAppConfig(
          sparkProperties,
          SparkEnv.get.securityManager.getIOEncryptionKey(),
          Option(delegationTokens.get()),
          rp,
          currentLogLevel)
        context.reply(reply)

      case IsExecutorAlive(executorId) => context.reply(isExecutorActive(executorId))

      case e =>
        logError(log"Received unexpected ask ${MDC(ERROR, e)}")
    }

    // Make fake resource offers on all executors
    private def makeOffers(): Unit = {
      // Make sure no executor is killed while some task is launching on it
      val taskDescs = withLock {
        // Filter out executors under killing
        val activeExecutors = executorDataMap.filter { case (id, _) => isExecutorActive(id) }
        val workOffers = activeExecutors.map {
          case (id, executorData) => buildWorkerOffer(id, executorData)
        }.toIndexedSeq
        scheduler.resourceOffers(workOffers, true)
      }
      if (taskDescs.nonEmpty) {
        launchTasks(taskDescs)
      }
    }

    private def buildWorkerOffer(executorId: String, executorData: ExecutorData) = {
      val resources = ExecutorResourcesAmounts(executorData.resourcesInfo)
      WorkerOffer(
        executorId,
        executorData.executorHost,
        executorData.freeCores,
        Some(executorData.executorAddress.hostPort),
        resources,
        executorData.resourceProfileId)
    }

    override def onDisconnected(remoteAddress: RpcAddress): Unit = {
      addressToExecutorId
        .get(remoteAddress)
        .foreach(removeExecutor(_,
          ExecutorProcessLost("Remote RPC client disassociated. Likely due to " +
            "containers exceeding thresholds, or network issues. Check driver logs for WARN " +
            "messages.")))
    }

    // Make fake resource offers on just one executor
    private def makeOffers(executorId: String): Unit = {
      // Make sure no executor is killed while some task is launching on it
      val taskDescs = withLock {
        // Filter out executors under killing
        if (isExecutorActive(executorId)) {
          val executorData = executorDataMap(executorId)
          val workOffers = IndexedSeq(buildWorkerOffer(executorId, executorData))
          scheduler.resourceOffers(workOffers, false)
        } else {
          Seq.empty
        }
      }
      if (taskDescs.nonEmpty) {
        launchTasks(taskDescs)
      }
    }

    // Launch tasks returned by a set of resource offers
    private def launchTasks(tasks: Seq[Seq[TaskDescription]]): Unit = {
      for (task <- tasks.flatten) {
        val serializedTask = TaskDescription.encode(task)
        if (serializedTask.limit() >= maxRpcMessageSize) {
          Option(scheduler.taskIdToTaskSetManager.get(task.taskId)).foreach { taskSetMgr =>
            try {
              var msg = "Serialized task %s:%d was %d bytes, which exceeds max allowed: " +
                s"${RPC_MESSAGE_MAX_SIZE.key} (%d bytes). Consider increasing " +
                s"${RPC_MESSAGE_MAX_SIZE.key} or using broadcast variables for large values."
              msg = msg.format(task.taskId, task.index, serializedTask.limit(), maxRpcMessageSize)
              taskSetMgr.abort(msg)
            } catch {
              case e: Exception => logError("Exception in error callback", e)
            }
          }
        }
        else {
          val executorData = executorDataMap(task.executorId)
          // Do resources allocation here. The allocated resources will get released after the task
          // finishes.
          executorData.freeCores -= task.cpus
          task.resources.foreach { case (rName, addressAmounts) =>
            executorData.resourcesInfo(rName).acquire(addressAmounts)
          }
          logDebug(s"Launching task ${task.taskId} on executor id: ${task.executorId} hostname: " +
            s"${executorData.executorHost}.")

          executorData.executorEndpoint.send(LaunchTask(new SerializableBuffer(serializedTask)))
        }
      }
    }

    // Remove a disconnected executor from the cluster
    private def removeExecutor(executorId: String, reason: ExecutorLossReason): Unit = {
      logDebug(s"Asked to remove executor $executorId with reason $reason")
      executorDataMap.get(executorId) match {
        case Some(executorInfo) =>
          // This must be synchronized because variables mutated
          // in this block are read when requesting executors
          val lossReason = CoarseGrainedSchedulerBackend.this.synchronized {
            addressToExecutorId -= executorInfo.executorAddress
            executorDataMap -= executorId
            executorsPendingLossReason -= executorId
            val killedByDriver = executorsPendingToRemove.remove(executorId).getOrElse(false)
            val decommissionInfoOpt = executorsPendingDecommission.remove(executorId)
            if (killedByDriver) {
              ExecutorKilled
            } else if (decommissionInfoOpt.isDefined) {
              val decommissionInfo = decommissionInfoOpt.get
              ExecutorDecommission(decommissionInfo.workerHost, decommissionInfo.message)
            } else {
              reason
            }
          }
          totalCoreCount.addAndGet(-executorInfo.totalCores)
          totalRegisteredExecutors.addAndGet(-1)
          scheduler.executorLost(executorId, lossReason)
          listenerBus.post(SparkListenerExecutorRemoved(
            System.currentTimeMillis(), executorId, lossReason.toString))
        case None =>
          // SPARK-15262: If an executor is still alive even after the scheduler has removed
          // its metadata, we may receive a heartbeat from that executor and tell its block
          // manager to reregister itself. If that happens, the block manager master will know
          // about the executor, but the scheduler will not. Therefore, we should remove the
          // executor from the block manager when we hit this case.
          scheduler.sc.env.blockManager.master.removeExecutorAsync(executorId)
          // SPARK-35011: If we reach this code path, which means the executor has been
          // already removed from the scheduler backend but the block manager master may
          // still know it. In this case, removing the executor from block manager master
          // would only post the event `SparkListenerBlockManagerRemoved`, which is unfortunately
          // ignored by `AppStatusListener`. As a result, the executor would be shown on the UI
          // forever. Therefore, we should also post `SparkListenerExecutorRemoved` here.
          listenerBus.post(SparkListenerExecutorRemoved(
            System.currentTimeMillis(), executorId, reason.toString))
<<<<<<< HEAD
          logInfo(log"Asked to remove non-existent executor" +
            log" ${MDC(LogKeys.EXECUTOR_ID, executorId)}")
=======
          logInfo(
            log"Asked to remove non-existent executor ${MDC(LogKeys.EXECUTOR_ID, executorId)}")
>>>>>>> 416d7f24
      }
    }

    // Remove a lost worker from the cluster
    private def removeWorker(workerId: String, host: String, message: String): Unit = {
      logDebug(s"Asked to remove worker $workerId with reason $message")
      scheduler.workerRemoved(workerId, host, message)
    }

    /**
     * Stop making resource offers for the given executor. The executor is marked as lost with
     * the loss reason still pending.
     *
     * @return Whether executor should be disabled
     */
    protected def disableExecutor(executorId: String): Boolean = {
      val shouldDisable = CoarseGrainedSchedulerBackend.this.synchronized {
        if (isExecutorActive(executorId)) {
          executorsPendingLossReason += executorId
          true
        } else {
          // Returns true for explicitly killed executors, we also need to get pending loss reasons;
          // For others return false.
          executorsPendingToRemove.contains(executorId)
        }
      }

      if (shouldDisable) {
        logInfo(log"Disabling executor ${MDC(LogKeys.EXECUTOR_ID, executorId)}.")
        scheduler.executorLost(executorId, LossReasonPending)
      }

      shouldDisable
    }
  }

  val driverEndpoint = rpcEnv.setupEndpoint(ENDPOINT_NAME, createDriverEndpoint())

  protected def minRegisteredRatio: Double = _minRegisteredRatio

  /**
   * Request that the cluster manager decommission the specified executors.
   *
   * @param executorsAndDecomInfo Identifiers of executors & decommission info.
   * @param adjustTargetNumExecutors whether the target number of executors will be adjusted down
   *                                 after these executors have been decommissioned.
   * @param triggeredByExecutor whether the decommission is triggered at executor.
   * @return the ids of the executors acknowledged by the cluster manager to be removed.
   */
  override def decommissionExecutors(
      executorsAndDecomInfo: Array[(String, ExecutorDecommissionInfo)],
      adjustTargetNumExecutors: Boolean,
      triggeredByExecutor: Boolean): Seq[String] = withLock {
    // Do not change this code without running the K8s integration suites
    val executorsToDecommission = executorsAndDecomInfo.flatMap { case (executorId, decomInfo) =>
      // Only bother decommissioning executors which are alive.
      // Keep executor decommission info in case executor started, but not registered yet
      if (isExecutorActive(executorId)) {
        scheduler.executorDecommission(executorId, decomInfo)
        executorsPendingDecommission(executorId) = decomInfo
        Some(executorId)
      } else {
        unknownExecutorsPendingDecommission.put(executorId,
          (decomInfo, adjustTargetNumExecutors, triggeredByExecutor))
        None
      }
    }

    if (executorsToDecommission.isEmpty) {
      return executorsToDecommission.toImmutableArraySeq
    }

<<<<<<< HEAD
    logInfo(log"Decommission executors:" +
      log" ${MDC(EXECUTOR_IDS, executorsToDecommission.mkString(", "))}")
=======
    logInfo(log"Decommission executors: " +
      log"${MDC(LogKeys.EXECUTOR_IDS, executorsToDecommission.mkString(", "))}")
>>>>>>> 416d7f24

    // If we don't want to replace the executors we are decommissioning
    if (adjustTargetNumExecutors) {
      adjustExecutors(executorsToDecommission.toImmutableArraySeq)
    }

    // Mark those corresponding BlockManagers as decommissioned first before we sending
    // decommission notification to executors. So, it's less likely to lead to the race
    // condition where `getPeer` request from the decommissioned executor comes first
    // before the BlockManagers are marked as decommissioned.
    // Note that marking BlockManager as decommissioned doesn't need depend on
    // `spark.storage.decommission.enabled`. Because it's meaningless to save more blocks
    // for the BlockManager since the executor will be shutdown soon.
    scheduler.sc.env.blockManager.master
      .decommissionBlockManagers(executorsToDecommission.toImmutableArraySeq)

    if (!triggeredByExecutor) {
      executorsToDecommission.foreach { executorId =>
        logInfo(log"Notify executor ${MDC(LogKeys.EXECUTOR_ID, executorId)} to decommission.")
        executorDataMap(executorId).executorEndpoint.send(DecommissionExecutor)
      }
    }

    conf.get(EXECUTOR_DECOMMISSION_FORCE_KILL_TIMEOUT).map { cleanupInterval =>
      val cleanupTask = new Runnable() {
        override def run(): Unit = Utils.tryLogNonFatalError {
          val stragglers = CoarseGrainedSchedulerBackend.this.synchronized {
            executorsToDecommission.filter(executorsPendingDecommission.contains)
          }
          if (stragglers.nonEmpty) {
<<<<<<< HEAD
            logInfo(log"${MDC(EXECUTOR_IDS, stragglers.toList)} failed to decommission" +
              log" in ${MDC(INTERVAL, cleanupInterval)}, killing.")
=======
            logInfo(
              log"${MDC(LogKeys.EXECUTOR_IDS, stragglers.toList)} failed to decommission in " +
              log"${MDC(LogKeys.INTERVAL, cleanupInterval)}, killing.")
>>>>>>> 416d7f24
            killExecutors(stragglers.toImmutableArraySeq, false, false, true)
          }
        }
      }
      cleanupService.map(_.schedule(cleanupTask, cleanupInterval, TimeUnit.SECONDS))
    }

    executorsToDecommission.toImmutableArraySeq
  }

  override def start(): Unit = {
    if (UserGroupInformation.isSecurityEnabled()) {
      delegationTokenManager = createTokenManager()
      delegationTokenManager.foreach { dtm =>
        val ugi = UserGroupInformation.getCurrentUser()
        val tokens = if (dtm.renewalEnabled) {
          dtm.start()
        } else {
          val creds = ugi.getCredentials()
          dtm.obtainDelegationTokens(creds)
          if (creds.numberOfTokens() > 0 || creds.numberOfSecretKeys() > 0) {
            SparkHadoopUtil.get.serialize(creds)
          } else {
            null
          }
        }
        if (tokens != null) {
          updateDelegationTokens(tokens)
        }
      }
    }
  }

  protected def createDriverEndpoint(): DriverEndpoint = new DriverEndpoint()

  def stopExecutors(): Unit = {
    try {
      if (driverEndpoint != null) {
        logInfo("Shutting down all executors")
        driverEndpoint.askSync[Boolean](StopExecutors)
      }
    } catch {
      case e: Exception =>
        throw SparkCoreErrors.askStandaloneSchedulerToShutDownExecutorsError(e)
    }
  }

  override def stop(): Unit = {
    reviveThread.shutdownNow()
    cleanupService.foreach(_.shutdownNow())
    stopExecutors()
    delegationTokenManager.foreach(_.stop())
    try {
      if (driverEndpoint != null) {
        driverEndpoint.askSync[Boolean](StopDriver)
      }
    } catch {
      case e: Exception =>
        throw SparkCoreErrors.stopStandaloneSchedulerDriverEndpointError(e)
    }
  }

  override def updateExecutorsLogLevel(logLevel: String): Unit = {
    if (driverEndpoint != null) {
      driverEndpoint.ask[Boolean](UpdateExecutorsLogLevel(logLevel))
    }
  }

  /**
   * Reset the state of CoarseGrainedSchedulerBackend to the initial state. Currently it will only
   * be called in the yarn-client mode when AM re-registers after a failure.
   * Visible for testing only.
   * */
  protected[scheduler] def reset(): Unit = {
    val executors: Set[String] = synchronized {
      requestedTotalExecutorsPerResourceProfile.clear()
      executorDataMap.keys.toSet
    }

    // Remove all the lingering executors that should be removed but not yet. The reason might be
    // because (1) disconnected event is not yet received; (2) executors die silently.
    executors.foreach { eid =>
      removeExecutor(eid,
        ExecutorProcessLost("Stale executor after cluster manager re-registered."))
    }
  }

  override def reviveOffers(): Unit = Utils.tryLogNonFatalError {
    driverEndpoint.send(ReviveOffers)
  }

  override def killTask(
      taskId: Long, executorId: String, interruptThread: Boolean, reason: String): Unit = {
    driverEndpoint.send(KillTask(taskId, executorId, interruptThread, reason))
  }

  override def defaultParallelism(): Int = {
    conf.getInt("spark.default.parallelism", math.max(totalCoreCount.get(), 2))
  }

  /**
   * Called by subclasses when notified of a lost worker. It just fires the message and returns
   * at once.
   */
  protected def removeExecutor(executorId: String, reason: ExecutorLossReason): Unit = {
    driverEndpoint.send(RemoveExecutor(executorId, reason))
  }

  protected def removeWorker(workerId: String, host: String, message: String): Unit = {
    driverEndpoint.send(RemoveWorker(workerId, host, message))
  }

  def sufficientResourcesRegistered(): Boolean = true

  override def isReady(): Boolean = {
    if (sufficientResourcesRegistered()) {
      logInfo(log"SchedulerBackend is ready for scheduling beginning after " +
<<<<<<< HEAD
        log"reached minRegisteredResourcesRatio: ${MDC(MIN_REGISTER_RATIO, minRegisteredRatio)}")
=======
        log"reached minRegisteredResourcesRatio: ${MDC(LogKeys.MIN_SIZE, minRegisteredRatio)}")
>>>>>>> 416d7f24
      return true
    }
    if ((System.nanoTime() - createTimeNs) >= maxRegisteredWaitingTimeNs) {
      logInfo(log"SchedulerBackend is ready for scheduling beginning after waiting " +
<<<<<<< HEAD
        log"maxRegisteredResourcesWaitingTime: ${MDC(TIME_UNITS, maxRegisteredWaitingTimeNs)}(ns)")
=======
        log"maxRegisteredResourcesWaitingTime: " +
        log"${MDC(LogKeys.TIMEOUT, maxRegisteredWaitingTimeNs / NANOS_PER_MILLIS.toDouble)}(ms)")
>>>>>>> 416d7f24
      return true
    }
    false
  }

  override def getExecutorIds(): Seq[String] = synchronized {
    executorDataMap.keySet.toSeq
  }

  def getExecutorsWithRegistrationTs(): Map[String, Long] = synchronized {
    executorDataMap.toMap.transform((_, v) => v.registrationTs)
  }

  override def isExecutorActive(id: String): Boolean = synchronized {
    executorDataMap.contains(id) &&
      !executorsPendingToRemove.contains(id) &&
      !executorsPendingLossReason.contains(id) &&
      !executorsPendingDecommission.contains(id)
  }

  /**
   * Get the max number of tasks that can be concurrent launched based on the ResourceProfile
   * could be used, even if some of them are being used at the moment.
   * Note that please don't cache the value returned by this method, because the number can change
   * due to add/remove executors.
   *
   * @param rp ResourceProfile which to use to calculate max concurrent tasks.
   * @return The max number of tasks that can be concurrent launched currently.
   */
  override def maxNumConcurrentTasks(rp: ResourceProfile): Int = synchronized {
    val (rpIds, cpus, resources) = {
      executorDataMap
        .filter { case (id, _) => isExecutorActive(id) }
        .values.toArray.map { executor =>
          (
            executor.resourceProfileId,
            executor.totalCores,
            executor.resourcesInfo.map { case (name, rInfo) =>
              (name, rInfo.totalAddressesAmount)
            }
          )
        }.unzip3
    }
    TaskSchedulerImpl.calculateAvailableSlots(scheduler, conf, rp.id, rpIds, cpus, resources)
  }

  // this function is for testing only
  def getExecutorAvailableResources(
      executorId: String): Map[String, ExecutorResourceInfo] = synchronized {
    executorDataMap.get(executorId).map(_.resourcesInfo).getOrElse(Map.empty)
  }

  // this function is for testing only
  private[spark] def getExecutorAvailableCpus(
      executorId: String): Option[Int] = synchronized {
    executorDataMap.get(executorId).map(_.freeCores)
  }

  // this function is for testing only
  def getExecutorResourceProfileId(executorId: String): Int = synchronized {
    val execDataOption = executorDataMap.get(executorId)
    execDataOption.map(_.resourceProfileId).getOrElse(ResourceProfile.UNKNOWN_RESOURCE_PROFILE_ID)
  }

  /**
   * Request an additional number of executors from the cluster manager. This is
   * requesting against the default ResourceProfile, we will need an API change to
   * allow against other profiles.
   * @return whether the request is acknowledged.
   */
  final override def requestExecutors(numAdditionalExecutors: Int): Boolean = {
    if (numAdditionalExecutors < 0) {
      throw new IllegalArgumentException(
        "Attempted to request a negative number of additional executor(s) " +
        s"$numAdditionalExecutors from the cluster manager. Please specify a positive number!")
    }
<<<<<<< HEAD
    logInfo(log"Requesting ${MDC(NUM_EXECUTORS, numAdditionalExecutors)}" +
      log" additional executor(s) from the cluster manager")
=======
    logInfo(log"Requesting ${MDC(LogKeys.NUM_EXECUTORS, numAdditionalExecutors)} additional " +
      log"executor(s) from the cluster manager")
>>>>>>> 416d7f24

    val response = synchronized {
      val defaultProf = scheduler.sc.resourceProfileManager.defaultResourceProfile
      val numExisting = requestedTotalExecutorsPerResourceProfile.getOrElse(defaultProf, 0)
      requestedTotalExecutorsPerResourceProfile(defaultProf) = numExisting + numAdditionalExecutors
      // Account for executors pending to be added or removed
      updateExecRequestTime(defaultProf.id, numAdditionalExecutors)
      doRequestTotalExecutors(requestedTotalExecutorsPerResourceProfile.toMap)
    }

    defaultAskTimeout.awaitResult(response)
  }

  /**
   * Update the cluster manager on our scheduling needs. Three bits of information are included
   * to help it make decisions.
   * @param resourceProfileIdToNumExecutors The total number of executors we'd like to have per
   *                                      ResourceProfile. The cluster manager shouldn't kill any
   *                                      running executor to reach this number, but, if all
   *                                      existing executors were to die, this is the number
   *                                      of executors we'd want to be allocated.
   * @param numLocalityAwareTasksPerResourceProfileId The number of tasks in all active stages that
   *                                                  have a locality preferences per
   *                                                  ResourceProfile. This includes running,
   *                                                  pending, and completed tasks.
   * @param hostToLocalTaskCount A map of hosts to the number of tasks from all active stages
   *                             that would like to like to run on that host.
   *                             This includes running, pending, and completed tasks.
   * @return whether the request is acknowledged by the cluster manager.
   */
  final override def requestTotalExecutors(
      resourceProfileIdToNumExecutors: Map[Int, Int],
      numLocalityAwareTasksPerResourceProfileId: Map[Int, Int],
      hostToLocalTaskCount: Map[Int, Map[String, Int]]
  ): Boolean = {
    val totalExecs = resourceProfileIdToNumExecutors.values.sum
    if (totalExecs < 0) {
      throw new IllegalArgumentException(
        "Attempted to request a negative number of executor(s) " +
          s"$totalExecs from the cluster manager. Please specify a positive number!")
    }
    val resourceProfileToNumExecutors = resourceProfileIdToNumExecutors.map { case (rpid, num) =>
      (scheduler.sc.resourceProfileManager.resourceProfileFromId(rpid), num)
    }
    val response = synchronized {
      val oldResourceProfileToNumExecutors = requestedTotalExecutorsPerResourceProfile.map {
        case (rp, num) =>
          (rp.id, num)
      }.toMap
      this.requestedTotalExecutorsPerResourceProfile.clear()
      this.requestedTotalExecutorsPerResourceProfile ++= resourceProfileToNumExecutors
      this.numLocalityAwareTasksPerResourceProfileId = numLocalityAwareTasksPerResourceProfileId
      this.rpHostToLocalTaskCount = hostToLocalTaskCount
      updateExecRequestTimes(oldResourceProfileToNumExecutors, resourceProfileIdToNumExecutors)
      doRequestTotalExecutors(requestedTotalExecutorsPerResourceProfile.toMap)
    }
    defaultAskTimeout.awaitResult(response)
  }

  private def updateExecRequestTimes(oldProfile: Map[Int, Int], newProfile: Map[Int, Int]): Unit = {
    newProfile.map {
      case (k, v) =>
        val delta = v - oldProfile.getOrElse(k, 0)
        if (delta != 0) {
          updateExecRequestTime(k, delta)
        }
    }
  }

  private def updateExecRequestTime(profileId: Int, delta: Int) = {
    val times = execRequestTimes.getOrElseUpdate(profileId, Queue[(Int, Long)]())
    if (delta > 0) {
      // Add the request to the end, constant time op
      times += ((delta, System.currentTimeMillis()))
    } else if (delta < 0) {
      // Consume as if |delta| had been allocated
      var toConsume = -delta
      // Note: it's possible that something else allocated an executor and we have
      // a negative delta, we can just avoid mutating the queue.
      while (toConsume > 0 && times.nonEmpty) {
        val h = times.dequeue()
        if (h._1 > toConsume) {
          // Prepend updated first req to times, constant time op
          ((h._1 - toConsume, h._2)) +=: times
          toConsume = 0
        } else {
          toConsume = toConsume - h._1
        }
      }
    }
  }

  /**
   * Request executors from the cluster manager by specifying the total number desired,
   * including existing pending and running executors.
   *
   * The semantics here guarantee that we do not over-allocate executors for this application,
   * since a later request overrides the value of any prior request. The alternative interface
   * of requesting a delta of executors risks double counting new executors when there are
   * insufficient resources to satisfy the first request. We make the assumption here that the
   * cluster manager will eventually fulfill all requests when resources free up.
   *
   * @return a future whose evaluation indicates whether the request is acknowledged.
   */
  protected def doRequestTotalExecutors(
      resourceProfileToTotalExecs: Map[ResourceProfile, Int]): Future[Boolean] =
    Future.successful(false)

  /**
   * Adjust the number of executors being requested to no longer include the provided executors.
   */
  private def adjustExecutors(executorIds: Seq[String]) = {
    if (executorIds.nonEmpty) {
      executorIds.foreach { exec =>
        withLock {
          val rpId = executorDataMap(exec).resourceProfileId
          val rp = scheduler.sc.resourceProfileManager.resourceProfileFromId(rpId)
          if (requestedTotalExecutorsPerResourceProfile.isEmpty) {
            // Assume that we are killing an executor that was started by default and
            // not through the request api
            requestedTotalExecutorsPerResourceProfile(rp) = 0
          } else {
            val requestedTotalForRp = requestedTotalExecutorsPerResourceProfile(rp)
            requestedTotalExecutorsPerResourceProfile(rp) = math.max(requestedTotalForRp - 1, 0)
          }
        }
      }
      doRequestTotalExecutors(requestedTotalExecutorsPerResourceProfile.toMap)
    } else {
      Future.successful(true)
    }
  }

  /**
   * Request that the cluster manager kill the specified executors.
   *
   * @param executorIds identifiers of executors to kill
   * @param adjustTargetNumExecutors whether the target number of executors be adjusted down
   *                                 after these executors have been killed
   * @param countFailures if there are tasks running on the executors when they are killed, whether
   *                      those failures be counted to task failure limits?
   * @param force whether to force kill busy executors, default false
   * @return the ids of the executors acknowledged by the cluster manager to be removed.
   */
  final override def killExecutors(
      executorIds: Seq[String],
      adjustTargetNumExecutors: Boolean,
      countFailures: Boolean,
      force: Boolean): Seq[String] = {
<<<<<<< HEAD
    logInfo(log"Requesting to kill executor(s) ${MDC(EXECUTOR_IDS, executorIds.mkString(", "))}")
=======
    logInfo(
      log"Requesting to kill executor(s) ${MDC(LogKeys.EXECUTOR_IDS, executorIds.mkString(", "))}")
>>>>>>> 416d7f24

    val response = withLock {
      val (knownExecutors, unknownExecutors) = executorIds.partition(executorDataMap.contains)
      unknownExecutors.foreach { id =>
        logWarning(log"Executor to kill ${MDC(LogKeys.EXECUTOR_ID, id)} does not exist!")
      }

      // If an executor is already pending to be removed, do not kill it again (SPARK-9795)
      // If this executor is busy, do not kill it unless we are told to force kill it (SPARK-9552)
      val executorsToKill = knownExecutors
        .filter { id => !executorsPendingToRemove.contains(id) }
        .filter { id => force || !scheduler.isExecutorBusy(id) }
      executorsToKill.foreach { id => executorsPendingToRemove(id) = !countFailures }

<<<<<<< HEAD
      logInfo(log"Actual list of executor(s) to be killed is" +
        log" ${MDC(EXECUTOR_IDS, executorsToKill.mkString(", "))}")
=======
      logInfo(log"Actual list of executor(s) to be killed is " +
        log"${MDC(LogKeys.EXECUTOR_IDS, executorsToKill.mkString(", "))}")
>>>>>>> 416d7f24

      // If we do not wish to replace the executors we kill, sync the target number of executors
      // with the cluster manager to avoid allocating new ones. When computing the new target,
      // take into account executors that are pending to be added or removed.
      val adjustTotalExecutors =
        if (adjustTargetNumExecutors) {
          adjustExecutors(executorsToKill)
        } else {
          Future.successful(true)
        }

      val killExecutors: Boolean => Future[Boolean] =
        if (executorsToKill.nonEmpty) {
          _ => doKillExecutors(executorsToKill)
        } else {
          _ => Future.successful(false)
        }

      val killResponse = adjustTotalExecutors.flatMap(killExecutors)(ThreadUtils.sameThread)

      killResponse.flatMap(killSuccessful =>
        Future.successful (if (killSuccessful) executorsToKill else Seq.empty[String])
      )(ThreadUtils.sameThread)
    }

    defaultAskTimeout.awaitResult(response)
  }

  /**
   * Kill the given list of executors through the cluster manager.
   * @return whether the kill request is acknowledged.
   */
  protected def doKillExecutors(executorIds: Seq[String]): Future[Boolean] =
    Future.successful(false)

  /**
   * Request that the cluster manager decommissions all executors on a given host.
   * @return whether the decommission request is acknowledged.
   */
  final override def decommissionExecutorsOnHost(host: String): Boolean = {
<<<<<<< HEAD
    logInfo(log"Requesting to kill any and all executors on host ${MDC(HOST, host)}")
=======
    logInfo(log"Requesting to kill any and all executors on host ${MDC(LogKeys.HOST, host)}")
>>>>>>> 416d7f24
    // A potential race exists if a new executor attempts to register on a host
    // that is on the exclude list and is no longer valid. To avoid this race,
    // all executor registration and decommissioning happens in the event loop. This way, either
    // an executor will fail to register, or will be decommed when all executors on a host
    // are decommed.
    // Decommission all the executors on this host in an event loop to ensure serialization.
    driverEndpoint.send(DecommissionExecutorsOnHost(host))
    true
  }

  /**
   * Request that the cluster manager kill all executors on a given host.
   * @return whether the kill request is acknowledged.
   */
  final override def killExecutorsOnHost(host: String): Boolean = {
<<<<<<< HEAD
    logInfo(log"Requesting to kill any and all executors on host ${MDC(HOST, host)}")
=======
    logInfo(log"Requesting to kill any and all executors on host ${MDC(LogKeys.HOST, host)}")
>>>>>>> 416d7f24
    // A potential race exists if a new executor attempts to register on a host
    // that is on the exclude list and is no longer valid. To avoid this race,
    // all executor registration and killing happens in the event loop. This way, either
    // an executor will fail to register, or will be killed when all executors on a host
    // are killed.
    // Kill all the executors on this host in an event loop to ensure serialization.
    driverEndpoint.send(KillExecutorsOnHost(host))
    true
  }

  /**
   * Create the delegation token manager to be used for the application. This method is called
   * once during the start of the scheduler backend (so after the object has already been
   * fully constructed), only if security is enabled in the Hadoop configuration.
   */
  protected def createTokenManager(): Option[HadoopDelegationTokenManager] = None

  /**
   * Called when a new set of delegation tokens is sent to the driver. Child classes can override
   * this method but should always call this implementation, which handles token distribution to
   * executors.
   */
  protected def updateDelegationTokens(tokens: Array[Byte]): Unit = {
    SparkHadoopUtil.get.addDelegationTokens(tokens, conf)
    delegationTokens.set(tokens)
    executorDataMap.values.foreach { ed =>
      ed.executorEndpoint.send(UpdateDelegationTokens(tokens))
    }
  }

  protected def currentDelegationTokens: Array[Byte] = delegationTokens.get()

  /**
   * Checks whether the executor is excluded due to failure(s). This is called when the executor
   * tries to register with the scheduler, and will deny registration if this method returns true.
   *
   * This is in addition to the exclude list kept by the task scheduler, so custom implementations
   * don't need to check there.
   */
  protected def isExecutorExcluded(executorId: String, hostname: String): Boolean = false

  // SPARK-27112: We need to ensure that there is ordering of lock acquisition
  // between TaskSchedulerImpl and CoarseGrainedSchedulerBackend objects in order to fix
  // the deadlock issue exposed in SPARK-27112
  private def withLock[T](fn: => T): T = scheduler.synchronized {
    CoarseGrainedSchedulerBackend.this.synchronized { fn }
  }

  override def getTaskThreadDump(
      taskId: Long,
      executorId: String): Option[ThreadStackTrace] = withLock {
    if (isExecutorActive(executorId)) {
      val executorData = executorDataMap(executorId)
      executorData.executorEndpoint.askSync[Option[ThreadStackTrace]](TaskThreadDump(taskId))
    } else {
      None
    }
  }
}

private[spark] object CoarseGrainedSchedulerBackend {
  val ENDPOINT_NAME = "CoarseGrainedScheduler"
}<|MERGE_RESOLUTION|>--- conflicted
+++ resolved
@@ -270,17 +270,10 @@
             } else {
               context.senderAddress
             }
-<<<<<<< HEAD
-          logInfo(log"Registered executor ${MDC(RPC_ENDPOINT_REF, executorRef)}" +
-            log" (${MDC(RPC_ADDRESS, executorAddress)})" +
-            log" with ID ${MDC(LogKeys.EXECUTOR_ID, executorId)}," +
-            log" ResourceProfileId ${MDC(RESOURCE_PROFILE_ID, resourceProfileId)}")
-=======
           logInfo(log"Registered executor ${MDC(LogKeys.RPC_ENDPOINT_REF, executorRef)} " +
             log"(${MDC(LogKeys.RPC_ADDRESS, executorAddress)}) " +
             log"with ID ${MDC(LogKeys.EXECUTOR_ID, executorId)}, " +
             log"ResourceProfileId ${MDC(LogKeys.RESOURCE_PROFILE_ID, resourceProfileId)}")
->>>>>>> 416d7f24
           addressToExecutorId(executorAddress) = executorId
           totalCoreCount.addAndGet(cores)
           totalRegisteredExecutors.addAndGet(1)
@@ -334,12 +327,8 @@
 
       case UpdateExecutorsLogLevel(logLevel) =>
         currentLogLevel = Some(logLevel)
-<<<<<<< HEAD
-        logInfo(log"Asking each executor to refresh the log level to ${MDC(LOG_LEVEL, logLevel)}")
-=======
         logInfo(log"Asking each executor to refresh the log level to " +
           log"${MDC(LogKeys.LOG_LEVEL, logLevel)}")
->>>>>>> 416d7f24
         for ((_, executorData) <- executorDataMap) {
           executorData.executorEndpoint.send(UpdateExecutorLogLevel(logLevel))
         }
@@ -512,13 +501,8 @@
           // forever. Therefore, we should also post `SparkListenerExecutorRemoved` here.
           listenerBus.post(SparkListenerExecutorRemoved(
             System.currentTimeMillis(), executorId, reason.toString))
-<<<<<<< HEAD
-          logInfo(log"Asked to remove non-existent executor" +
-            log" ${MDC(LogKeys.EXECUTOR_ID, executorId)}")
-=======
           logInfo(
             log"Asked to remove non-existent executor ${MDC(LogKeys.EXECUTOR_ID, executorId)}")
->>>>>>> 416d7f24
       }
     }
 
@@ -591,13 +575,8 @@
       return executorsToDecommission.toImmutableArraySeq
     }
 
-<<<<<<< HEAD
-    logInfo(log"Decommission executors:" +
-      log" ${MDC(EXECUTOR_IDS, executorsToDecommission.mkString(", "))}")
-=======
     logInfo(log"Decommission executors: " +
       log"${MDC(LogKeys.EXECUTOR_IDS, executorsToDecommission.mkString(", "))}")
->>>>>>> 416d7f24
 
     // If we don't want to replace the executors we are decommissioning
     if (adjustTargetNumExecutors) {
@@ -628,14 +607,9 @@
             executorsToDecommission.filter(executorsPendingDecommission.contains)
           }
           if (stragglers.nonEmpty) {
-<<<<<<< HEAD
-            logInfo(log"${MDC(EXECUTOR_IDS, stragglers.toList)} failed to decommission" +
-              log" in ${MDC(INTERVAL, cleanupInterval)}, killing.")
-=======
             logInfo(
               log"${MDC(LogKeys.EXECUTOR_IDS, stragglers.toList)} failed to decommission in " +
               log"${MDC(LogKeys.INTERVAL, cleanupInterval)}, killing.")
->>>>>>> 416d7f24
             killExecutors(stragglers.toImmutableArraySeq, false, false, true)
           }
         }
@@ -753,21 +727,13 @@
   override def isReady(): Boolean = {
     if (sufficientResourcesRegistered()) {
       logInfo(log"SchedulerBackend is ready for scheduling beginning after " +
-<<<<<<< HEAD
-        log"reached minRegisteredResourcesRatio: ${MDC(MIN_REGISTER_RATIO, minRegisteredRatio)}")
-=======
         log"reached minRegisteredResourcesRatio: ${MDC(LogKeys.MIN_SIZE, minRegisteredRatio)}")
->>>>>>> 416d7f24
       return true
     }
     if ((System.nanoTime() - createTimeNs) >= maxRegisteredWaitingTimeNs) {
       logInfo(log"SchedulerBackend is ready for scheduling beginning after waiting " +
-<<<<<<< HEAD
-        log"maxRegisteredResourcesWaitingTime: ${MDC(TIME_UNITS, maxRegisteredWaitingTimeNs)}(ns)")
-=======
         log"maxRegisteredResourcesWaitingTime: " +
         log"${MDC(LogKeys.TIMEOUT, maxRegisteredWaitingTimeNs / NANOS_PER_MILLIS.toDouble)}(ms)")
->>>>>>> 416d7f24
       return true
     }
     false
@@ -844,13 +810,8 @@
         "Attempted to request a negative number of additional executor(s) " +
         s"$numAdditionalExecutors from the cluster manager. Please specify a positive number!")
     }
-<<<<<<< HEAD
-    logInfo(log"Requesting ${MDC(NUM_EXECUTORS, numAdditionalExecutors)}" +
-      log" additional executor(s) from the cluster manager")
-=======
     logInfo(log"Requesting ${MDC(LogKeys.NUM_EXECUTORS, numAdditionalExecutors)} additional " +
       log"executor(s) from the cluster manager")
->>>>>>> 416d7f24
 
     val response = synchronized {
       val defaultProf = scheduler.sc.resourceProfileManager.defaultResourceProfile
@@ -1000,12 +961,8 @@
       adjustTargetNumExecutors: Boolean,
       countFailures: Boolean,
       force: Boolean): Seq[String] = {
-<<<<<<< HEAD
-    logInfo(log"Requesting to kill executor(s) ${MDC(EXECUTOR_IDS, executorIds.mkString(", "))}")
-=======
     logInfo(
       log"Requesting to kill executor(s) ${MDC(LogKeys.EXECUTOR_IDS, executorIds.mkString(", "))}")
->>>>>>> 416d7f24
 
     val response = withLock {
       val (knownExecutors, unknownExecutors) = executorIds.partition(executorDataMap.contains)
@@ -1020,13 +977,8 @@
         .filter { id => force || !scheduler.isExecutorBusy(id) }
       executorsToKill.foreach { id => executorsPendingToRemove(id) = !countFailures }
 
-<<<<<<< HEAD
-      logInfo(log"Actual list of executor(s) to be killed is" +
-        log" ${MDC(EXECUTOR_IDS, executorsToKill.mkString(", "))}")
-=======
       logInfo(log"Actual list of executor(s) to be killed is " +
         log"${MDC(LogKeys.EXECUTOR_IDS, executorsToKill.mkString(", "))}")
->>>>>>> 416d7f24
 
       // If we do not wish to replace the executors we kill, sync the target number of executors
       // with the cluster manager to avoid allocating new ones. When computing the new target,
@@ -1067,11 +1019,7 @@
    * @return whether the decommission request is acknowledged.
    */
   final override def decommissionExecutorsOnHost(host: String): Boolean = {
-<<<<<<< HEAD
-    logInfo(log"Requesting to kill any and all executors on host ${MDC(HOST, host)}")
-=======
     logInfo(log"Requesting to kill any and all executors on host ${MDC(LogKeys.HOST, host)}")
->>>>>>> 416d7f24
     // A potential race exists if a new executor attempts to register on a host
     // that is on the exclude list and is no longer valid. To avoid this race,
     // all executor registration and decommissioning happens in the event loop. This way, either
@@ -1087,11 +1035,7 @@
    * @return whether the kill request is acknowledged.
    */
   final override def killExecutorsOnHost(host: String): Boolean = {
-<<<<<<< HEAD
-    logInfo(log"Requesting to kill any and all executors on host ${MDC(HOST, host)}")
-=======
     logInfo(log"Requesting to kill any and all executors on host ${MDC(LogKeys.HOST, host)}")
->>>>>>> 416d7f24
     // A potential race exists if a new executor attempts to register on a host
     // that is on the exclude list and is no longer valid. To avoid this race,
     // all executor registration and killing happens in the event loop. This way, either
