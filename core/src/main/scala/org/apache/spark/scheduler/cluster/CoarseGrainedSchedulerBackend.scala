--- conflicted
+++ resolved
@@ -22,11 +22,7 @@
 
 import scala.collection.mutable.{ArrayBuffer, HashMap, HashSet}
 
-<<<<<<< HEAD
-import org.apache.spark.deploy.SparkHadoopUtil
-=======
 import org.apache.spark.rpc._
->>>>>>> 470d7453
 import org.apache.spark.{ExecutorAllocationClient, Logging, SparkEnv, SparkException, TaskState}
 import org.apache.spark.scheduler._
 import org.apache.spark.scheduler.cluster.CoarseGrainedClusterMessages._
@@ -70,14 +66,10 @@
   // Executors we have requested the cluster manager to kill that have not died yet
   private val executorsPendingToRemove = new HashSet[String]
 
-<<<<<<< HEAD
   private var latestTokens: Option[SerializableBuffer] = None
-
-  class DriverActor(sparkProperties: Seq[(String, String)]) extends Actor with ActorLogReceive {
-=======
   class DriverEndpoint(override val rpcEnv: RpcEnv, sparkProperties: Seq[(String, String)])
     extends ThreadSafeRpcEndpoint with Logging {
->>>>>>> 470d7453
+
     override protected def log = CoarseGrainedSchedulerBackend.this.log
 
     private val addressToExecutorId = new HashMap[RpcAddress, String]
@@ -88,44 +80,9 @@
     override def onStart() {
       // Periodically revive offers to allow delay scheduling to work
       val reviveInterval = conf.getLong("spark.scheduler.revive.interval", 1000)
-<<<<<<< HEAD
-      import context.dispatcher
-      context.system.scheduler.schedule(0.millis, reviveInterval.millis, self, ReviveOffers)
-    }
-
-    def receiveWithLogging = {
-      case RegisterExecutor(executorId, hostPort, cores, logUrls) =>
-        Utils.checkHostPort(hostPort, "Host port expected " + hostPort)
-        if (executorDataMap.contains(executorId)) {
-          sender ! RegisterExecutorFailed("Duplicate executor ID: " + executorId)
-        } else {
-          logInfo("Registered executor: " + sender + " with ID " + executorId)
-
-          latestTokens.fold(sender ! RegisteredExecutor(None)) {
-            x => sender ! RegisteredExecutor(Some(x))
-          }
-          addressToExecutorId(sender.path.address) = executorId
-          totalCoreCount.addAndGet(cores)
-          totalRegisteredExecutors.addAndGet(1)
-          val (host, _) = Utils.parseHostPort(hostPort)
-          val data = new ExecutorData(sender, sender.path.address, host, cores, cores, logUrls)
-          // This must be synchronized because variables mutated
-          // in this block are read when requesting executors
-          CoarseGrainedSchedulerBackend.this.synchronized {
-            executorDataMap.put(executorId, data)
-            if (numPendingExecutors > 0) {
-              numPendingExecutors -= 1
-              logDebug(s"Decremented number of pending executors ($numPendingExecutors left)")
-            }
-          }
-          listenerBus.post(
-            SparkListenerExecutorAdded(System.currentTimeMillis(), executorId, data))
-          makeOffers()
-=======
       reviveThread.scheduleAtFixedRate(new Runnable {
         override def run(): Unit = Utils.tryLogNonFatalError {
           Option(self).foreach(_.send(ReviveOffers))
->>>>>>> 470d7453
         }
       }, 0, reviveInterval, TimeUnit.MILLISECONDS)
     }
@@ -156,6 +113,8 @@
             // Ignoring the task kill since the executor is not registered.
             logWarning(s"Attempted to kill task $taskId for unknown executor $executorId.")
         }
+
+      case NewTokens(tokens) => latestTokens = Option(tokens)
     }
 
     override def receiveAndReply(context: RpcCallContext): PartialFunction[Any, Unit] = {
@@ -165,7 +124,7 @@
           context.reply(RegisterExecutorFailed("Duplicate executor ID: " + executorId))
         } else {
           logInfo("Registered executor: " + executorRef + " with ID " + executorId)
-          context.reply(RegisteredExecutor)
+          context.reply(RegisteredExecutor(latestTokens))
 
           addressToExecutorId(executorRef.address) = executorId
           totalCoreCount.addAndGet(cores)
@@ -202,14 +161,7 @@
         context.reply(true)
 
       case RetrieveSparkProps =>
-<<<<<<< HEAD
-        sender ! sparkProperties
-
-      case NewTokens(tokens) =>
-        latestTokens = Some(tokens)
-=======
         context.reply(sparkProperties)
->>>>>>> 470d7453
     }
 
     // Make fake resource offers on all executors
@@ -296,14 +248,8 @@
     }
 
     // TODO (prashant) send conf instead of properties
-<<<<<<< HEAD
-    driverActor = actorSystem.actorOf(
-      Props(new DriverActor(properties)), name = CoarseGrainedSchedulerBackend.ACTOR_NAME)
-
-=======
     driverEndpoint = rpcEnv.setupEndpoint(
       CoarseGrainedSchedulerBackend.ENDPOINT_NAME, new DriverEndpoint(rpcEnv, properties))
->>>>>>> 470d7453
   }
 
   def stopExecutors() {
