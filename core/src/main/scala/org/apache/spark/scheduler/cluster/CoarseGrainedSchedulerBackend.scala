--- conflicted
+++ resolved
@@ -23,11 +23,8 @@
 
 import scala.collection.mutable.{ArrayBuffer, HashMap, HashSet}
 import scala.concurrent.Future
-<<<<<<< HEAD
 
 import org.apache.hadoop.security.UserGroupInformation
-=======
->>>>>>> 3ac60930
 
 import org.apache.spark.{ExecutorAllocationClient, SparkEnv, SparkException, TaskState}
 import org.apache.spark.deploy.SparkHadoopUtil
@@ -591,6 +588,7 @@
    * of requesting a delta of executors risks double counting new executors when there are
    * insufficient resources to satisfy the first request. We make the assumption here that the
    * cluster manager will eventually fulfill all requests when resources free up.
+   *
    * @return a future whose evaluation indicates whether the request is acknowledged.
    */
   protected def doRequestTotalExecutors(requestedTotal: Int): Future[Boolean] =
