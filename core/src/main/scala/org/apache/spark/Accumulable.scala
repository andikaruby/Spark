/*
 * Licensed to the Apache Software Foundation (ASF) under one or more
 * contributor license agreements.  See the NOTICE file distributed with
 * this work for additional information regarding copyright ownership.
 * The ASF licenses this file to You under the Apache License, Version 2.0
 * (the "License"); you may not use this file except in compliance with
 * the License.  You may obtain a copy of the License at
 *
 *    http://www.apache.org/licenses/LICENSE-2.0
 *
 * Unless required by applicable law or agreed to in writing, software
 * distributed under the License is distributed on an "AS IS" BASIS,
 * WITHOUT WARRANTIES OR CONDITIONS OF ANY KIND, either express or implied.
 * See the License for the specific language governing permissions and
 * limitations under the License.
 */

package org.apache.spark

import java.io.{ObjectInputStream, Serializable}

import scala.collection.generic.Growable
import scala.reflect.ClassTag

import org.apache.spark.serializer.JavaSerializer
import org.apache.spark.util.Utils


/**
 * A data type that can be accumulated, ie has an commutative and associative "add" operation,
 * but where the result type, `R`, may be different from the element type being added, `T`.
 *
 * You must define how to add data, and how to merge two of these together.  For some data types,
 * such as a counter, these might be the same operation. In that case, you can use the simpler
 * [[org.apache.spark.Accumulator]]. They won't always be the same, though -- e.g., imagine you are
 * accumulating a set. You will add items to the set, and you will union two sets together.
 *
 * All accumulators created on the driver to be used on the executors must be registered with
 * [[Accumulators]]. This is already done automatically for accumulators created by the user.
 * Internal accumulators must be explicitly registered by the caller.
 *
 * Operations are not thread-safe.
 *
 * @param id ID of this accumulator; for internal use only.
 * @param initialValue initial value of accumulator
 * @param param helper object defining how to add elements of type `R` and `T`
 * @param name human-readable name for use in Spark's web UI
 * @param internal if this [[Accumulable]] is internal. Internal [[Accumulable]]s will be reported
 *                 to the driver via heartbeats. For internal [[Accumulable]]s, `R` must be
 *                 thread safe so that they can be reported correctly.
 * @param countFailedValues whether to accumulate values from failed tasks. This is set to true
 *                          for system and time metrics like serialization time or bytes spilled,
 *                          and false for things with absolute values like number of input rows.
 *                          This should be used for internal metrics only.
 * @tparam R the full accumulated data (result type)
 * @tparam T partial data that can be added in
 */
class Accumulable[R, T] private (
    val id: Long,
<<<<<<< HEAD
=======
    // SI-8813: This must explicitly be a private val, or else scala 2.11 doesn't compile
>>>>>>> d702f0c1
    @transient private val initialValue: R,
    param: AccumulableParam[R, T],
    val name: Option[String],
    internal: Boolean,
    private[spark] val countFailedValues: Boolean)
  extends Serializable {

  private[spark] def this(
      initialValue: R,
      param: AccumulableParam[R, T],
      name: Option[String],
      internal: Boolean,
      countFailedValues: Boolean) = {
    this(Accumulators.newId(), initialValue, param, name, internal, countFailedValues)
  }

  private[spark] def this(
      initialValue: R,
      param: AccumulableParam[R, T],
      name: Option[String],
      internal: Boolean) = {
    this(initialValue, param, name, internal, false /* countFailedValues */)
  }

  def this(initialValue: R, param: AccumulableParam[R, T], name: Option[String]) =
    this(initialValue, param, name, false /* internal */)

  def this(initialValue: R, param: AccumulableParam[R, T]) = this(initialValue, param, None)

  @volatile @transient private var value_ : R = initialValue // Current value on driver
  val zero = param.zero(initialValue) // Zero value to be passed to executors
  private var deserialized = false

  // In many places we create internal accumulators without access to the active context cleaner,
  // so if we register them here then we may never unregister these accumulators. To avoid memory
  // leaks, we require the caller to explicitly register internal accumulators elsewhere.
  if (!internal) {
    Accumulators.register(this)
  }

  /**
   * If this [[Accumulable]] is internal. Internal [[Accumulable]]s will be reported to the driver
   * via heartbeats. For internal [[Accumulable]]s, `R` must be thread safe so that they can be
   * reported correctly.
   */
  private[spark] def isInternal: Boolean = internal

  /**
   * Return a copy of this [[Accumulable]].
   *
   * The copy will have the same ID as the original and will not be registered with
   * [[Accumulators]] again. This method exists so that the caller can avoid passing the
   * same mutable instance around.
   */
  private[spark] def copy(): Accumulable[R, T] = {
    new Accumulable[R, T](id, initialValue, param, name, internal, countFailedValues)
  }

  /**
   * Add more data to this accumulator / accumulable
   * @param term the data to add
   */
  def += (term: T) { value_ = param.addAccumulator(value_, term) }

  /**
   * Add more data to this accumulator / accumulable
   * @param term the data to add
   */
  def add(term: T) { value_ = param.addAccumulator(value_, term) }

  /**
   * Merge two accumulable objects together
   *
   * Normally, a user will not want to use this version, but will instead call `+=`.
   * @param term the other `R` that will get merged with this
   */
  def ++= (term: R) { value_ = param.addInPlace(value_, term)}

  /**
   * Merge two accumulable objects together
   *
   * Normally, a user will not want to use this version, but will instead call `add`.
   * @param term the other `R` that will get merged with this
   */
  def merge(term: R) { value_ = param.addInPlace(value_, term)}

  /**
   * Access the accumulator's current value; only allowed on driver.
   */
  def value: R = {
    if (!deserialized) {
      value_
    } else {
      throw new UnsupportedOperationException("Can't read accumulator value in task")
    }
  }

  /**
   * Get the current value of this accumulator from within a task.
   *
   * This is NOT the global value of the accumulator.  To get the global value after a
   * completed operation on the dataset, call `value`.
   *
   * The typical use of this method is to directly mutate the local value, eg., to add
   * an element to a Set.
   */
  def localValue: R = value_

  /**
   * Set the accumulator's value; only allowed on driver.
   */
  def value_= (newValue: R) {
    if (!deserialized) {
      value_ = newValue
    } else {
      throw new UnsupportedOperationException("Can't assign accumulator value in task")
    }
  }

  /**
   * Set the accumulator's value. For internal use only.
   */
  def setValue(newValue: R): Unit = { value_ = newValue }

  /**
   * Set the accumulator's value. For internal use only.
   */
  private[spark] def setValueAny(newValue: Any): Unit = { setValue(newValue.asInstanceOf[R]) }

  // Called by Java when deserializing an object
  private def readObject(in: ObjectInputStream): Unit = Utils.tryOrIOException {
    in.defaultReadObject()
    value_ = zero
    deserialized = true

    // Automatically register the accumulator when it is deserialized with the task closure.
    // This is for external accumulators and internal ones that do not represent task level
    // metrics, e.g. internal SQL metrics, which are per-operator.
    val taskContext = TaskContext.get()
    if (taskContext != null) {
      taskContext.registerAccumulator(this)
    }
  }

  override def toString: String = if (value_ == null) "null" else value_.toString
}


/**
 * Helper object defining how to accumulate values of a particular type. An implicit
 * AccumulableParam needs to be available when you create [[Accumulable]]s of a specific type.
 *
 * @tparam R the full accumulated data (result type)
 * @tparam T partial data that can be added in
 */
trait AccumulableParam[R, T] extends Serializable {
  /**
   * Add additional data to the accumulator value. Is allowed to modify and return `r`
   * for efficiency (to avoid allocating objects).
   *
   * @param r the current value of the accumulator
   * @param t the data to be added to the accumulator
   * @return the new value of the accumulator
   */
  def addAccumulator(r: R, t: T): R

  /**
   * Merge two accumulated values together. Is allowed to modify and return the first value
   * for efficiency (to avoid allocating objects).
   *
   * @param r1 one set of accumulated data
   * @param r2 another set of accumulated data
   * @return both data sets merged together
   */
  def addInPlace(r1: R, r2: R): R

  /**
   * Return the "zero" (identity) value for an accumulator type, given its initial value. For
   * example, if R was a vector of N dimensions, this would return a vector of N zeroes.
   */
  def zero(initialValue: R): R
}


private[spark] class
GrowableAccumulableParam[R <% Growable[T] with TraversableOnce[T] with Serializable: ClassTag, T]
  extends AccumulableParam[R, T] {

  def addAccumulator(growable: R, elem: T): R = {
    growable += elem
    growable
  }

  def addInPlace(t1: R, t2: R): R = {
    t1 ++= t2
    t1
  }

  def zero(initialValue: R): R = {
    // We need to clone initialValue, but it's hard to specify that R should also be Cloneable.
    // Instead we'll serialize it to a buffer and load it back.
    val ser = new JavaSerializer(new SparkConf(false)).newInstance()
    val copy = ser.deserialize[R](ser.serialize(initialValue))
    copy.clear()   // In case it contained stuff
    copy
  }
}<|MERGE_RESOLUTION|>--- conflicted
+++ resolved
@@ -57,10 +57,7 @@
  */
 class Accumulable[R, T] private (
     val id: Long,
-<<<<<<< HEAD
-=======
     // SI-8813: This must explicitly be a private val, or else scala 2.11 doesn't compile
->>>>>>> d702f0c1
     @transient private val initialValue: R,
     param: AccumulableParam[R, T],
     val name: Option[String],
