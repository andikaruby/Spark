--- conflicted
+++ resolved
@@ -60,12 +60,8 @@
  */
 class GenericAccumulable[RR, R, T] private[spark] (
     val id: Long,
-<<<<<<< HEAD
-    initialValue: R,
-=======
     // SI-8813: This must explicitly be a private val, or else scala 2.11 doesn't compile
     @transient private val initialValue: R,
->>>>>>> c2204436
     param: AccumulableParam[R, T],
     val name: Option[String],
     internal: Boolean,
