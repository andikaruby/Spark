--- conflicted
+++ resolved
@@ -153,30 +153,17 @@
       Some(authority),
       ivyProperties.repositories,
       ivyProperties.ivyRepoPath,
-<<<<<<< HEAD
       ivyProperties.ivySettingsPath
-    ).split(",")
-=======
-      Option(ivyProperties.ivySettingsPath)
     )
->>>>>>> 0a3f3d60
   }
 
   def resolveMavenDependencies(
       packagesTransitive: Boolean,
-<<<<<<< HEAD
       packagesExclusions: Option[String],
       packages: Option[String],
       repositories: Option[String],
       ivyRepoPath: Option[String],
-      ivySettingsPath: Option[String]): String = {
-=======
-      packagesExclusions: String,
-      packages: String,
-      repositories: String,
-      ivyRepoPath: String,
       ivySettingsPath: Option[String]): Seq[String] = {
->>>>>>> 0a3f3d60
     val exclusions: Seq[String] =
       if (packagesExclusions.nonEmpty) {
         packagesExclusions.map(_.split(",")).get
