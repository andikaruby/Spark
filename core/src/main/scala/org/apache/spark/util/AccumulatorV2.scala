/*
 * Licensed to the Apache Software Foundation (ASF) under one or more
 * contributor license agreements.  See the NOTICE file distributed with
 * this work for additional information regarding copyright ownership.
 * The ASF licenses this file to You under the Apache License, Version 2.0
 * (the "License"); you may not use this file except in compliance with
 * the License.  You may obtain a copy of the License at
 *
 *    http://www.apache.org/licenses/LICENSE-2.0
 *
 * Unless required by applicable law or agreed to in writing, software
 * distributed under the License is distributed on an "AS IS" BASIS,
 * WITHOUT WARRANTIES OR CONDITIONS OF ANY KIND, either express or implied.
 * See the License for the specific language governing permissions and
 * limitations under the License.
 */

package org.apache.spark.util

import java.{lang => jl}
import java.io.ObjectInputStream
import java.util.ArrayList
import java.util.concurrent.ConcurrentHashMap
import java.util.concurrent.atomic.AtomicLong
import javax.annotation.concurrent.GuardedBy

import scala.collection.mutable

import org.apache.spark.{InternalAccumulator, SparkContext, TaskContext}
import org.apache.spark.scheduler.AccumulableInfo

/**
 * Metadata for the Accumulator
 *
 *
 * @param countFailedValues whether to accumulate values from failed tasks. This is set to true
 *                          for system and time metrics like serialization time or bytes spilled,
 *                          and false for things with absolute values like number of input rows.
 *                          This should be used for internal metrics only.

 * @param dataProperty Data property accumulators will only have values added once for each
 *                     RDD/Partition/Shuffle combination. This prevents double counting on
 *                     reevaluation. Partial evaluation of a partition will not increment a data
 *                     property accumulator. Data property accumulators are currently experimental
 *                     and the behaviour may change in future versions.
 *
 */
private[spark] case class AccumulatorMetadata(
    id: Long,
    name: Option[String],
    countFailedValues: Boolean,
    dataProperty: Boolean) extends Serializable


/**
 * The base class for accumulators, that can accumulate inputs of type `IN`, and produce output of
 * type `OUT`.
 */
abstract class AccumulatorV2[@specialized(Int, Long, Double) IN, OUT] extends Serializable {
  private[spark] var metadata: AccumulatorMetadata = _
  private[spark] var atDriverSide = true

  /**
   * The following values are used for data property [[AccumulatorV2]]s.
   * Data property [[AccumulatorV2]]s have only-once semantics. These semantics are implemented
   * by keeping track of which RDD id, shuffle id, and partition id the current function is
   * processing in. If a partition is fully processed the results for that partition/shuffle/rdd
   * combination are sent back to the driver. The driver keeps track of which rdd/shuffle/partitions
   * already have been applied, and only combines values into value_ if the rdd/shuffle/partition
   * has not already been aggregated on the driver program
   */
  // For data property accumulators pending and processed updates.
  // Pending and processed are keyed by (rdd id, shuffle id, partition id)
  private[spark] lazy val pending =
    new mutable.HashMap[(Int, Int, Int), AccumulatorV2[IN, OUT]]()
  // Completed contains the set of (rdd id, shuffle id, partition id) that have been
  // fully processed on the worker side. This is used to determine if the updates should
  // be sent back to the driver for a particular rdd/shuffle/partition combination.
  private[spark] lazy val completed = new mutable.HashSet[(Int, Int, Int)]()
  // Processed is keyed by (rdd id, shuffle id) and the value is a bitset containing all partitions
  // for the given key which have been merged into the value. This is used on the driver.
  @transient private[spark] lazy val processed = new mutable.HashMap[(Int, Int), mutable.BitSet]()

  private[spark] def dataProperty: Boolean = metadata.dataProperty

  private[spark] def register(
      sc: SparkContext,
      name: Option[String] = None,
      countFailedValues: Boolean = false,
      dataProperty: Boolean = false): Unit = {
    if (this.metadata != null) {
      throw new IllegalStateException("Cannot register an Accumulator twice.")
    }
    this.metadata = AccumulatorMetadata(AccumulatorContext.newId(), name, countFailedValues,
      dataProperty)
    AccumulatorContext.register(this)
    sc.cleaner.foreach(_.registerAccumulatorForCleanup(this))
  }

  /**
   * Returns true if this accumulator has been registered.  Note that all accumulators must be
   * registered before use, or it will throw exception.
   */
  final def isRegistered: Boolean =
    metadata != null && AccumulatorContext.get(metadata.id).isDefined

  private def assertMetadataNotNull(): Unit = {
    if (metadata == null) {
      throw new IllegalAccessError("The metadata of this accumulator has not been assigned yet.")
    }
  }

  /**
   * Returns the id of this accumulator, can only be called after registration.
   */
  final def id: Long = {
    assertMetadataNotNull()
    metadata.id
  }

  /**
   * Returns the name of this accumulator, can only be called after registration.
   */
  final def name: Option[String] = {
    assertMetadataNotNull()
    metadata.name
  }

  /**
   * Whether to accumulate values from failed tasks. This is set to true for system and time
   * metrics like serialization time or bytes spilled, and false for things with absolute values
   * like number of input rows.  This should be used for internal metrics only.
   */
  private[spark] final def countFailedValues: Boolean = {
    assertMetadataNotNull()
    metadata.countFailedValues
  }

  /**
   * Creates an [[AccumulableInfo]] representation of this [[AccumulatorV2]] with the provided
   * values.
   */
  private[spark] def toInfo(update: Option[Any], value: Option[Any]): AccumulableInfo = {
    val isInternal = name.exists(_.startsWith(InternalAccumulator.METRICS_PREFIX))
    new AccumulableInfo(id, name, update, value, isInternal, countFailedValues)
  }

  final private[spark] def isAtDriverSide: Boolean = atDriverSide

  /**
   * Returns if this accumulator is zero value or not. e.g. for a counter accumulator, 0 is zero
   * value; for a list accumulator, Nil is zero value.
   */
  def isZero: Boolean

  /**
   * Creates a new copy of this accumulator, which is zero value. i.e. call `isZero` on the copy
   * must return true.
   */
  def copyAndReset(): AccumulatorV2[IN, OUT] = {
    val copyAcc = copy()
    copyAcc.reset()
    copyAcc
  }

  /**
   * Creates a new copy of this accumulator.
   */
  def copy(): AccumulatorV2[IN, OUT]

  /**
   * Resets this accumulator, which is zero value. i.e. call `isZero` must
   * return true.
   */
  def reset(): Unit

  /**
<<<<<<< HEAD
   * Takes the inputs and accumulates. e.g. it can be a simple `+=` for counter accumulator.
   * Developers should extend addImpl to customize the adding functionality.
   */
  final def add(v: IN): Unit = {
    if (metadata != null && metadata.dataProperty) {
      dataPropertyAdd(v)
    } else {
      addImpl(v)
    }
  }

  private def dataPropertyAdd(v: IN): Unit = {
    // Add first for localValue & AccumulatorInfo
    addImpl(v)
    if (metadata != null && metadata.dataProperty) {
      val updateInfo = TaskContext.get().getRDDPartitionInfo()
      val base = pending.getOrElse(updateInfo, copyAndReset())
      base.atDriverSide = false
      base.addImpl(v)
      pending(updateInfo) = base
    }
  }

  /**
   * Mark a specific rdd/shuffle/partition as completely processed. This is a noop for
   * non-data property accumuables.
   */
  private[spark] def markFullyProcessed(rddId: Int, shuffleWriteId: Int, partitionId: Int): Unit = {
    if (metadata.dataProperty) {
      completed += ((rddId, shuffleWriteId, partitionId))
    }
  }

  /**
   * Takes the inputs and accumulates. e.g. it can be a simple `+=` for counter accumulator.
   * Developers should extend addImpl to customize the adding functionality.
=======
   * Takes the inputs and accumulates.
>>>>>>> 39a2b2ea
   */
  protected[spark] def addImpl(v: IN)

  /**
   * Merges another same-type accumulator into this one and update its state, i.e. this should be
   * merge-in-place. Developers should extend mergeImpl to customize the merge functionality.
   */
  final private[spark] lazy val merge: (AccumulatorV2[IN, OUT] => Unit) = {
    // Handle data property accumulators
    if (metadata != null && metadata.dataProperty) {
      dataPropertyMerge _
    } else {
      mergeImpl _
    }
  }

  final private[spark] def dataPropertyMerge(other: AccumulatorV2[IN, OUT]) = {
        val term = other.pending.filter{case (k, v) => other.completed.contains(k)}
      term.foreach { case ((rddId, shuffleWriteId, splitId), v) =>
        val splits = processed.getOrElseUpdate((rddId, shuffleWriteId), new mutable.BitSet())
        if (!splits.contains(splitId)) {
          splits += splitId
          mergeImpl(v)
        }
      }
  }


  /**
   * Merges another same-type accumulator into this one and update its state, i.e. this should be
   * merge-in-place. Developers should extend mergeImpl to customize the merge functionality.
   */
  protected def mergeImpl(other: AccumulatorV2[IN, OUT]): Unit

  /**
   * Defines the current value of this accumulator
   */
  def value: OUT

  // Called by Java when serializing an object
  final protected def writeReplace(): Any = {
    if (atDriverSide) {
      if (!isRegistered) {
        throw new UnsupportedOperationException(
          "Accumulator must be registered before send to executor")
      }
      val copyAcc = copyAndReset()
      assert(copyAcc.isZero, "copyAndReset must return a zero value copy")
      copyAcc.metadata = metadata
      copyAcc
    } else {
      this
    }
  }

  // Called by Java when deserializing an object
  private def readObject(in: ObjectInputStream): Unit = Utils.tryOrIOException {
    in.defaultReadObject()
    if (atDriverSide) {
      atDriverSide = false

      // Automatically register the accumulator when it is deserialized with the task closure.
      // This is for external accumulators and internal ones that do not represent task level
      // metrics, e.g. internal SQL metrics, which are per-operator.
      val taskContext = TaskContext.get()
      if (taskContext != null) {
        taskContext.registerAccumulator(this)
      }
    } else {
      atDriverSide = true
    }
  }

  override def toString: String = {
    if (metadata == null) {
      "Un-registered Accumulator: " + getClass.getSimpleName
    } else {
      getClass.getSimpleName + s"(id: $id, name: $name, value: $value)"
    }
  }
}


/**
 * An internal class used to track accumulators by Spark itself.
 */
private[spark] object AccumulatorContext {

  /**
   * This global map holds the original accumulator objects that are created on the driver.
   * It keeps weak references to these objects so that accumulators can be garbage-collected
   * once the RDDs and user-code that reference them are cleaned up.
   * TODO: Don't use a global map; these should be tied to a SparkContext (SPARK-13051).
   */
  private val originals = new ConcurrentHashMap[Long, jl.ref.WeakReference[AccumulatorV2[_, _]]]

  private[this] val nextId = new AtomicLong(0L)

  /**
   * Returns a globally unique ID for a new [[AccumulatorV2]].
   * Note: Once you copy the [[AccumulatorV2]] the ID is no longer unique.
   */
  def newId(): Long = nextId.getAndIncrement

  /** Returns the number of accumulators registered. Used in testing. */
  def numAccums: Int = originals.size

  /**
   * Registers an [[AccumulatorV2]] created on the driver such that it can be used on the executors.
   *
   * All accumulators registered here can later be used as a container for accumulating partial
   * values across multiple tasks. This is what [[org.apache.spark.scheduler.DAGScheduler]] does.
   * Note: if an accumulator is registered here, it should also be registered with the active
   * context cleaner for cleanup so as to avoid memory leaks.
   *
   * If an [[AccumulatorV2]] with the same ID was already registered, this does nothing instead
   * of overwriting it. We will never register same accumulator twice, this is just a sanity check.
   */
  def register(a: AccumulatorV2[_, _]): Unit = {
    originals.putIfAbsent(a.id, new jl.ref.WeakReference[AccumulatorV2[_, _]](a))
  }

  /**
   * Unregisters the [[AccumulatorV2]] with the given ID, if any.
   */
  def remove(id: Long): Unit = {
    originals.remove(id)
  }

  /**
   * Returns the [[AccumulatorV2]] registered with the given ID, if any.
   */
  def get(id: Long): Option[AccumulatorV2[_, _]] = {
    Option(originals.get(id)).map { ref =>
      // Since we are storing weak references, we must check whether the underlying data is valid.
      val acc = ref.get
      if (acc eq null) {
        throw new IllegalAccessError(s"Attempted to access garbage collected accumulator $id")
      }
      acc
    }
  }

  /**
   * Clears all registered [[AccumulatorV2]]s. For testing only.
   */
  def clear(): Unit = {
    originals.clear()
  }

  // Identifier for distinguishing SQL metrics from other accumulators
  private[spark] val SQL_ACCUM_IDENTIFIER = "sql"
}

/**
 * An [[AccumulatorV2 accumulator]] for computing sum, count, and averages for 64-bit integers.
 *
 * @since 2.0.0
 */
class LongAccumulator extends AccumulatorV2[jl.Long, jl.Long] {
  private var _sum = 0L
  private var _count = 0L

  /**
   * Adds v to the accumulator, i.e. increment sum by v and count by 1.
   * @since 2.0.0
   */
  override def isZero: Boolean = _sum == 0L && _count == 0

  override def copy(): LongAccumulator = {
    val newAcc = new LongAccumulator
    newAcc._count = this._count
    newAcc._sum = this._sum
    newAcc
  }

  override def reset(): Unit = {
    _sum = 0L
    _count = 0L
  }

  /**
   * Adds v to the accumulator, i.e. increment sum by v and count by 1.
   * Added for simplicity with adding non java Longs.
   * @since 2.1.0
   */
  def add(v: Long): Unit = {
    val javaValue: jl.Long = v
    add(javaValue)
  }

  /**
   * Internally Adds v to the accumulator, i.e. increment sum by v and count by 1.
   * @since 2.0.0
   */
  override def addImpl(v: jl.Long): Unit = {
    _sum += v
    _count += 1
  }

  /**
   * Returns the number of elements added to the accumulator.
   * @since 2.0.0
   */
  def count: Long = _count

  /**
   * Returns the sum of elements added to the accumulator.
   * @since 2.0.0
   */
  def sum: Long = _sum

  /**
   * Returns the average of elements added to the accumulator.
   * @since 2.0.0
   */
  def avg: Double = _sum.toDouble / _count

  override def mergeImpl(other: AccumulatorV2[jl.Long, jl.Long]): Unit = other match {
    case o: LongAccumulator =>
      _sum += o.sum
      _count += o.count
    case _ =>
      throw new UnsupportedOperationException(
        s"Cannot merge ${this.getClass.getName} with ${other.getClass.getName}")
  }

  private[spark] def setValue(newValue: Long): Unit = _sum = newValue

  override def value: jl.Long = _sum
}


/**
 * An [[AccumulatorV2 accumulator]] for computing sum, count, and averages for double precision
 * floating numbers.
 *
 * @since 2.0.0
 */
class DoubleAccumulator extends AccumulatorV2[jl.Double, jl.Double] {
  private var _sum = 0.0
  private var _count = 0L

  override def isZero: Boolean = _sum == 0.0 && _count == 0

  override def copy(): DoubleAccumulator = {
    val newAcc = new DoubleAccumulator
    newAcc._count = this._count
    newAcc._sum = this._sum
    newAcc
  }

  override def reset(): Unit = {
    _sum = 0.0
    _count = 0L
  }

  /**
   * Adds v to the accumulator, i.e. increment sum by v and count by 1.
   * @since 2.0.0
   */
  override def addImpl(v: jl.Double): Unit = {
    _sum += v
    _count += 1
  }

  /**
   * Returns the number of elements added to the accumulator.
   * @since 2.0.0
   */
  def count: Long = _count

  /**
   * Returns the sum of elements added to the accumulator.
   * @since 2.0.0
   */
  def sum: Double = _sum

  /**
   * Returns the average of elements added to the accumulator.
   * @since 2.0.0
   */
  def avg: Double = _sum / _count

  override def mergeImpl(other: AccumulatorV2[jl.Double, jl.Double]): Unit = other match {
    case o: DoubleAccumulator =>
      _sum += o.sum
      _count += o.count
    case _ =>
      throw new UnsupportedOperationException(
        s"Cannot merge ${this.getClass.getName} with ${other.getClass.getName}")
  }

  private[spark] def setValue(newValue: Double): Unit = _sum = newValue

  override def value: jl.Double = _sum
}


/**
 * An [[AccumulatorV2 accumulator]] for collecting a list of elements.
 *
 * @since 2.0.0
 */
class CollectionAccumulator[T] extends AccumulatorV2[T, java.util.List[T]] {
  private val _list: java.util.List[T] = new ArrayList[T]

  override def isZero: Boolean = _list.isEmpty

  override def copyAndReset(): CollectionAccumulator[T] = new CollectionAccumulator

  override def copy(): CollectionAccumulator[T] = {
    val newAcc = new CollectionAccumulator[T]
    newAcc._list.addAll(_list)
    newAcc
  }

  override def reset(): Unit = _list.clear()

  override def addImpl(v: T): Unit = _list.add(v)

  override def mergeImpl(other: AccumulatorV2[T, java.util.List[T]]): Unit = other match {
    case o: CollectionAccumulator[T] => _list.addAll(o.value)
    case _ => throw new UnsupportedOperationException(
      s"Cannot merge ${this.getClass.getName} with ${other.getClass.getName}")
  }

  override def value: java.util.List[T] = _list.synchronized {
    java.util.Collections.unmodifiableList(new ArrayList[T](_list))
  }

  private[spark] def setValue(newValue: java.util.List[T]): Unit = {
    _list.clear()
    _list.addAll(newValue)
  }
}


class LegacyAccumulatorWrapper[R, T](
    initialValue: R,
    param: org.apache.spark.AccumulableParam[R, T]) extends AccumulatorV2[T, R] {
  private[spark] var _value = initialValue  // Current value on driver

  override def isZero: Boolean = _value == param.zero(initialValue)

  override def copy(): LegacyAccumulatorWrapper[R, T] = {
    val acc = new LegacyAccumulatorWrapper(initialValue, param)
    acc._value = _value
    acc
  }

  override def reset(): Unit = {
    _value = param.zero(initialValue)
  }

  override def addImpl(v: T): Unit = _value = param.addAccumulator(_value, v)

  override def mergeImpl(other: AccumulatorV2[T, R]): Unit = other match {
    case o: LegacyAccumulatorWrapper[R, T] => _value = param.addInPlace(_value, o.value)
    case _ => throw new UnsupportedOperationException(
      s"Cannot merge ${this.getClass.getName} with ${other.getClass.getName}")
  }

  override def value: R = _value
}<|MERGE_RESOLUTION|>--- conflicted
+++ resolved
@@ -175,7 +175,6 @@
   def reset(): Unit
 
   /**
-<<<<<<< HEAD
    * Takes the inputs and accumulates. e.g. it can be a simple `+=` for counter accumulator.
    * Developers should extend addImpl to customize the adding functionality.
    */
@@ -212,9 +211,7 @@
   /**
    * Takes the inputs and accumulates. e.g. it can be a simple `+=` for counter accumulator.
    * Developers should extend addImpl to customize the adding functionality.
-=======
    * Takes the inputs and accumulates.
->>>>>>> 39a2b2ea
    */
   protected[spark] def addImpl(v: IN)
 
