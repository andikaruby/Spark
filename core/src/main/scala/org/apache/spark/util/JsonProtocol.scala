/*
 * Licensed to the Apache Software Foundation (ASF) under one or more
 * contributor license agreements.  See the NOTICE file distributed with
 * this work for additional information regarding copyright ownership.
 * The ASF licenses this file to You under the Apache License, Version 2.0
 * (the "License"); you may not use this file except in compliance with
 * the License.  You may obtain a copy of the License at
 *
 *    http://www.apache.org/licenses/LICENSE-2.0
 *
 * Unless required by applicable law or agreed to in writing, software
 * distributed under the License is distributed on an "AS IS" BASIS,
 * WITHOUT WARRANTIES OR CONDITIONS OF ANY KIND, either express or implied.
 * See the License for the specific language governing permissions and
 * limitations under the License.
 */

package org.apache.spark.util

import java.util.{Properties, UUID}

import org.apache.spark.scheduler.cluster.ExecutorInfo

import scala.collection.JavaConverters._
import scala.collection.Map

import org.json4s.DefaultFormats
import org.json4s.JsonDSL._
import org.json4s.JsonAST._

import org.apache.spark._
import org.apache.spark.executor._
import org.apache.spark.rdd.RDDOperationScope
import org.apache.spark.scheduler._
import org.apache.spark.storage._

/**
 * Serializes SparkListener events to/from JSON.  This protocol provides strong backwards-
 * and forwards-compatibility guarantees: any version of Spark should be able to read JSON output
 * written by any other version, including newer versions.
 *
 * JsonProtocolSuite contains backwards-compatibility tests which check that the current version of
 * JsonProtocol is able to read output written by earlier versions.  We do not currently have tests
 * for reading newer JSON output with older Spark versions.
 *
 * To ensure that we provide these guarantees, follow these rules when modifying these methods:
 *
 *  - Never delete any JSON fields.
 *  - Any new JSON fields should be optional; use `Utils.jsonOption` when reading these fields
 *    in `*FromJson` methods.
 */
private[spark] object JsonProtocol {
  // TODO: Remove this file and put JSON serialization into each individual class.

  private implicit val format = DefaultFormats

  /** ------------------------------------------------- *
   * JSON serialization methods for SparkListenerEvents |
   * -------------------------------------------------- */

  def sparkEventToJson(event: SparkListenerEvent): JValue = {
    event match {
      case stageSubmitted: SparkListenerStageSubmitted =>
        stageSubmittedToJson(stageSubmitted)
      case stageCompleted: SparkListenerStageCompleted =>
        stageCompletedToJson(stageCompleted)
      case taskStart: SparkListenerTaskStart =>
        taskStartToJson(taskStart)
      case taskGettingResult: SparkListenerTaskGettingResult =>
        taskGettingResultToJson(taskGettingResult)
      case taskEnd: SparkListenerTaskEnd =>
        taskEndToJson(taskEnd)
      case jobStart: SparkListenerJobStart =>
        jobStartToJson(jobStart)
      case jobEnd: SparkListenerJobEnd =>
        jobEndToJson(jobEnd)
      case environmentUpdate: SparkListenerEnvironmentUpdate =>
        environmentUpdateToJson(environmentUpdate)
      case blockManagerAdded: SparkListenerBlockManagerAdded =>
        blockManagerAddedToJson(blockManagerAdded)
      case blockManagerRemoved: SparkListenerBlockManagerRemoved =>
        blockManagerRemovedToJson(blockManagerRemoved)
      case unpersistRDD: SparkListenerUnpersistRDD =>
        unpersistRDDToJson(unpersistRDD)
      case applicationStart: SparkListenerApplicationStart =>
        applicationStartToJson(applicationStart)
      case applicationEnd: SparkListenerApplicationEnd =>
        applicationEndToJson(applicationEnd)
      case executorAdded: SparkListenerExecutorAdded =>
        executorAddedToJson(executorAdded)
      case executorRemoved: SparkListenerExecutorRemoved =>
        executorRemovedToJson(executorRemoved)
      case logStart: SparkListenerLogStart =>
        logStartToJson(logStart)
      case metricsUpdate: SparkListenerExecutorMetricsUpdate =>
        executorMetricsUpdateToJson(metricsUpdate)
      case blockUpdated: SparkListenerBlockUpdated =>
        throw new MatchError(blockUpdated)  // TODO(ekl) implement this
    }
  }

  def stageSubmittedToJson(stageSubmitted: SparkListenerStageSubmitted): JValue = {
    val stageInfo = stageInfoToJson(stageSubmitted.stageInfo)
    val properties = propertiesToJson(stageSubmitted.properties)
    ("Event" -> Utils.getFormattedClassName(stageSubmitted)) ~
    ("Stage Info" -> stageInfo) ~
    ("Properties" -> properties)
  }

  def stageCompletedToJson(stageCompleted: SparkListenerStageCompleted): JValue = {
    val stageInfo = stageInfoToJson(stageCompleted.stageInfo)
    ("Event" -> Utils.getFormattedClassName(stageCompleted)) ~
    ("Stage Info" -> stageInfo)
  }

  def taskStartToJson(taskStart: SparkListenerTaskStart): JValue = {
    val taskInfo = taskStart.taskInfo
    ("Event" -> Utils.getFormattedClassName(taskStart)) ~
    ("Stage ID" -> taskStart.stageId) ~
    ("Stage Attempt ID" -> taskStart.stageAttemptId) ~
    ("Task Info" -> taskInfoToJson(taskInfo))
  }

  def taskGettingResultToJson(taskGettingResult: SparkListenerTaskGettingResult): JValue = {
    val taskInfo = taskGettingResult.taskInfo
    ("Event" -> Utils.getFormattedClassName(taskGettingResult)) ~
    ("Task Info" -> taskInfoToJson(taskInfo))
  }

  def taskEndToJson(taskEnd: SparkListenerTaskEnd): JValue = {
    val taskEndReason = taskEndReasonToJson(taskEnd.reason)
    val taskInfo = taskEnd.taskInfo
    val taskMetrics = taskEnd.taskMetrics
    val taskMetricsJson = if (taskMetrics != null) taskMetricsToJson(taskMetrics) else JNothing
    ("Event" -> Utils.getFormattedClassName(taskEnd)) ~
    ("Stage ID" -> taskEnd.stageId) ~
    ("Stage Attempt ID" -> taskEnd.stageAttemptId) ~
    ("Task Type" -> taskEnd.taskType) ~
    ("Task End Reason" -> taskEndReason) ~
    ("Task Info" -> taskInfoToJson(taskInfo)) ~
    ("Task Metrics" -> taskMetricsJson)
  }

  def jobStartToJson(jobStart: SparkListenerJobStart): JValue = {
    val properties = propertiesToJson(jobStart.properties)
    ("Event" -> Utils.getFormattedClassName(jobStart)) ~
    ("Job ID" -> jobStart.jobId) ~
    ("Submission Time" -> jobStart.time) ~
    ("Stage Infos" -> jobStart.stageInfos.map(stageInfoToJson)) ~  // Added in Spark 1.2.0
    ("Stage IDs" -> jobStart.stageIds) ~
    ("Properties" -> properties)
  }

  def jobEndToJson(jobEnd: SparkListenerJobEnd): JValue = {
    val jobResult = jobResultToJson(jobEnd.jobResult)
    ("Event" -> Utils.getFormattedClassName(jobEnd)) ~
    ("Job ID" -> jobEnd.jobId) ~
    ("Completion Time" -> jobEnd.time) ~
    ("Job Result" -> jobResult)
  }

  def environmentUpdateToJson(environmentUpdate: SparkListenerEnvironmentUpdate): JValue = {
    val environmentDetails = environmentUpdate.environmentDetails
    val jvmInformation = mapToJson(environmentDetails("JVM Information").toMap)
    val sparkProperties = mapToJson(environmentDetails("Spark Properties").toMap)
    val systemProperties = mapToJson(environmentDetails("System Properties").toMap)
    val classpathEntries = mapToJson(environmentDetails("Classpath Entries").toMap)
    ("Event" -> Utils.getFormattedClassName(environmentUpdate)) ~
    ("JVM Information" -> jvmInformation) ~
    ("Spark Properties" -> sparkProperties) ~
    ("System Properties" -> systemProperties) ~
    ("Classpath Entries" -> classpathEntries)
  }

  def blockManagerAddedToJson(blockManagerAdded: SparkListenerBlockManagerAdded): JValue = {
    val blockManagerId = blockManagerIdToJson(blockManagerAdded.blockManagerId)
    ("Event" -> Utils.getFormattedClassName(blockManagerAdded)) ~
    ("Block Manager ID" -> blockManagerId) ~
    ("Maximum Memory" -> blockManagerAdded.maxMem) ~
    ("Timestamp" -> blockManagerAdded.time)
  }

  def blockManagerRemovedToJson(blockManagerRemoved: SparkListenerBlockManagerRemoved): JValue = {
    val blockManagerId = blockManagerIdToJson(blockManagerRemoved.blockManagerId)
    ("Event" -> Utils.getFormattedClassName(blockManagerRemoved)) ~
    ("Block Manager ID" -> blockManagerId) ~
    ("Timestamp" -> blockManagerRemoved.time)
  }

  def unpersistRDDToJson(unpersistRDD: SparkListenerUnpersistRDD): JValue = {
    ("Event" -> Utils.getFormattedClassName(unpersistRDD)) ~
    ("RDD ID" -> unpersistRDD.rddId)
  }

  def applicationStartToJson(applicationStart: SparkListenerApplicationStart): JValue = {
    ("Event" -> Utils.getFormattedClassName(applicationStart)) ~
    ("App Name" -> applicationStart.appName) ~
    ("App ID" -> applicationStart.appId.map(JString(_)).getOrElse(JNothing)) ~
    ("Timestamp" -> applicationStart.time) ~
    ("User" -> applicationStart.sparkUser) ~
    ("App Attempt ID" -> applicationStart.appAttemptId.map(JString(_)).getOrElse(JNothing)) ~
    ("Driver Logs" -> applicationStart.driverLogs.map(mapToJson).getOrElse(JNothing))
  }

  def applicationEndToJson(applicationEnd: SparkListenerApplicationEnd): JValue = {
    ("Event" -> Utils.getFormattedClassName(applicationEnd)) ~
    ("Timestamp" -> applicationEnd.time)
  }

  def executorAddedToJson(executorAdded: SparkListenerExecutorAdded): JValue = {
    ("Event" -> Utils.getFormattedClassName(executorAdded)) ~
    ("Timestamp" -> executorAdded.time) ~
    ("Executor ID" -> executorAdded.executorId) ~
    ("Executor Info" -> executorInfoToJson(executorAdded.executorInfo))
  }

  def executorRemovedToJson(executorRemoved: SparkListenerExecutorRemoved): JValue = {
    ("Event" -> Utils.getFormattedClassName(executorRemoved)) ~
    ("Timestamp" -> executorRemoved.time) ~
    ("Executor ID" -> executorRemoved.executorId) ~
    ("Removed Reason" -> executorRemoved.reason)
  }

  def logStartToJson(logStart: SparkListenerLogStart): JValue = {
    ("Event" -> Utils.getFormattedClassName(logStart)) ~
    ("Spark Version" -> SPARK_VERSION)
  }

  def executorMetricsUpdateToJson(metricsUpdate: SparkListenerExecutorMetricsUpdate): JValue = {
    val execId = metricsUpdate.execId
    val taskMetrics = metricsUpdate.taskMetrics
    ("Event" -> Utils.getFormattedClassName(metricsUpdate)) ~
    ("Executor ID" -> execId) ~
    ("Metrics Updated" -> taskMetrics.map { case (taskId, stageId, stageAttemptId, metrics) =>
      ("Task ID" -> taskId) ~
      ("Stage ID" -> stageId) ~
      ("Stage Attempt ID" -> stageAttemptId) ~
      ("Task Metrics" -> taskMetricsToJson(metrics))
    })
  }

  /** ------------------------------------------------------------------- *
   * JSON serialization methods for classes SparkListenerEvents depend on |
   * -------------------------------------------------------------------- */

  def stageInfoToJson(stageInfo: StageInfo): JValue = {
    val rddInfo = JArray(stageInfo.rddInfos.map(rddInfoToJson).toList)
    val parentIds = JArray(stageInfo.parentIds.map(JInt(_)).toList)
    val submissionTime = stageInfo.submissionTime.map(JInt(_)).getOrElse(JNothing)
    val completionTime = stageInfo.completionTime.map(JInt(_)).getOrElse(JNothing)
    val failureReason = stageInfo.failureReason.map(JString(_)).getOrElse(JNothing)
    ("Stage ID" -> stageInfo.stageId) ~
    ("Stage Attempt ID" -> stageInfo.attemptId) ~
    ("Stage Name" -> stageInfo.name) ~
    ("Number of Tasks" -> stageInfo.numTasks) ~
    ("RDD Info" -> rddInfo) ~
    ("Parent IDs" -> parentIds) ~
    ("Details" -> stageInfo.details) ~
    ("Submission Time" -> submissionTime) ~
    ("Completion Time" -> completionTime) ~
    ("Failure Reason" -> failureReason) ~
    ("Accumulables" -> JArray(
        stageInfo.accumulables.values.map(accumulableInfoToJson).toList))
  }

  def taskInfoToJson(taskInfo: TaskInfo): JValue = {
    ("Task ID" -> taskInfo.taskId) ~
    ("Index" -> taskInfo.index) ~
    ("Attempt" -> taskInfo.attemptNumber) ~
    ("Launch Time" -> taskInfo.launchTime) ~
    ("Executor ID" -> taskInfo.executorId) ~
    ("Host" -> taskInfo.host) ~
    ("Locality" -> taskInfo.taskLocality.toString) ~
    ("Speculative" -> taskInfo.speculative) ~
    ("Getting Result Time" -> taskInfo.gettingResultTime) ~
    ("Finish Time" -> taskInfo.finishTime) ~
    ("Failed" -> taskInfo.failed) ~
    ("Accumulables" -> JArray(taskInfo.accumulables.map(accumulableInfoToJson).toList))
  }

  def accumulableInfoToJson(accumulableInfo: AccumulableInfo): JValue = {
    ("ID" -> accumulableInfo.id) ~
    ("Name" -> accumulableInfo.name) ~
    ("Update" -> accumulableInfo.update.map(new JString(_)).getOrElse(JNothing)) ~
    ("Value" -> accumulableInfo.value) ~
    ("Internal" -> accumulableInfo.internal)
  }

  def taskMetricsToJson(taskMetrics: TaskMetrics): JValue = {
    val shuffleReadMetrics =
      taskMetrics.shuffleReadMetrics.map(shuffleReadMetricsToJson).getOrElse(JNothing)
    val shuffleWriteMetrics =
      taskMetrics.shuffleWriteMetrics.map(shuffleWriteMetricsToJson).getOrElse(JNothing)
    val inputMetrics =
      taskMetrics.inputMetrics.map(inputMetricsToJson).getOrElse(JNothing)
    val outputMetrics =
      taskMetrics.outputMetrics.map(outputMetricsToJson).getOrElse(JNothing)
    val updatedBlocks =
      taskMetrics.updatedBlocks.map { blocks =>
        JArray(blocks.toList.map { case (id, status) =>
          ("Block ID" -> id.toString) ~
          ("Status" -> blockStatusToJson(status))
        })
      }.getOrElse(JNothing)
    ("Host Name" -> taskMetrics.hostname) ~
    ("Executor Deserialize Time" -> taskMetrics.executorDeserializeTime) ~
    ("Executor Run Time" -> taskMetrics.executorRunTime) ~
    ("Result Size" -> taskMetrics.resultSize) ~
    ("JVM GC Time" -> taskMetrics.jvmGCTime) ~
    ("Result Serialization Time" -> taskMetrics.resultSerializationTime) ~
    ("Memory Bytes Spilled" -> taskMetrics.memoryBytesSpilled) ~
    ("Disk Bytes Spilled" -> taskMetrics.diskBytesSpilled) ~
    ("Shuffle Read Metrics" -> shuffleReadMetrics) ~
    ("Shuffle Write Metrics" -> shuffleWriteMetrics) ~
    ("Input Metrics" -> inputMetrics) ~
    ("Output Metrics" -> outputMetrics) ~
    ("Updated Blocks" -> updatedBlocks)
  }

  def shuffleReadMetricsToJson(shuffleReadMetrics: ShuffleReadMetrics): JValue = {
    ("Remote Blocks Fetched" -> shuffleReadMetrics.remoteBlocksFetched) ~
    ("Local Blocks Fetched" -> shuffleReadMetrics.localBlocksFetched) ~
    ("Fetch Wait Time" -> shuffleReadMetrics.fetchWaitTime) ~
    ("Remote Bytes Read" -> shuffleReadMetrics.remoteBytesRead) ~
    ("Local Bytes Read" -> shuffleReadMetrics.localBytesRead) ~
    ("Total Records Read" -> shuffleReadMetrics.recordsRead)
  }

  def shuffleWriteMetricsToJson(shuffleWriteMetrics: ShuffleWriteMetrics): JValue = {
    ("Shuffle Bytes Written" -> shuffleWriteMetrics.shuffleBytesWritten) ~
    ("Shuffle Write Time" -> shuffleWriteMetrics.shuffleWriteTime) ~
    ("Shuffle Records Written" -> shuffleWriteMetrics.shuffleRecordsWritten)
  }

  def inputMetricsToJson(inputMetrics: InputMetrics): JValue = {
    ("Data Read Method" -> inputMetrics.readMethod.toString) ~
    ("Bytes Read" -> inputMetrics.bytesRead) ~
    ("Records Read" -> inputMetrics.recordsRead)
  }

  def outputMetricsToJson(outputMetrics: OutputMetrics): JValue = {
    ("Data Write Method" -> outputMetrics.writeMethod.toString) ~
    ("Bytes Written" -> outputMetrics.bytesWritten) ~
    ("Records Written" -> outputMetrics.recordsWritten)
  }

  def taskEndReasonToJson(taskEndReason: TaskEndReason): JValue = {
    val reason = Utils.getFormattedClassName(taskEndReason)
    val json: JObject = taskEndReason match {
      case fetchFailed: FetchFailed =>
        val blockManagerAddress = Option(fetchFailed.bmAddress).
          map(blockManagerIdToJson).getOrElse(JNothing)
        ("Block Manager Address" -> blockManagerAddress) ~
        ("Shuffle ID" -> fetchFailed.shuffleId) ~
        ("Map ID" -> fetchFailed.mapId) ~
        ("Reduce ID" -> fetchFailed.reduceId) ~
        ("Message" -> fetchFailed.message)
      case exceptionFailure: ExceptionFailure =>
        val stackTrace = stackTraceToJson(exceptionFailure.stackTrace)
        val metrics = exceptionFailure.metrics.map(taskMetricsToJson).getOrElse(JNothing)
        ("Class Name" -> exceptionFailure.className) ~
        ("Description" -> exceptionFailure.description) ~
        ("Stack Trace" -> stackTrace) ~
        ("Full Stack Trace" -> exceptionFailure.fullStackTrace) ~
        ("Metrics" -> metrics)
<<<<<<< HEAD
      case ExecutorLostFailure(executorId, reason) =>
        if (reason.isDefined) {
          ("Executor ID" -> executorId) ~
          ("Loss Reason" -> reason.get.toString)
        } else {
          ("Executor ID" -> executorId)
        }
=======
      case taskCommitDenied: TaskCommitDenied =>
        ("Job ID" -> taskCommitDenied.jobID) ~
        ("Partition ID" -> taskCommitDenied.partitionID) ~
        ("Attempt Number" -> taskCommitDenied.attemptNumber)
      case ExecutorLostFailure(executorId, isNormalExit) =>
        ("Executor ID" -> executorId) ~
        ("Normal Exit" -> isNormalExit)
>>>>>>> 2f6dd634
      case _ => Utils.emptyJson
    }
    ("Reason" -> reason) ~ json
  }

  def blockManagerIdToJson(blockManagerId: BlockManagerId): JValue = {
    ("Executor ID" -> blockManagerId.executorId) ~
    ("Host" -> blockManagerId.host) ~
    ("Port" -> blockManagerId.port)
  }

  def jobResultToJson(jobResult: JobResult): JValue = {
    val result = Utils.getFormattedClassName(jobResult)
    val json = jobResult match {
      case JobSucceeded => Utils.emptyJson
      case jobFailed: JobFailed =>
        JObject("Exception" -> exceptionToJson(jobFailed.exception))
    }
    ("Result" -> result) ~ json
  }

  def rddInfoToJson(rddInfo: RDDInfo): JValue = {
    val storageLevel = storageLevelToJson(rddInfo.storageLevel)
    val parentIds = JArray(rddInfo.parentIds.map(JInt(_)).toList)
    ("RDD ID" -> rddInfo.id) ~
    ("Name" -> rddInfo.name) ~
    ("Scope" -> rddInfo.scope.map(_.toJson)) ~
    ("Parent IDs" -> parentIds) ~
    ("Storage Level" -> storageLevel) ~
    ("Number of Partitions" -> rddInfo.numPartitions) ~
    ("Number of Cached Partitions" -> rddInfo.numCachedPartitions) ~
    ("Memory Size" -> rddInfo.memSize) ~
    ("ExternalBlockStore Size" -> rddInfo.externalBlockStoreSize) ~
    ("Disk Size" -> rddInfo.diskSize)
  }

  def storageLevelToJson(storageLevel: StorageLevel): JValue = {
    ("Use Disk" -> storageLevel.useDisk) ~
    ("Use Memory" -> storageLevel.useMemory) ~
    ("Use ExternalBlockStore" -> storageLevel.useOffHeap) ~
    ("Deserialized" -> storageLevel.deserialized) ~
    ("Replication" -> storageLevel.replication)
  }

  def blockStatusToJson(blockStatus: BlockStatus): JValue = {
    val storageLevel = storageLevelToJson(blockStatus.storageLevel)
    ("Storage Level" -> storageLevel) ~
    ("Memory Size" -> blockStatus.memSize) ~
    ("ExternalBlockStore Size" -> blockStatus.externalBlockStoreSize) ~
    ("Disk Size" -> blockStatus.diskSize)
  }

  def executorInfoToJson(executorInfo: ExecutorInfo): JValue = {
    ("Host" -> executorInfo.executorHost) ~
    ("Total Cores" -> executorInfo.totalCores) ~
    ("Log Urls" -> mapToJson(executorInfo.logUrlMap))
  }

  /** ------------------------------ *
   * Util JSON serialization methods |
   * ------------------------------- */

  def mapToJson(m: Map[String, String]): JValue = {
    val jsonFields = m.map { case (k, v) => JField(k, JString(v)) }
    JObject(jsonFields.toList)
  }

  def propertiesToJson(properties: Properties): JValue = {
    Option(properties).map { p =>
      mapToJson(p.asScala)
    }.getOrElse(JNothing)
  }

  def UUIDToJson(id: UUID): JValue = {
    ("Least Significant Bits" -> id.getLeastSignificantBits) ~
    ("Most Significant Bits" -> id.getMostSignificantBits)
  }

  def stackTraceToJson(stackTrace: Array[StackTraceElement]): JValue = {
    JArray(stackTrace.map { case line =>
      ("Declaring Class" -> line.getClassName) ~
      ("Method Name" -> line.getMethodName) ~
      ("File Name" -> line.getFileName) ~
      ("Line Number" -> line.getLineNumber)
    }.toList)
  }

  def exceptionToJson(exception: Exception): JValue = {
    ("Message" -> exception.getMessage) ~
    ("Stack Trace" -> stackTraceToJson(exception.getStackTrace))
  }


  /** --------------------------------------------------- *
   * JSON deserialization methods for SparkListenerEvents |
   * ---------------------------------------------------- */

  def sparkEventFromJson(json: JValue): SparkListenerEvent = {
    val stageSubmitted = Utils.getFormattedClassName(SparkListenerStageSubmitted)
    val stageCompleted = Utils.getFormattedClassName(SparkListenerStageCompleted)
    val taskStart = Utils.getFormattedClassName(SparkListenerTaskStart)
    val taskGettingResult = Utils.getFormattedClassName(SparkListenerTaskGettingResult)
    val taskEnd = Utils.getFormattedClassName(SparkListenerTaskEnd)
    val jobStart = Utils.getFormattedClassName(SparkListenerJobStart)
    val jobEnd = Utils.getFormattedClassName(SparkListenerJobEnd)
    val environmentUpdate = Utils.getFormattedClassName(SparkListenerEnvironmentUpdate)
    val blockManagerAdded = Utils.getFormattedClassName(SparkListenerBlockManagerAdded)
    val blockManagerRemoved = Utils.getFormattedClassName(SparkListenerBlockManagerRemoved)
    val unpersistRDD = Utils.getFormattedClassName(SparkListenerUnpersistRDD)
    val applicationStart = Utils.getFormattedClassName(SparkListenerApplicationStart)
    val applicationEnd = Utils.getFormattedClassName(SparkListenerApplicationEnd)
    val executorAdded = Utils.getFormattedClassName(SparkListenerExecutorAdded)
    val executorRemoved = Utils.getFormattedClassName(SparkListenerExecutorRemoved)
    val logStart = Utils.getFormattedClassName(SparkListenerLogStart)
    val metricsUpdate = Utils.getFormattedClassName(SparkListenerExecutorMetricsUpdate)

    (json \ "Event").extract[String] match {
      case `stageSubmitted` => stageSubmittedFromJson(json)
      case `stageCompleted` => stageCompletedFromJson(json)
      case `taskStart` => taskStartFromJson(json)
      case `taskGettingResult` => taskGettingResultFromJson(json)
      case `taskEnd` => taskEndFromJson(json)
      case `jobStart` => jobStartFromJson(json)
      case `jobEnd` => jobEndFromJson(json)
      case `environmentUpdate` => environmentUpdateFromJson(json)
      case `blockManagerAdded` => blockManagerAddedFromJson(json)
      case `blockManagerRemoved` => blockManagerRemovedFromJson(json)
      case `unpersistRDD` => unpersistRDDFromJson(json)
      case `applicationStart` => applicationStartFromJson(json)
      case `applicationEnd` => applicationEndFromJson(json)
      case `executorAdded` => executorAddedFromJson(json)
      case `executorRemoved` => executorRemovedFromJson(json)
      case `logStart` => logStartFromJson(json)
      case `metricsUpdate` => executorMetricsUpdateFromJson(json)
    }
  }

  def stageSubmittedFromJson(json: JValue): SparkListenerStageSubmitted = {
    val stageInfo = stageInfoFromJson(json \ "Stage Info")
    val properties = propertiesFromJson(json \ "Properties")
    SparkListenerStageSubmitted(stageInfo, properties)
  }

  def stageCompletedFromJson(json: JValue): SparkListenerStageCompleted = {
    val stageInfo = stageInfoFromJson(json \ "Stage Info")
    SparkListenerStageCompleted(stageInfo)
  }

  def taskStartFromJson(json: JValue): SparkListenerTaskStart = {
    val stageId = (json \ "Stage ID").extract[Int]
    val stageAttemptId = (json \ "Stage Attempt ID").extractOpt[Int].getOrElse(0)
    val taskInfo = taskInfoFromJson(json \ "Task Info")
    SparkListenerTaskStart(stageId, stageAttemptId, taskInfo)
  }

  def taskGettingResultFromJson(json: JValue): SparkListenerTaskGettingResult = {
    val taskInfo = taskInfoFromJson(json \ "Task Info")
    SparkListenerTaskGettingResult(taskInfo)
  }

  def taskEndFromJson(json: JValue): SparkListenerTaskEnd = {
    val stageId = (json \ "Stage ID").extract[Int]
    val stageAttemptId = (json \ "Stage Attempt ID").extractOpt[Int].getOrElse(0)
    val taskType = (json \ "Task Type").extract[String]
    val taskEndReason = taskEndReasonFromJson(json \ "Task End Reason")
    val taskInfo = taskInfoFromJson(json \ "Task Info")
    val taskMetrics = taskMetricsFromJson(json \ "Task Metrics")
    SparkListenerTaskEnd(stageId, stageAttemptId, taskType, taskEndReason, taskInfo, taskMetrics)
  }

  def jobStartFromJson(json: JValue): SparkListenerJobStart = {
    val jobId = (json \ "Job ID").extract[Int]
    val submissionTime =
      Utils.jsonOption(json \ "Submission Time").map(_.extract[Long]).getOrElse(-1L)
    val stageIds = (json \ "Stage IDs").extract[List[JValue]].map(_.extract[Int])
    val properties = propertiesFromJson(json \ "Properties")
    // The "Stage Infos" field was added in Spark 1.2.0
    val stageInfos = Utils.jsonOption(json \ "Stage Infos")
      .map(_.extract[Seq[JValue]].map(stageInfoFromJson)).getOrElse {
        stageIds.map(id => new StageInfo(id, 0, "unknown", 0, Seq.empty, Seq.empty, "unknown"))
      }
    SparkListenerJobStart(jobId, submissionTime, stageInfos, properties)
  }

  def jobEndFromJson(json: JValue): SparkListenerJobEnd = {
    val jobId = (json \ "Job ID").extract[Int]
    val completionTime =
      Utils.jsonOption(json \ "Completion Time").map(_.extract[Long]).getOrElse(-1L)
    val jobResult = jobResultFromJson(json \ "Job Result")
    SparkListenerJobEnd(jobId, completionTime, jobResult)
  }

  def environmentUpdateFromJson(json: JValue): SparkListenerEnvironmentUpdate = {
    val environmentDetails = Map[String, Seq[(String, String)]](
      "JVM Information" -> mapFromJson(json \ "JVM Information").toSeq,
      "Spark Properties" -> mapFromJson(json \ "Spark Properties").toSeq,
      "System Properties" -> mapFromJson(json \ "System Properties").toSeq,
      "Classpath Entries" -> mapFromJson(json \ "Classpath Entries").toSeq)
    SparkListenerEnvironmentUpdate(environmentDetails)
  }

  def blockManagerAddedFromJson(json: JValue): SparkListenerBlockManagerAdded = {
    val blockManagerId = blockManagerIdFromJson(json \ "Block Manager ID")
    val maxMem = (json \ "Maximum Memory").extract[Long]
    val time = Utils.jsonOption(json \ "Timestamp").map(_.extract[Long]).getOrElse(-1L)
    SparkListenerBlockManagerAdded(time, blockManagerId, maxMem)
  }

  def blockManagerRemovedFromJson(json: JValue): SparkListenerBlockManagerRemoved = {
    val blockManagerId = blockManagerIdFromJson(json \ "Block Manager ID")
    val time = Utils.jsonOption(json \ "Timestamp").map(_.extract[Long]).getOrElse(-1L)
    SparkListenerBlockManagerRemoved(time, blockManagerId)
  }

  def unpersistRDDFromJson(json: JValue): SparkListenerUnpersistRDD = {
    SparkListenerUnpersistRDD((json \ "RDD ID").extract[Int])
  }

  def applicationStartFromJson(json: JValue): SparkListenerApplicationStart = {
    val appName = (json \ "App Name").extract[String]
    val appId = Utils.jsonOption(json \ "App ID").map(_.extract[String])
    val time = (json \ "Timestamp").extract[Long]
    val sparkUser = (json \ "User").extract[String]
    val appAttemptId = Utils.jsonOption(json \ "App Attempt ID").map(_.extract[String])
    val driverLogs = Utils.jsonOption(json \ "Driver Logs").map(mapFromJson)
    SparkListenerApplicationStart(appName, appId, time, sparkUser, appAttemptId, driverLogs)
  }

  def applicationEndFromJson(json: JValue): SparkListenerApplicationEnd = {
    SparkListenerApplicationEnd((json \ "Timestamp").extract[Long])
  }

  def executorAddedFromJson(json: JValue): SparkListenerExecutorAdded = {
    val time = (json \ "Timestamp").extract[Long]
    val executorId = (json \ "Executor ID").extract[String]
    val executorInfo = executorInfoFromJson(json \ "Executor Info")
    SparkListenerExecutorAdded(time, executorId, executorInfo)
  }

  def executorRemovedFromJson(json: JValue): SparkListenerExecutorRemoved = {
    val time = (json \ "Timestamp").extract[Long]
    val executorId = (json \ "Executor ID").extract[String]
    val reason = (json \ "Removed Reason").extract[String]
    SparkListenerExecutorRemoved(time, executorId, reason)
  }

  def logStartFromJson(json: JValue): SparkListenerLogStart = {
    val sparkVersion = (json \ "Spark Version").extract[String]
    SparkListenerLogStart(sparkVersion)
  }

  def executorMetricsUpdateFromJson(json: JValue): SparkListenerExecutorMetricsUpdate = {
    val execInfo = (json \ "Executor ID").extract[String]
    val taskMetrics = (json \ "Metrics Updated").extract[List[JValue]].map { json =>
      val taskId = (json \ "Task ID").extract[Long]
      val stageId = (json \ "Stage ID").extract[Int]
      val stageAttemptId = (json \ "Stage Attempt ID").extract[Int]
      val metrics = taskMetricsFromJson(json \ "Task Metrics")
      (taskId, stageId, stageAttemptId, metrics)
    }
    SparkListenerExecutorMetricsUpdate(execInfo, taskMetrics)
  }

  /** --------------------------------------------------------------------- *
   * JSON deserialization methods for classes SparkListenerEvents depend on |
   * ---------------------------------------------------------------------- */

  def stageInfoFromJson(json: JValue): StageInfo = {
    val stageId = (json \ "Stage ID").extract[Int]
    val attemptId = (json \ "Stage Attempt ID").extractOpt[Int].getOrElse(0)
    val stageName = (json \ "Stage Name").extract[String]
    val numTasks = (json \ "Number of Tasks").extract[Int]
    val rddInfos = (json \ "RDD Info").extract[List[JValue]].map(rddInfoFromJson)
    val parentIds = Utils.jsonOption(json \ "Parent IDs")
      .map { l => l.extract[List[JValue]].map(_.extract[Int]) }
      .getOrElse(Seq.empty)
    val details = (json \ "Details").extractOpt[String].getOrElse("")
    val submissionTime = Utils.jsonOption(json \ "Submission Time").map(_.extract[Long])
    val completionTime = Utils.jsonOption(json \ "Completion Time").map(_.extract[Long])
    val failureReason = Utils.jsonOption(json \ "Failure Reason").map(_.extract[String])
    val accumulatedValues = (json \ "Accumulables").extractOpt[List[JValue]] match {
      case Some(values) => values.map(accumulableInfoFromJson(_))
      case None => Seq[AccumulableInfo]()
    }

    val stageInfo = new StageInfo(
      stageId, attemptId, stageName, numTasks, rddInfos, parentIds, details)
    stageInfo.submissionTime = submissionTime
    stageInfo.completionTime = completionTime
    stageInfo.failureReason = failureReason
    for (accInfo <- accumulatedValues) {
      stageInfo.accumulables(accInfo.id) = accInfo
    }
    stageInfo
  }

  def taskInfoFromJson(json: JValue): TaskInfo = {
    val taskId = (json \ "Task ID").extract[Long]
    val index = (json \ "Index").extract[Int]
    val attempt = (json \ "Attempt").extractOpt[Int].getOrElse(1)
    val launchTime = (json \ "Launch Time").extract[Long]
    val executorId = (json \ "Executor ID").extract[String]
    val host = (json \ "Host").extract[String]
    val taskLocality = TaskLocality.withName((json \ "Locality").extract[String])
    val speculative = (json \ "Speculative").extractOpt[Boolean].getOrElse(false)
    val gettingResultTime = (json \ "Getting Result Time").extract[Long]
    val finishTime = (json \ "Finish Time").extract[Long]
    val failed = (json \ "Failed").extract[Boolean]
    val accumulables = (json \ "Accumulables").extractOpt[Seq[JValue]] match {
      case Some(values) => values.map(accumulableInfoFromJson(_))
      case None => Seq[AccumulableInfo]()
    }

    val taskInfo =
      new TaskInfo(taskId, index, attempt, launchTime, executorId, host, taskLocality, speculative)
    taskInfo.gettingResultTime = gettingResultTime
    taskInfo.finishTime = finishTime
    taskInfo.failed = failed
    accumulables.foreach { taskInfo.accumulables += _ }
    taskInfo
  }

  def accumulableInfoFromJson(json: JValue): AccumulableInfo = {
    val id = (json \ "ID").extract[Long]
    val name = (json \ "Name").extract[String]
    val update = Utils.jsonOption(json \ "Update").map(_.extract[String])
    val value = (json \ "Value").extract[String]
    val internal = (json \ "Internal").extractOpt[Boolean].getOrElse(false)
    AccumulableInfo(id, name, update, value, internal)
  }

  def taskMetricsFromJson(json: JValue): TaskMetrics = {
    if (json == JNothing) {
      return TaskMetrics.empty
    }
    val metrics = new TaskMetrics
    metrics.setHostname((json \ "Host Name").extract[String])
    metrics.setExecutorDeserializeTime((json \ "Executor Deserialize Time").extract[Long])
    metrics.setExecutorRunTime((json \ "Executor Run Time").extract[Long])
    metrics.setResultSize((json \ "Result Size").extract[Long])
    metrics.setJvmGCTime((json \ "JVM GC Time").extract[Long])
    metrics.setResultSerializationTime((json \ "Result Serialization Time").extract[Long])
    metrics.incMemoryBytesSpilled((json \ "Memory Bytes Spilled").extract[Long])
    metrics.incDiskBytesSpilled((json \ "Disk Bytes Spilled").extract[Long])
    metrics.setShuffleReadMetrics(
      Utils.jsonOption(json \ "Shuffle Read Metrics").map(shuffleReadMetricsFromJson))
    metrics.shuffleWriteMetrics =
      Utils.jsonOption(json \ "Shuffle Write Metrics").map(shuffleWriteMetricsFromJson)
    metrics.setInputMetrics(
      Utils.jsonOption(json \ "Input Metrics").map(inputMetricsFromJson))
    metrics.outputMetrics =
      Utils.jsonOption(json \ "Output Metrics").map(outputMetricsFromJson)
    metrics.updatedBlocks =
      Utils.jsonOption(json \ "Updated Blocks").map { value =>
        value.extract[List[JValue]].map { block =>
          val id = BlockId((block \ "Block ID").extract[String])
          val status = blockStatusFromJson(block \ "Status")
          (id, status)
        }
      }
    metrics
  }

  def shuffleReadMetricsFromJson(json: JValue): ShuffleReadMetrics = {
    val metrics = new ShuffleReadMetrics
    metrics.incRemoteBlocksFetched((json \ "Remote Blocks Fetched").extract[Int])
    metrics.incLocalBlocksFetched((json \ "Local Blocks Fetched").extract[Int])
    metrics.incFetchWaitTime((json \ "Fetch Wait Time").extract[Long])
    metrics.incRemoteBytesRead((json \ "Remote Bytes Read").extract[Long])
    metrics.incLocalBytesRead((json \ "Local Bytes Read").extractOpt[Long].getOrElse(0))
    metrics.incRecordsRead((json \ "Total Records Read").extractOpt[Long].getOrElse(0))
    metrics
  }

  def shuffleWriteMetricsFromJson(json: JValue): ShuffleWriteMetrics = {
    val metrics = new ShuffleWriteMetrics
    metrics.incShuffleBytesWritten((json \ "Shuffle Bytes Written").extract[Long])
    metrics.incShuffleWriteTime((json \ "Shuffle Write Time").extract[Long])
    metrics.setShuffleRecordsWritten((json \ "Shuffle Records Written")
      .extractOpt[Long].getOrElse(0))
    metrics
  }

  def inputMetricsFromJson(json: JValue): InputMetrics = {
    val metrics = new InputMetrics(
      DataReadMethod.withName((json \ "Data Read Method").extract[String]))
    metrics.incBytesRead((json \ "Bytes Read").extract[Long])
    metrics.incRecordsRead((json \ "Records Read").extractOpt[Long].getOrElse(0))
    metrics
  }

  def outputMetricsFromJson(json: JValue): OutputMetrics = {
    val metrics = new OutputMetrics(
      DataWriteMethod.withName((json \ "Data Write Method").extract[String]))
    metrics.setBytesWritten((json \ "Bytes Written").extract[Long])
    metrics.setRecordsWritten((json \ "Records Written").extractOpt[Long].getOrElse(0))
    metrics
  }

  def taskEndReasonFromJson(json: JValue): TaskEndReason = {
    val success = Utils.getFormattedClassName(Success)
    val resubmitted = Utils.getFormattedClassName(Resubmitted)
    val fetchFailed = Utils.getFormattedClassName(FetchFailed)
    val exceptionFailure = Utils.getFormattedClassName(ExceptionFailure)
    val taskResultLost = Utils.getFormattedClassName(TaskResultLost)
    val taskKilled = Utils.getFormattedClassName(TaskKilled)
    val taskCommitDenied = Utils.getFormattedClassName(TaskCommitDenied)
    val executorLostFailure = Utils.getFormattedClassName(ExecutorLostFailure)
    val unknownReason = Utils.getFormattedClassName(UnknownReason)

    (json \ "Reason").extract[String] match {
      case `success` => Success
      case `resubmitted` => Resubmitted
      case `fetchFailed` =>
        val blockManagerAddress = blockManagerIdFromJson(json \ "Block Manager Address")
        val shuffleId = (json \ "Shuffle ID").extract[Int]
        val mapId = (json \ "Map ID").extract[Int]
        val reduceId = (json \ "Reduce ID").extract[Int]
        val message = Utils.jsonOption(json \ "Message").map(_.extract[String])
        new FetchFailed(blockManagerAddress, shuffleId, mapId, reduceId,
          message.getOrElse("Unknown reason"))
      case `exceptionFailure` =>
        val className = (json \ "Class Name").extract[String]
        val description = (json \ "Description").extract[String]
        val stackTrace = stackTraceFromJson(json \ "Stack Trace")
        val fullStackTrace = Utils.jsonOption(json \ "Full Stack Trace").
          map(_.extract[String]).orNull
        val metrics = Utils.jsonOption(json \ "Metrics").map(taskMetricsFromJson)
        ExceptionFailure(className, description, stackTrace, fullStackTrace, metrics, None)
      case `taskResultLost` => TaskResultLost
      case `taskKilled` => TaskKilled
      case `taskCommitDenied` =>
        // Unfortunately, the `TaskCommitDenied` message was introduced in 1.3.0 but the JSON
        // de/serialization logic was not added until 1.5.1. To provide backward compatibility
        // for reading those logs, we need to provide default values for all the fields.
        val jobId = Utils.jsonOption(json \ "Job ID").map(_.extract[Int]).getOrElse(-1)
        val partitionId = Utils.jsonOption(json \ "Partition ID").map(_.extract[Int]).getOrElse(-1)
        val attemptNo = Utils.jsonOption(json \ "Attempt Number").map(_.extract[Int]).getOrElse(-1)
        TaskCommitDenied(jobId, partitionId, attemptNo)
      case `executorLostFailure` =>
        val isNormalExit = Utils.jsonOption(json \ "Normal Exit").
          map(_.extract[Boolean])
        val executorId = Utils.jsonOption(json \ "Executor ID").map(_.extract[String])
<<<<<<< HEAD
        val reason = Utils.jsonOption(json \ "Loss Reason").map(_.extract[String])
        ExecutorLostFailure(executorId.getOrElse("Unknown"), reason)
=======
        ExecutorLostFailure(executorId.getOrElse("Unknown"), isNormalExit.getOrElse(false))
>>>>>>> 2f6dd634
      case `unknownReason` => UnknownReason
    }
  }

  def blockManagerIdFromJson(json: JValue): BlockManagerId = {
    // On metadata fetch fail, block manager ID can be null (SPARK-4471)
    if (json == JNothing) {
      return null
    }
    val executorId = (json \ "Executor ID").extract[String]
    val host = (json \ "Host").extract[String]
    val port = (json \ "Port").extract[Int]
    BlockManagerId(executorId, host, port)
  }

  def jobResultFromJson(json: JValue): JobResult = {
    val jobSucceeded = Utils.getFormattedClassName(JobSucceeded)
    val jobFailed = Utils.getFormattedClassName(JobFailed)

    (json \ "Result").extract[String] match {
      case `jobSucceeded` => JobSucceeded
      case `jobFailed` =>
        val exception = exceptionFromJson(json \ "Exception")
        new JobFailed(exception)
    }
  }

  def rddInfoFromJson(json: JValue): RDDInfo = {
    val rddId = (json \ "RDD ID").extract[Int]
    val name = (json \ "Name").extract[String]
    val scope = Utils.jsonOption(json \ "Scope")
      .map(_.extract[String])
      .map(RDDOperationScope.fromJson)
    val parentIds = Utils.jsonOption(json \ "Parent IDs")
      .map { l => l.extract[List[JValue]].map(_.extract[Int]) }
      .getOrElse(Seq.empty)
    val storageLevel = storageLevelFromJson(json \ "Storage Level")
    val numPartitions = (json \ "Number of Partitions").extract[Int]
    val numCachedPartitions = (json \ "Number of Cached Partitions").extract[Int]
    val memSize = (json \ "Memory Size").extract[Long]
    // fallback to tachyon for backward compatibility
    val externalBlockStoreSize = (json \ "ExternalBlockStore Size").toSome
      .getOrElse(json \ "Tachyon Size").extract[Long]
    val diskSize = (json \ "Disk Size").extract[Long]

    val rddInfo = new RDDInfo(rddId, name, numPartitions, storageLevel, parentIds, scope)
    rddInfo.numCachedPartitions = numCachedPartitions
    rddInfo.memSize = memSize
    rddInfo.externalBlockStoreSize = externalBlockStoreSize
    rddInfo.diskSize = diskSize
    rddInfo
  }

  def storageLevelFromJson(json: JValue): StorageLevel = {
    val useDisk = (json \ "Use Disk").extract[Boolean]
    val useMemory = (json \ "Use Memory").extract[Boolean]
    // fallback to tachyon for backward compatability
    val useExternalBlockStore = (json \ "Use ExternalBlockStore").toSome
      .getOrElse(json \ "Use Tachyon").extract[Boolean]
    val deserialized = (json \ "Deserialized").extract[Boolean]
    val replication = (json \ "Replication").extract[Int]
    StorageLevel(useDisk, useMemory, useExternalBlockStore, deserialized, replication)
  }

  def blockStatusFromJson(json: JValue): BlockStatus = {
    val storageLevel = storageLevelFromJson(json \ "Storage Level")
    val memorySize = (json \ "Memory Size").extract[Long]
    val diskSize = (json \ "Disk Size").extract[Long]
    // fallback to tachyon for backward compatability
    val externalBlockStoreSize = (json \ "ExternalBlockStore Size").toSome
      .getOrElse(json \ "Tachyon Size").extract[Long]
    BlockStatus(storageLevel, memorySize, diskSize, externalBlockStoreSize)
  }

  def executorInfoFromJson(json: JValue): ExecutorInfo = {
    val executorHost = (json \ "Host").extract[String]
    val totalCores = (json \ "Total Cores").extract[Int]
    val logUrls = mapFromJson(json \ "Log Urls").toMap
    new ExecutorInfo(executorHost, totalCores, logUrls)
  }

  /** -------------------------------- *
   * Util JSON deserialization methods |
   * --------------------------------- */

  def mapFromJson(json: JValue): Map[String, String] = {
    val jsonFields = json.asInstanceOf[JObject].obj
    jsonFields.map { case JField(k, JString(v)) => (k, v) }.toMap
  }

  def propertiesFromJson(json: JValue): Properties = {
    Utils.jsonOption(json).map { value =>
      val properties = new Properties
      mapFromJson(json).foreach { case (k, v) => properties.setProperty(k, v) }
      properties
    }.getOrElse(null)
  }

  def UUIDFromJson(json: JValue): UUID = {
    val leastSignificantBits = (json \ "Least Significant Bits").extract[Long]
    val mostSignificantBits = (json \ "Most Significant Bits").extract[Long]
    new UUID(leastSignificantBits, mostSignificantBits)
  }

  def stackTraceFromJson(json: JValue): Array[StackTraceElement] = {
    json.extract[List[JValue]].map { line =>
      val declaringClass = (line \ "Declaring Class").extract[String]
      val methodName = (line \ "Method Name").extract[String]
      val fileName = (line \ "File Name").extract[String]
      val lineNumber = (line \ "Line Number").extract[Int]
      new StackTraceElement(declaringClass, methodName, fileName, lineNumber)
    }.toArray
  }

  def exceptionFromJson(json: JValue): Exception = {
    val e = new Exception((json \ "Message").extract[String])
    e.setStackTrace(stackTraceFromJson(json \ "Stack Trace"))
    e
  }

}<|MERGE_RESOLUTION|>--- conflicted
+++ resolved
@@ -363,23 +363,19 @@
         ("Stack Trace" -> stackTrace) ~
         ("Full Stack Trace" -> exceptionFailure.fullStackTrace) ~
         ("Metrics" -> metrics)
-<<<<<<< HEAD
-      case ExecutorLostFailure(executorId, reason) =>
-        if (reason.isDefined) {
-          ("Executor ID" -> executorId) ~
-          ("Loss Reason" -> reason.get.toString)
-        } else {
-          ("Executor ID" -> executorId)
-        }
-=======
       case taskCommitDenied: TaskCommitDenied =>
         ("Job ID" -> taskCommitDenied.jobID) ~
         ("Partition ID" -> taskCommitDenied.partitionID) ~
         ("Attempt Number" -> taskCommitDenied.attemptNumber)
-      case ExecutorLostFailure(executorId, isNormalExit) =>
-        ("Executor ID" -> executorId) ~
-        ("Normal Exit" -> isNormalExit)
->>>>>>> 2f6dd634
+      case ExecutorLostFailure(executorId, isNormalExit, reason) =>
+        if (reason.isDefined) {
+          ("Executor ID" -> executorId) ~
+          ("Normal Exit" -> isNormalExit)
+          ("Loss Reason" -> reason.get.toString)
+        } else {
+          ("Executor ID" -> executorId) ~
+          ("Normal Exit" -> isNormalExit)
+        }
       case _ => Utils.emptyJson
     }
     ("Reason" -> reason) ~ json
@@ -823,12 +819,8 @@
         val isNormalExit = Utils.jsonOption(json \ "Normal Exit").
           map(_.extract[Boolean])
         val executorId = Utils.jsonOption(json \ "Executor ID").map(_.extract[String])
-<<<<<<< HEAD
         val reason = Utils.jsonOption(json \ "Loss Reason").map(_.extract[String])
-        ExecutorLostFailure(executorId.getOrElse("Unknown"), reason)
-=======
-        ExecutorLostFailure(executorId.getOrElse("Unknown"), isNormalExit.getOrElse(false))
->>>>>>> 2f6dd634
+        ExecutorLostFailure(executorId.getOrElse("Unknown"), isNormalExit.getOrElse(false), reason)
       case `unknownReason` => UnknownReason
     }
   }
