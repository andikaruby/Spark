/*
 * Licensed to the Apache Software Foundation (ASF) under one or more
 * contributor license agreements.  See the NOTICE file distributed with
 * this work for additional information regarding copyright ownership.
 * The ASF licenses this file to You under the Apache License, Version 2.0
 * (the "License"); you may not use this file except in compliance with
 * the License.  You may obtain a copy of the License at
 *
 *    http://www.apache.org/licenses/LICENSE-2.0
 *
 * Unless required by applicable law or agreed to in writing, software
 * distributed under the License is distributed on an "AS IS" BASIS,
 * WITHOUT WARRANTIES OR CONDITIONS OF ANY KIND, either express or implied.
 * See the License for the specific language governing permissions and
 * limitations under the License.
 */

package org.apache.spark.util.collection

import java.io._
import java.util.Comparator

import scala.collection.mutable.ArrayBuffer
import scala.collection.mutable

import com.google.common.annotations.VisibleForTesting
import com.google.common.io.ByteStreams

import org.apache.spark._
import org.apache.spark.serializer._
import org.apache.spark.executor.ShuffleWriteMetrics
import org.apache.spark.shuffle.sort.{SortShuffleFileWriter, SortShuffleWriter}
import org.apache.spark.storage.{BlockId, BlockObjectWriter}

/**
 * Sorts and potentially merges a number of key-value pairs of type (K, V) to produce key-combiner
 * pairs of type (K, C). Uses a Partitioner to first group the keys into partitions, and then
 * optionally sorts keys within each partition using a custom Comparator. Can output a single
 * partitioned file with a different byte range for each partition, suitable for shuffle fetches.
 *
 * If combining is disabled, the type C must equal V -- we'll cast the objects at the end.
 *
 * Note: Although ExternalSorter is a fairly generic sorter, some of its configuration is tied
 * to its use in sort-based shuffle (for example, its block compression is controlled by
 * `spark.shuffle.compress`).  We may need to revisit this if ExternalSorter is used in other
 * non-shuffle contexts where we might want to use different configuration settings.
 *
 * @param aggregator optional Aggregator with combine functions to use for merging data
 * @param partitioner optional Partitioner; if given, sort by partition ID and then key
 * @param ordering optional Ordering to sort keys within each partition; should be a total ordering
 * @param serializer serializer to use when spilling to disk
 *
 * Note that if an Ordering is given, we'll always sort using it, so only provide it if you really
 * want the output keys to be sorted. In a map task without map-side combine for example, you
 * probably want to pass None as the ordering to avoid extra sorting. On the other hand, if you do
 * want to do combining, having an Ordering is more efficient than not having it.
 *
 * Users interact with this class in the following way:
 *
 * 1. Instantiate an ExternalSorter.
 *
 * 2. Call insertAll() with a set of records.
 *
 * 3. Request an iterator() back to traverse sorted/aggregated records.
 *     - or -
 *    Invoke writePartitionedFile() to create a file containing sorted/aggregated outputs
 *    that can be used in Spark's sort shuffle.
 *
 * At a high level, this class works internally as follows:
 *
 * - We repeatedly fill up buffers of in-memory data, using either a PartitionedAppendOnlyMap if
 *   we want to combine by key, or a PartitionedSerializedPairBuffer or PartitionedPairBuffer if we
 *   don't. Inside these buffers, we sort elements by partition ID and then possibly also by key.
 *   To avoid calling the partitioner multiple times with each key, we store the partition ID
 *   alongside each record.
 *
 * - When each buffer reaches our memory limit, we spill it to a file. This file is sorted first
 *   by partition ID and possibly second by key or by hash code of the key, if we want to do
 *   aggregation. For each file, we track how many objects were in each partition in memory, so we
 *   don't have to write out the partition ID for every element.
 *
 * - When the user requests an iterator or file output, the spilled files are merged, along with
 *   any remaining in-memory data, using the same sort order defined above (unless both sorting
 *   and aggregation are disabled). If we need to aggregate by key, we either use a total ordering
 *   from the ordering parameter, or read the keys with the same hash code and compare them with
 *   each other for equality to merge values.
 *
 * - Users are expected to call stop() at the end to delete all the intermediate files.
 */
private[spark] class ExternalSorter[K, V, C](
    aggregator: Option[Aggregator[K, V, C]] = None,
    partitioner: Option[Partitioner] = None,
    ordering: Option[Ordering[K]] = None,
    serializer: Option[Serializer] = None)
  extends Logging
  with Spillable[WritablePartitionedPairCollection[K, C]]
  with SortShuffleFileWriter[K, V] {

  private val conf = SparkEnv.get.conf

  private val numPartitions = partitioner.map(_.numPartitions).getOrElse(1)
  private val shouldPartition = numPartitions > 1
  private def getPartition(key: K): Int = {
    if (shouldPartition) partitioner.get.getPartition(key) else 0
  }

  // Since SPARK-7855, bypassMergeSort optimization is no longer performed as part of this class.
  // As a sanity check, make sure that we're not handling a shuffle which should use that path.
  if (SortShuffleWriter.shouldBypassMergeSort(conf, numPartitions, aggregator, ordering)) {
    throw new IllegalArgumentException("ExternalSorter should not be used to handle "
      + " a sort that the BypassMergeSortShuffleWriter should handle")
  }

  private val blockManager = SparkEnv.get.blockManager
  private val diskBlockManager = blockManager.diskBlockManager
  private val ser = Serializer.getSerializer(serializer)
  private val serInstance = ser.newInstance()

  private val spillingEnabled = conf.getBoolean("spark.shuffle.spill", true)

  // Use getSizeAsKb (not bytes) to maintain backwards compatibility if no units are provided
  private val fileBufferSize = conf.getSizeAsKb("spark.shuffle.file.buffer", "32k").toInt * 1024

  // Size of object batches when reading/writing from serializers.
  //
  // Objects are written in batches, with each batch using its own serialization stream. This
  // cuts down on the size of reference-tracking maps constructed when deserializing a stream.
  //
  // NOTE: Setting this too low can cause excessive copying when serializing, since some serializers
  // grow internal data structures by growing + copying every time the number of objects doubles.
  private val serializerBatchSize = conf.getLong("spark.shuffle.spill.batchSize", 10000)

  private val useSerializedPairBuffer =
    ordering.isEmpty &&
      conf.getBoolean("spark.shuffle.sort.serializeMapOutputs", true) &&
      ser.supportsRelocationOfSerializedObjects
  private val kvChunkSize = conf.getInt("spark.shuffle.sort.kvChunkSize", 1 << 22) // 4 MB
  private def newBuffer(): WritablePartitionedPairCollection[K, C] with SizeTracker = {
    if (useSerializedPairBuffer) {
      new PartitionedSerializedPairBuffer(metaInitialRecords = 256, kvChunkSize, serInstance)
    } else {
      new PartitionedPairBuffer[K, C]
    }
  }
  // Data structures to store in-memory objects before we spill. Depending on whether we have an
  // Aggregator set, we either put objects into an AppendOnlyMap where we combine them, or we
  // store them in an array buffer.
  private var map = new PartitionedAppendOnlyMap[K, C]
  private var buffer = newBuffer()

  // Total spilling statistics
  private var _diskBytesSpilled = 0L
  def diskBytesSpilled: Long = _diskBytesSpilled


  // A comparator for keys K that orders them within a partition to allow aggregation or sorting.
  // Can be a partial ordering by hash code if a total ordering is not provided through by the
  // user. (A partial ordering means that equal keys have comparator.compare(k, k) = 0, but some
  // non-equal keys also have this, so we need to do a later pass to find truly equal keys).
  // Note that we ignore this if no aggregator and no ordering are given.
  private val keyComparator: Comparator[K] = ordering.getOrElse(new Comparator[K] {
    override def compare(a: K, b: K): Int = {
      val h1 = if (a == null) 0 else a.hashCode()
      val h2 = if (b == null) 0 else b.hashCode()
      if (h1 < h2) -1 else if (h1 == h2) 0 else 1
    }
  })

  private def comparator: Option[Comparator[K]] = {
    if (ordering.isDefined || aggregator.isDefined) {
      Some(keyComparator)
    } else {
      None
    }
  }

  // Information about a spilled file. Includes sizes in bytes of "batches" written by the
  // serializer as we periodically reset its stream, as well as number of elements in each
  // partition, used to efficiently keep track of partitions when merging.
  private[this] case class SpilledFile(
    file: File,
    blockId: BlockId,
    serializerBatchSizes: Array[Long],
    elementsPerPartition: Array[Long])

  private val spills = new ArrayBuffer[SpilledFile]

  override def insertAll(records: Iterator[Product2[K, V]]): Unit = {
    // TODO: stop combining if we find that the reduction factor isn't high
    val shouldCombine = aggregator.isDefined

    if (shouldCombine) {
      // Combine values in-memory first using our AppendOnlyMap
      val mergeValue = aggregator.get.mergeValue
      val createCombiner = aggregator.get.createCombiner
      var kv: Product2[K, V] = null
      val update = (hadValue: Boolean, oldValue: C) => {
        if (hadValue) mergeValue(oldValue, kv._2) else createCombiner(kv._2)
      }
      while (records.hasNext) {
        addElementsRead()
        kv = records.next()
        map.changeValue((getPartition(kv._1), kv._1), update)
        maybeSpillCollection(usingMap = true)
      }
    } else {
      // Stick values into our buffer
      while (records.hasNext) {
        addElementsRead()
        val kv = records.next()
        buffer.insert(getPartition(kv._1), kv._1, kv._2.asInstanceOf[C])
        maybeSpillCollection(usingMap = false)
      }
    }
  }

  /**
   * Spill the current in-memory collection to disk if needed.
   *
   * @param usingMap whether we're using a map or buffer as our current in-memory collection
   */
  private def maybeSpillCollection(usingMap: Boolean): Unit = {
    if (!spillingEnabled) {
      return
    }

    if (usingMap) {
      if (maybeSpill(map, map.estimateSize())) {
        map = new PartitionedAppendOnlyMap[K, C]
      }
    } else {
      if (maybeSpill(buffer, buffer.estimateSize())) {
        buffer = newBuffer()
      }
    }
  }

  /**
   * Spill our in-memory collection to a sorted file that we can merge later.
   * We add this file into `spilledFiles` to find it later.
   *
   * @param collection whichever collection we're using (map or buffer)
   */
  override protected[this] def spill(collection: WritablePartitionedPairCollection[K, C]): Unit = {
    // Because these files may be read during shuffle, their compression must be controlled by
    // spark.shuffle.compress instead of spark.shuffle.spill.compress, so we need to use
    // createTempShuffleBlock here; see SPARK-3426 for more context.
    val (blockId, file) = diskBlockManager.createTempShuffleBlock()

    // These variables are reset after each flush
    var objectsWritten: Long = 0
    var spillMetrics: ShuffleWriteMetrics = null
    var writer: BlockObjectWriter = null
    def openWriter(): Unit = {
      assert (writer == null && spillMetrics == null)
      spillMetrics = new ShuffleWriteMetrics
      writer = blockManager.getDiskWriter(blockId, file, serInstance, fileBufferSize, spillMetrics)
    }
    openWriter()

    // List of batch sizes (bytes) in the order they are written to disk
    val batchSizes = new ArrayBuffer[Long]

    // How many elements we have in each partition
    val elementsPerPartition = new Array[Long](numPartitions)

    // Flush the disk writer's contents to disk, and update relevant variables.
    // The writer is closed at the end of this process, and cannot be reused.
    def flush(): Unit = {
      val w = writer
      writer = null
      w.commitAndClose()
      _diskBytesSpilled += spillMetrics.shuffleBytesWritten
      batchSizes.append(spillMetrics.shuffleBytesWritten)
      spillMetrics = null
      objectsWritten = 0
    }

    var success = false
    try {
      val it = collection.destructiveSortedWritablePartitionedIterator(comparator)
      while (it.hasNext) {
        val partitionId = it.nextPartition()
        it.writeNext(writer)
        elementsPerPartition(partitionId) += 1
        objectsWritten += 1

        if (objectsWritten == serializerBatchSize) {
          flush()
          openWriter()
        }
      }
      if (objectsWritten > 0) {
        flush()
      } else if (writer != null) {
        val w = writer
        writer = null
        w.revertPartialWritesAndClose()
      }
      success = true
    } finally {
      if (!success) {
        // This code path only happens if an exception was thrown above before we set success;
        // close our stuff and let the exception be thrown further
        if (writer != null) {
          writer.revertPartialWritesAndClose()
        }
        if (file.exists()) {
          file.delete()
        }
      }
    }

    spills.append(SpilledFile(file, blockId, batchSizes.toArray, elementsPerPartition))
  }

  /**
<<<<<<< HEAD
   * Spill our in-memory collection to separate files, one for each partition. This is used when
   * there's no aggregator and ordering and the number of partitions is small, because it allows
   * writePartitionedFile to just concatenate files without deserializing data.
   *
   * @param collection whichever collection we're using (map or buffer)
   */
  private def spillToPartitionFiles(collection: WritablePartitionedPairCollection[K, C]): Unit = {
    spillToPartitionFiles(collection.writablePartitionedIterator())
  }

  private def spillToPartitionFiles(iterator: WritablePartitionedIterator): Unit = {
    assert(bypassMergeSort)

    // Create our file writers if we haven't done so yet
    if (partitionWriters == null) {
      curWriteMetrics = new ShuffleWriteMetrics()
      val openStartTime = System.nanoTime
      partitionWriters = Array.fill(numPartitions) {
        // Because these files may be read during shuffle, their compression must be controlled by
        // spark.shuffle.compress instead of spark.shuffle.spill.compress, so we need to use
        // createTempShuffleBlock here; see SPARK-3426 for more context.
        val (blockId, file) = diskBlockManager.createTempShuffleBlock()
        blockManager.getDiskWriter(blockId, file, serInstance, fileBufferSize, curWriteMetrics)
      }
      // Creating the file to write to and creating a disk writer both involve interacting with
      // the disk, and can take a long time in aggregate when we open many files, so should be
      // included in the shuffle write time.
      curWriteMetrics.incShuffleWriteTime(System.nanoTime - openStartTime)
    }

    // No need to sort stuff, just write each element out
    while (iterator.hasNext) {
      val partitionId = iterator.nextPartition()
      iterator.writeNext(partitionWriters(partitionId))
    }
  }

  /**
=======
>>>>>>> c8709dcf
   * Merge a sequence of sorted files, giving an iterator over partitions and then over elements
   * inside each partition. This can be used to either write out a new file or return data to
   * the user.
   *
   * Returns an iterator over all the data written to this object, grouped by partition. For each
   * partition we then have an iterator over its contents, and these are expected to be accessed
   * in order (you can't "skip ahead" to one partition without reading the previous one).
   * Guaranteed to return a key-value pair for each partition, in order of partition ID.
   */
  private def merge(spills: Seq[SpilledFile], inMemory: Iterator[((Int, K), C)])
      : Iterator[(Int, Iterator[Product2[K, C]])] = {
    val readers = spills.map(new SpillReader(_))
    val inMemBuffered = inMemory.buffered
    (0 until numPartitions).iterator.map { p =>
      val inMemIterator = new IteratorForPartition(p, inMemBuffered)
      val iterators = readers.map(_.readNextPartition()) ++ Seq(inMemIterator)
      if (aggregator.isDefined) {
        // Perform partial aggregation across partitions
        (p, mergeWithAggregation(
          iterators, aggregator.get.mergeCombiners, keyComparator, ordering.isDefined))
      } else if (ordering.isDefined) {
        // No aggregator given, but we have an ordering (e.g. used by reduce tasks in sortByKey);
        // sort the elements without trying to merge them
        (p, mergeSort(iterators, ordering.get))
      } else {
        (p, iterators.iterator.flatten)
      }
    }
  }

  /**
   * Merge-sort a sequence of (K, C) iterators using a given a comparator for the keys.
   */
  private def mergeSort(iterators: Seq[Iterator[Product2[K, C]]], comparator: Comparator[K])
      : Iterator[Product2[K, C]] =
  {
    val bufferedIters = iterators.filter(_.hasNext).map(_.buffered)
    type Iter = BufferedIterator[Product2[K, C]]
    val heap = new mutable.PriorityQueue[Iter]()(new Ordering[Iter] {
      // Use the reverse of comparator.compare because PriorityQueue dequeues the max
      override def compare(x: Iter, y: Iter): Int = -comparator.compare(x.head._1, y.head._1)
    })
    heap.enqueue(bufferedIters: _*)  // Will contain only the iterators with hasNext = true
    new Iterator[Product2[K, C]] {
      override def hasNext: Boolean = !heap.isEmpty

      override def next(): Product2[K, C] = {
        if (!hasNext) {
          throw new NoSuchElementException
        }
        val firstBuf = heap.dequeue()
        val firstPair = firstBuf.next()
        if (firstBuf.hasNext) {
          heap.enqueue(firstBuf)
        }
        firstPair
      }
    }
  }

  /**
   * Merge a sequence of (K, C) iterators by aggregating values for each key, assuming that each
   * iterator is sorted by key with a given comparator. If the comparator is not a total ordering
   * (e.g. when we sort objects by hash code and different keys may compare as equal although
   * they're not), we still merge them by doing equality tests for all keys that compare as equal.
   */
  private def mergeWithAggregation(
      iterators: Seq[Iterator[Product2[K, C]]],
      mergeCombiners: (C, C) => C,
      comparator: Comparator[K],
      totalOrder: Boolean)
      : Iterator[Product2[K, C]] =
  {
    if (!totalOrder) {
      // We only have a partial ordering, e.g. comparing the keys by hash code, which means that
      // multiple distinct keys might be treated as equal by the ordering. To deal with this, we
      // need to read all keys considered equal by the ordering at once and compare them.
      new Iterator[Iterator[Product2[K, C]]] {
        val sorted = mergeSort(iterators, comparator).buffered

        // Buffers reused across elements to decrease memory allocation
        val keys = new ArrayBuffer[K]
        val combiners = new ArrayBuffer[C]

        override def hasNext: Boolean = sorted.hasNext

        override def next(): Iterator[Product2[K, C]] = {
          if (!hasNext) {
            throw new NoSuchElementException
          }
          keys.clear()
          combiners.clear()
          val firstPair = sorted.next()
          keys += firstPair._1
          combiners += firstPair._2
          val key = firstPair._1
          while (sorted.hasNext && comparator.compare(sorted.head._1, key) == 0) {
            val pair = sorted.next()
            var i = 0
            var foundKey = false
            while (i < keys.size && !foundKey) {
              if (keys(i) == pair._1) {
                combiners(i) = mergeCombiners(combiners(i), pair._2)
                foundKey = true
              }
              i += 1
            }
            if (!foundKey) {
              keys += pair._1
              combiners += pair._2
            }
          }

          // Note that we return an iterator of elements since we could've had many keys marked
          // equal by the partial order; we flatten this below to get a flat iterator of (K, C).
          keys.iterator.zip(combiners.iterator)
        }
      }.flatMap(i => i)
    } else {
      // We have a total ordering, so the objects with the same key are sequential.
      new Iterator[Product2[K, C]] {
        val sorted = mergeSort(iterators, comparator).buffered

        override def hasNext: Boolean = sorted.hasNext

        override def next(): Product2[K, C] = {
          if (!hasNext) {
            throw new NoSuchElementException
          }
          val elem = sorted.next()
          val k = elem._1
          var c = elem._2
          while (sorted.hasNext && sorted.head._1 == k) {
            val pair = sorted.next()
            c = mergeCombiners(c, pair._2)
          }
          (k, c)
        }
      }
    }
  }

  /**
   * An internal class for reading a spilled file partition by partition. Expects all the
   * partitions to be requested in order.
   */
  private[this] class SpillReader(spill: SpilledFile) {
    // Serializer batch offsets; size will be batchSize.length + 1
    val batchOffsets = spill.serializerBatchSizes.scanLeft(0L)(_ + _)

    // Track which partition and which batch stream we're in. These will be the indices of
    // the next element we will read. We'll also store the last partition read so that
    // readNextPartition() can figure out what partition that was from.
    var partitionId = 0
    var indexInPartition = 0L
    var batchId = 0
    var indexInBatch = 0
    var lastPartitionId = 0

    skipToNextPartition()

    // Intermediate file and deserializer streams that read from exactly one batch
    // This guards against pre-fetching and other arbitrary behavior of higher level streams
    var fileStream: FileInputStream = null
    var deserializeStream = nextBatchStream()  // Also sets fileStream

    var nextItem: (K, C) = null
    var finished = false

    /** Construct a stream that only reads from the next batch */
    def nextBatchStream(): DeserializationStream = {
      // Note that batchOffsets.length = numBatches + 1 since we did a scan above; check whether
      // we're still in a valid batch.
      if (batchId < batchOffsets.length - 1) {
        if (deserializeStream != null) {
          deserializeStream.close()
          fileStream.close()
          deserializeStream = null
          fileStream = null
        }

        val start = batchOffsets(batchId)
        fileStream = new FileInputStream(spill.file)
        fileStream.getChannel.position(start)
        batchId += 1

        val end = batchOffsets(batchId)

        assert(end >= start, "start = " + start + ", end = " + end +
          ", batchOffsets = " + batchOffsets.mkString("[", ", ", "]"))

        val bufferedStream = new BufferedInputStream(ByteStreams.limit(fileStream, end - start))
        val compressedStream = blockManager.wrapForCompression(spill.blockId, bufferedStream)
        serInstance.deserializeStream(compressedStream)
      } else {
        // No more batches left
        cleanup()
        null
      }
    }

    /**
     * Update partitionId if we have reached the end of our current partition, possibly skipping
     * empty partitions on the way.
     */
    private def skipToNextPartition() {
      while (partitionId < numPartitions &&
          indexInPartition == spill.elementsPerPartition(partitionId)) {
        partitionId += 1
        indexInPartition = 0L
      }
    }

    /**
     * Return the next (K, C) pair from the deserialization stream and update partitionId,
     * indexInPartition, indexInBatch and such to match its location.
     *
     * If the current batch is drained, construct a stream for the next batch and read from it.
     * If no more pairs are left, return null.
     */
    private def readNextItem(): (K, C) = {
      if (finished || deserializeStream == null) {
        return null
      }
      val k = deserializeStream.readKey().asInstanceOf[K]
      val c = deserializeStream.readValue().asInstanceOf[C]
      lastPartitionId = partitionId
      // Start reading the next batch if we're done with this one
      indexInBatch += 1
      if (indexInBatch == serializerBatchSize) {
        indexInBatch = 0
        deserializeStream = nextBatchStream()
      }
      // Update the partition location of the element we're reading
      indexInPartition += 1
      skipToNextPartition()
      // If we've finished reading the last partition, remember that we're done
      if (partitionId == numPartitions) {
        finished = true
        if (deserializeStream != null) {
          deserializeStream.close()
        }
      }
      (k, c)
    }

    var nextPartitionToRead = 0

    def readNextPartition(): Iterator[Product2[K, C]] = new Iterator[Product2[K, C]] {
      val myPartition = nextPartitionToRead
      nextPartitionToRead += 1

      override def hasNext: Boolean = {
        if (nextItem == null) {
          nextItem = readNextItem()
          if (nextItem == null) {
            return false
          }
        }
        assert(lastPartitionId >= myPartition)
        // Check that we're still in the right partition; note that readNextItem will have returned
        // null at EOF above so we would've returned false there
        lastPartitionId == myPartition
      }

      override def next(): Product2[K, C] = {
        if (!hasNext) {
          throw new NoSuchElementException
        }
        val item = nextItem
        nextItem = null
        item
      }
    }

    // Clean up our open streams and put us in a state where we can't read any more data
    def cleanup() {
      batchId = batchOffsets.length  // Prevent reading any other batch
      val ds = deserializeStream
      deserializeStream = null
      fileStream = null
      ds.close()
      // NOTE: We don't do file.delete() here because that is done in ExternalSorter.stop().
      // This should also be fixed in ExternalAppendOnlyMap.
    }
  }

  /**
   * Return an iterator over all the data written to this object, grouped by partition and
   * aggregated by the requested aggregator. For each partition we then have an iterator over its
   * contents, and these are expected to be accessed in order (you can't "skip ahead" to one
   * partition without reading the previous one). Guaranteed to return a key-value pair for each
   * partition, in order of partition ID.
   *
   * For now, we just merge all the spilled files in once pass, but this can be modified to
   * support hierarchical merging.
   */
  @VisibleForTesting
  def partitionedIterator: Iterator[(Int, Iterator[Product2[K, C]])] = {
    val usingMap = aggregator.isDefined
    val collection: WritablePartitionedPairCollection[K, C] = if (usingMap) map else buffer
    if (spills.isEmpty) {
      // Special case: if we have only in-memory data, we don't need to merge streams, and perhaps
      // we don't even need to sort by anything other than partition ID
      if (!ordering.isDefined) {
        // The user hasn't requested sorted keys, so only sort by partition ID, not key
        groupByPartition(collection.partitionedDestructiveSortedIterator(None))
      } else {
        // We do need to sort by both partition ID and key
        groupByPartition(collection.partitionedDestructiveSortedIterator(Some(keyComparator)))
      }
    } else {
      // Merge spilled and in-memory data
      merge(spills, collection.partitionedDestructiveSortedIterator(comparator))
    }
  }

  /**
   * Return an iterator over all the data written to this object, aggregated by our aggregator.
   */
  def iterator: Iterator[Product2[K, C]] = partitionedIterator.flatMap(pair => pair._2)

  /**
   * Write all the data added into this ExternalSorter into a file in the disk store. This is
   * called by the SortShuffleWriter.
   *
   * @param blockId block ID to write to. The index file will be blockId.name + ".index".
   * @param context a TaskContext for a running Spark task, for us to update shuffle metrics.
   * @return array of lengths, in bytes, of each partition of the file (used by map output tracker)
   */
  override def writePartitionedFile(
      blockId: BlockId,
      context: TaskContext,
      outputFile: File): Array[Long] = {

    // Track location of each range in the output file
    val lengths = new Array[Long](numPartitions)

<<<<<<< HEAD
    if (bypassMergeSort && partitionWriters != null) {
      // We decided to write separate files for each partition, so just concatenate them. To keep
      // this simple we spill out the current in-memory collection so that everything is in files.
      spillToPartitionFiles(if (aggregator.isDefined) map else buffer)
      partitionWriters.foreach(_.commitAndClose())
      val out = new FileOutputStream(outputFile, true)
      val writeStartTime = System.nanoTime
      util.Utils.tryWithSafeFinally {
        for (i <- 0 until numPartitions) {
          val file = partitionWriters(i).fileSegment().file
          if (!file.exists()) {
            lengths(i) = 0
          } else {
            val in = new FileInputStream(file)
            util.Utils.tryWithSafeFinally {
              lengths(i) = org.apache.spark.util.Utils.copyStream(in, out, false, transferToEnabled)
            } {
              in.close()
            }
          }
        }
      } {
        out.close()
        context.taskMetrics.shuffleWriteMetrics.foreach(
          _.incShuffleWriteTime(System.nanoTime - writeStartTime))
      }
    } else if (spills.isEmpty && partitionWriters == null) {
=======
    if (spills.isEmpty) {
>>>>>>> c8709dcf
      // Case where we only have in-memory data
      val collection = if (aggregator.isDefined) map else buffer
      val it = collection.destructiveSortedWritablePartitionedIterator(comparator)
      while (it.hasNext) {
        val writer = blockManager.getDiskWriter(blockId, outputFile, serInstance, fileBufferSize,
          context.taskMetrics.shuffleWriteMetrics.get)
        val partitionId = it.nextPartition()
        while (it.hasNext && it.nextPartition() == partitionId) {
          it.writeNext(writer)
        }
        writer.commitAndClose()
        val segment = writer.fileSegment()
        lengths(partitionId) = segment.length
      }
    } else {
      // We must perform merge-sort; get an iterator by partition and write everything directly.
      for ((id, elements) <- this.partitionedIterator) {
        if (elements.hasNext) {
          val writer = blockManager.getDiskWriter(blockId, outputFile, serInstance, fileBufferSize,
            context.taskMetrics.shuffleWriteMetrics.get)
          for (elem <- elements) {
            writer.write(elem._1, elem._2)
          }
          writer.commitAndClose()
          val segment = writer.fileSegment()
          lengths(id) = segment.length
        }
      }
    }

    context.taskMetrics.incMemoryBytesSpilled(memoryBytesSpilled)
    context.taskMetrics.incDiskBytesSpilled(diskBytesSpilled)

    lengths
  }

  def stop(): Unit = {
    spills.foreach(s => s.file.delete())
    spills.clear()
  }

  /**
   * Given a stream of ((partition, key), combiner) pairs *assumed to be sorted by partition ID*,
   * group together the pairs for each partition into a sub-iterator.
   *
   * @param data an iterator of elements, assumed to already be sorted by partition ID
   */
  private def groupByPartition(data: Iterator[((Int, K), C)])
      : Iterator[(Int, Iterator[Product2[K, C]])] =
  {
    val buffered = data.buffered
    (0 until numPartitions).iterator.map(p => (p, new IteratorForPartition(p, buffered)))
  }

  /**
   * An iterator that reads only the elements for a given partition ID from an underlying buffered
   * stream, assuming this partition is the next one to be read. Used to make it easier to return
   * partitioned iterators from our in-memory collection.
   */
  private[this] class IteratorForPartition(partitionId: Int, data: BufferedIterator[((Int, K), C)])
    extends Iterator[Product2[K, C]]
  {
    override def hasNext: Boolean = data.hasNext && data.head._1._1 == partitionId

    override def next(): Product2[K, C] = {
      if (!hasNext) {
        throw new NoSuchElementException
      }
      val elem = data.next()
      (elem._1._2, elem._2)
    }
  }
}<|MERGE_RESOLUTION|>--- conflicted
+++ resolved
@@ -315,47 +315,6 @@
   }
 
   /**
-<<<<<<< HEAD
-   * Spill our in-memory collection to separate files, one for each partition. This is used when
-   * there's no aggregator and ordering and the number of partitions is small, because it allows
-   * writePartitionedFile to just concatenate files without deserializing data.
-   *
-   * @param collection whichever collection we're using (map or buffer)
-   */
-  private def spillToPartitionFiles(collection: WritablePartitionedPairCollection[K, C]): Unit = {
-    spillToPartitionFiles(collection.writablePartitionedIterator())
-  }
-
-  private def spillToPartitionFiles(iterator: WritablePartitionedIterator): Unit = {
-    assert(bypassMergeSort)
-
-    // Create our file writers if we haven't done so yet
-    if (partitionWriters == null) {
-      curWriteMetrics = new ShuffleWriteMetrics()
-      val openStartTime = System.nanoTime
-      partitionWriters = Array.fill(numPartitions) {
-        // Because these files may be read during shuffle, their compression must be controlled by
-        // spark.shuffle.compress instead of spark.shuffle.spill.compress, so we need to use
-        // createTempShuffleBlock here; see SPARK-3426 for more context.
-        val (blockId, file) = diskBlockManager.createTempShuffleBlock()
-        blockManager.getDiskWriter(blockId, file, serInstance, fileBufferSize, curWriteMetrics)
-      }
-      // Creating the file to write to and creating a disk writer both involve interacting with
-      // the disk, and can take a long time in aggregate when we open many files, so should be
-      // included in the shuffle write time.
-      curWriteMetrics.incShuffleWriteTime(System.nanoTime - openStartTime)
-    }
-
-    // No need to sort stuff, just write each element out
-    while (iterator.hasNext) {
-      val partitionId = iterator.nextPartition()
-      iterator.writeNext(partitionWriters(partitionId))
-    }
-  }
-
-  /**
-=======
->>>>>>> c8709dcf
    * Merge a sequence of sorted files, giving an iterator over partitions and then over elements
    * inside each partition. This can be used to either write out a new file or return data to
    * the user.
@@ -694,37 +653,7 @@
     // Track location of each range in the output file
     val lengths = new Array[Long](numPartitions)
 
-<<<<<<< HEAD
-    if (bypassMergeSort && partitionWriters != null) {
-      // We decided to write separate files for each partition, so just concatenate them. To keep
-      // this simple we spill out the current in-memory collection so that everything is in files.
-      spillToPartitionFiles(if (aggregator.isDefined) map else buffer)
-      partitionWriters.foreach(_.commitAndClose())
-      val out = new FileOutputStream(outputFile, true)
-      val writeStartTime = System.nanoTime
-      util.Utils.tryWithSafeFinally {
-        for (i <- 0 until numPartitions) {
-          val file = partitionWriters(i).fileSegment().file
-          if (!file.exists()) {
-            lengths(i) = 0
-          } else {
-            val in = new FileInputStream(file)
-            util.Utils.tryWithSafeFinally {
-              lengths(i) = org.apache.spark.util.Utils.copyStream(in, out, false, transferToEnabled)
-            } {
-              in.close()
-            }
-          }
-        }
-      } {
-        out.close()
-        context.taskMetrics.shuffleWriteMetrics.foreach(
-          _.incShuffleWriteTime(System.nanoTime - writeStartTime))
-      }
-    } else if (spills.isEmpty && partitionWriters == null) {
-=======
     if (spills.isEmpty) {
->>>>>>> c8709dcf
       // Case where we only have in-memory data
       val collection = if (aggregator.isDefined) map else buffer
       val it = collection.destructiveSortedWritablePartitionedIterator(comparator)
