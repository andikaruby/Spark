/*
 * Licensed to the Apache Software Foundation (ASF) under one or more
 * contributor license agreements.  See the NOTICE file distributed with
 * this work for additional information regarding copyright ownership.
 * The ASF licenses this file to You under the Apache License, Version 2.0
 * (the "License"); you may not use this file except in compliance with
 * the License.  You may obtain a copy of the License at
 *
 *    http://www.apache.org/licenses/LICENSE-2.0
 *
 * Unless required by applicable law or agreed to in writing, software
 * distributed under the License is distributed on an "AS IS" BASIS,
 * WITHOUT WARRANTIES OR CONDITIONS OF ANY KIND, either express or implied.
 * See the License for the specific language governing permissions and
 * limitations under the License.
 */

package org.apache.spark.util

import java.io._
import java.lang.{Byte => JByte}
import java.lang.management.{LockInfo, ManagementFactory, MonitorInfo, ThreadInfo}
import java.lang.reflect.InvocationTargetException
import java.math.{MathContext, RoundingMode}
import java.net._
import java.nio.ByteBuffer
import java.nio.channels.{Channels, FileChannel}
import java.nio.charset.StandardCharsets
import java.nio.file.Files
import java.security.SecureRandom
import java.util.{Locale, Properties, Random, UUID}
import java.util.concurrent._
import java.util.concurrent.TimeUnit.NANOSECONDS
import java.util.zip.GZIPInputStream

import scala.annotation.tailrec
import scala.collection.JavaConverters._
import scala.collection.Map
import scala.collection.mutable.ArrayBuffer
import scala.io.Source
import scala.reflect.ClassTag
import scala.util.{Failure, Success, Try}
import scala.util.control.{ControlThrowable, NonFatal}
import scala.util.matching.Regex

import _root_.io.netty.channel.unix.Errors.NativeIoException
import com.google.common.cache.{CacheBuilder, CacheLoader, LoadingCache}
import com.google.common.hash.HashCodes
import com.google.common.io.{ByteStreams, Files => GFiles}
import com.google.common.net.InetAddresses
import org.apache.commons.lang3.SystemUtils
import org.apache.hadoop.conf.Configuration
import org.apache.hadoop.fs.{FileSystem, FileUtil, Path}
import org.apache.hadoop.security.UserGroupInformation
import org.apache.hadoop.yarn.conf.YarnConfiguration
import org.eclipse.jetty.util.MultiException
import org.slf4j.Logger

import org.apache.spark._
import org.apache.spark.deploy.SparkHadoopUtil
import org.apache.spark.internal.{config, Logging}
import org.apache.spark.internal.config._
import org.apache.spark.launcher.SparkLauncher
import org.apache.spark.network.util.JavaUtils
import org.apache.spark.serializer.{DeserializationStream, SerializationStream, SerializerInstance}
import org.apache.spark.status.api.v1.{StackTrace, ThreadStackTrace}

/** CallSite represents a place in user code. It can have a short and a long form. */
private[spark] case class CallSite(shortForm: String, longForm: String)

private[spark] object CallSite {
  val SHORT_FORM = "callSite.short"
  val LONG_FORM = "callSite.long"
  val empty = CallSite("", "")
}

/**
 * Various utility methods used by Spark.
 */
private[spark] object Utils extends Logging {
  val random = new Random()

  private val sparkUncaughtExceptionHandler = new SparkUncaughtExceptionHandler
  @volatile private var cachedLocalDir: String = ""

  /**
   * Define a default value for driver memory here since this value is referenced across the code
   * base and nearly all files already use Utils.scala
   */
  val DEFAULT_DRIVER_MEM_MB = JavaUtils.DEFAULT_DRIVER_MEM_MB.toInt

  private val MAX_DIR_CREATION_ATTEMPTS: Int = 10
  @volatile private var localRootDirs: Array[String] = null

  /** Serialize an object using Java serialization */
  def serialize[T](o: T): Array[Byte] = {
    val bos = new ByteArrayOutputStream()
    val oos = new ObjectOutputStream(bos)
    oos.writeObject(o)
    oos.close()
    bos.toByteArray
  }

  /** Deserialize an object using Java serialization */
  def deserialize[T](bytes: Array[Byte]): T = {
    val bis = new ByteArrayInputStream(bytes)
    val ois = new ObjectInputStream(bis)
    ois.readObject.asInstanceOf[T]
  }

  /** Deserialize an object using Java serialization and the given ClassLoader */
  def deserialize[T](bytes: Array[Byte], loader: ClassLoader): T = {
    val bis = new ByteArrayInputStream(bytes)
    val ois = new ObjectInputStream(bis) {
      override def resolveClass(desc: ObjectStreamClass): Class[_] = {
        // scalastyle:off classforname
        Class.forName(desc.getName, false, loader)
        // scalastyle:on classforname
      }
    }
    ois.readObject.asInstanceOf[T]
  }

  /** Deserialize a Long value (used for [[org.apache.spark.api.python.PythonPartitioner]]) */
  def deserializeLongValue(bytes: Array[Byte]) : Long = {
    // Note: we assume that we are given a Long value encoded in network (big-endian) byte order
    var result = bytes(7) & 0xFFL
    result = result + ((bytes(6) & 0xFFL) << 8)
    result = result + ((bytes(5) & 0xFFL) << 16)
    result = result + ((bytes(4) & 0xFFL) << 24)
    result = result + ((bytes(3) & 0xFFL) << 32)
    result = result + ((bytes(2) & 0xFFL) << 40)
    result = result + ((bytes(1) & 0xFFL) << 48)
    result + ((bytes(0) & 0xFFL) << 56)
  }

  /** Serialize via nested stream using specific serializer */
  def serializeViaNestedStream(os: OutputStream, ser: SerializerInstance)(
      f: SerializationStream => Unit): Unit = {
    val osWrapper = ser.serializeStream(new OutputStream {
      override def write(b: Int): Unit = os.write(b)
      override def write(b: Array[Byte], off: Int, len: Int): Unit = os.write(b, off, len)
    })
    try {
      f(osWrapper)
    } finally {
      osWrapper.close()
    }
  }

  /** Deserialize via nested stream using specific serializer */
  def deserializeViaNestedStream(is: InputStream, ser: SerializerInstance)(
      f: DeserializationStream => Unit): Unit = {
    val isWrapper = ser.deserializeStream(new InputStream {
      override def read(): Int = is.read()
      override def read(b: Array[Byte], off: Int, len: Int): Int = is.read(b, off, len)
    })
    try {
      f(isWrapper)
    } finally {
      isWrapper.close()
    }
  }

  /**
   * Get the ClassLoader which loaded Spark.
   */
  def getSparkClassLoader: ClassLoader = getClass.getClassLoader

  /**
   * Get the Context ClassLoader on this thread or, if not present, the ClassLoader that
   * loaded Spark.
   *
   * This should be used whenever passing a ClassLoader to Class.ForName or finding the currently
   * active loader when setting up ClassLoader delegation chains.
   */
  def getContextOrSparkClassLoader: ClassLoader =
    Option(Thread.currentThread().getContextClassLoader).getOrElse(getSparkClassLoader)

  /** Determines whether the provided class is loadable in the current thread. */
  def classIsLoadable(clazz: String): Boolean = {
    // scalastyle:off classforname
    Try { Class.forName(clazz, false, getContextOrSparkClassLoader) }.isSuccess
    // scalastyle:on classforname
  }

  // scalastyle:off classforname
  /** Preferred alternative to Class.forName(className) */
  def classForName(className: String): Class[_] = {
    Class.forName(className, true, getContextOrSparkClassLoader)
    // scalastyle:on classforname
  }

  /**
   * Run a segment of code using a different context class loader in the current thread
   */
  def withContextClassLoader[T](ctxClassLoader: ClassLoader)(fn: => T): T = {
    val oldClassLoader = Thread.currentThread().getContextClassLoader()
    try {
      Thread.currentThread().setContextClassLoader(ctxClassLoader)
      fn
    } finally {
      Thread.currentThread().setContextClassLoader(oldClassLoader)
    }
  }

  /**
   * Primitive often used when writing [[java.nio.ByteBuffer]] to [[java.io.DataOutput]]
   */
  def writeByteBuffer(bb: ByteBuffer, out: DataOutput): Unit = {
    if (bb.hasArray) {
      out.write(bb.array(), bb.arrayOffset() + bb.position(), bb.remaining())
    } else {
      val originalPosition = bb.position()
      val bbval = new Array[Byte](bb.remaining())
      bb.get(bbval)
      out.write(bbval)
      bb.position(originalPosition)
    }
  }

  /**
   * Primitive often used when writing [[java.nio.ByteBuffer]] to [[java.io.OutputStream]]
   */
  def writeByteBuffer(bb: ByteBuffer, out: OutputStream): Unit = {
    if (bb.hasArray) {
      out.write(bb.array(), bb.arrayOffset() + bb.position(), bb.remaining())
    } else {
      val originalPosition = bb.position()
      val bbval = new Array[Byte](bb.remaining())
      bb.get(bbval)
      out.write(bbval)
      bb.position(originalPosition)
    }
  }

  /**
   * JDK equivalent of `chmod 700 file`.
   *
   * @param file the file whose permissions will be modified
   * @return true if the permissions were successfully changed, false otherwise.
   */
  def chmod700(file: File): Boolean = {
    file.setReadable(false, false) &&
    file.setReadable(true, true) &&
    file.setWritable(false, false) &&
    file.setWritable(true, true) &&
    file.setExecutable(false, false) &&
    file.setExecutable(true, true)
  }

  /**
   * Create a directory inside the given parent directory. The directory is guaranteed to be
   * newly created, and is not marked for automatic deletion.
   */
  def createDirectory(root: String, namePrefix: String = "spark"): File = {
    var attempts = 0
    val maxAttempts = MAX_DIR_CREATION_ATTEMPTS
    var dir: File = null
    while (dir == null) {
      attempts += 1
      if (attempts > maxAttempts) {
        throw new IOException("Failed to create a temp directory (under " + root + ") after " +
          maxAttempts + " attempts!")
      }
      try {
        dir = new File(root, namePrefix + "-" + UUID.randomUUID.toString)
        if (dir.exists() || !dir.mkdirs()) {
          dir = null
        }
      } catch { case e: SecurityException => dir = null; }
    }

    dir.getCanonicalFile
  }

  /**
   * Create a temporary directory inside the given parent directory. The directory will be
   * automatically deleted when the VM shuts down.
   */
  def createTempDir(
      root: String = System.getProperty("java.io.tmpdir"),
      namePrefix: String = "spark"): File = {
    val dir = createDirectory(root, namePrefix)
    ShutdownHookManager.registerShutdownDeleteDir(dir)
    dir
  }

  /**
   * Copy all data from an InputStream to an OutputStream. NIO way of file stream to file stream
   * copying is disabled by default unless explicitly set transferToEnabled as true,
   * the parameter transferToEnabled should be configured by spark.file.transferTo = [true|false].
   */
  def copyStream(
      in: InputStream,
      out: OutputStream,
      closeStreams: Boolean = false,
      transferToEnabled: Boolean = false): Long = {
    tryWithSafeFinally {
      if (in.isInstanceOf[FileInputStream] && out.isInstanceOf[FileOutputStream]
        && transferToEnabled) {
        // When both streams are File stream, use transferTo to improve copy performance.
        val inChannel = in.asInstanceOf[FileInputStream].getChannel()
        val outChannel = out.asInstanceOf[FileOutputStream].getChannel()
        val size = inChannel.size()
        copyFileStreamNIO(inChannel, outChannel, 0, size)
        size
      } else {
        var count = 0L
        val buf = new Array[Byte](8192)
        var n = 0
        while (n != -1) {
          n = in.read(buf)
          if (n != -1) {
            out.write(buf, 0, n)
            count += n
          }
        }
        count
      }
    } {
      if (closeStreams) {
        try {
          in.close()
        } finally {
          out.close()
        }
      }
    }
  }

  def copyFileStreamNIO(
      input: FileChannel,
      output: FileChannel,
      startPosition: Long,
      bytesToCopy: Long): Unit = {
    val initialPos = output.position()
    var count = 0L
    // In case transferTo method transferred less data than we have required.
    while (count < bytesToCopy) {
      count += input.transferTo(count + startPosition, bytesToCopy - count, output)
    }
    assert(count == bytesToCopy,
      s"request to copy $bytesToCopy bytes, but actually copied $count bytes.")

    // Check the position after transferTo loop to see if it is in the right position and
    // give user information if not.
    // Position will not be increased to the expected length after calling transferTo in
    // kernel version 2.6.32, this issue can be seen in
    // https://bugs.openjdk.java.net/browse/JDK-7052359
    // This will lead to stream corruption issue when using sort-based shuffle (SPARK-3948).
    val finalPos = output.position()
    val expectedPos = initialPos + bytesToCopy
    assert(finalPos == expectedPos,
      s"""
         |Current position $finalPos do not equal to expected position $expectedPos
         |after transferTo, please check your kernel version to see if it is 2.6.32,
         |this is a kernel bug which will lead to unexpected behavior when using transferTo.
         |You can set spark.file.transferTo = false to disable this NIO feature.
           """.stripMargin)
  }

  /**
   * Construct a URI container information used for authentication.
   * This also sets the default authenticator to properly negotiation the
   * user/password based on the URI.
   *
   * Note this relies on the Authenticator.setDefault being set properly to decode
   * the user name and password. This is currently set in the SecurityManager.
   */
  def constructURIForAuthentication(uri: URI, securityMgr: SecurityManager): URI = {
    val userCred = securityMgr.getSecretKey()
    if (userCred == null) throw new Exception("Secret key is null with authentication on")
    val userInfo = securityMgr.getHttpUser()  + ":" + userCred
    new URI(uri.getScheme(), userInfo, uri.getHost(), uri.getPort(), uri.getPath(),
      uri.getQuery(), uri.getFragment())
  }

  /**
   * A file name may contain some invalid URI characters, such as " ". This method will convert the
   * file name to a raw path accepted by `java.net.URI(String)`.
   *
   * Note: the file name must not contain "/" or "\"
   */
  def encodeFileNameToURIRawPath(fileName: String): String = {
    require(!fileName.contains("/") && !fileName.contains("\\"))
    // `file` and `localhost` are not used. Just to prevent URI from parsing `fileName` as
    // scheme or host. The prefix "/" is required because URI doesn't accept a relative path.
    // We should remove it after we get the raw path.
    new URI("file", null, "localhost", -1, "/" + fileName, null, null).getRawPath.substring(1)
  }

  /**
   * Get the file name from uri's raw path and decode it. If the raw path of uri ends with "/",
   * return the name before the last "/".
   */
  def decodeFileNameInURI(uri: URI): String = {
    val rawPath = uri.getRawPath
    val rawFileName = rawPath.split("/").last
    new URI("file:///" + rawFileName).getPath.substring(1)
  }

  /**
   * Download a file or directory to target directory. Supports fetching the file in a variety of
   * ways, including HTTP, Hadoop-compatible filesystems, and files on a standard filesystem, based
   * on the URL parameter. Fetching directories is only supported from Hadoop-compatible
   * filesystems.
   *
   * If `useCache` is true, first attempts to fetch the file to a local cache that's shared
   * across executors running the same application. `useCache` is used mainly for
   * the executors, and not in local mode.
   *
   * Throws SparkException if the target file already exists and has different contents than
   * the requested file.
   */
  def fetchFile(
      url: String,
      targetDir: File,
      conf: SparkConf,
      securityMgr: SecurityManager,
      hadoopConf: Configuration,
      timestamp: Long,
      useCache: Boolean): File = {
    val fileName = decodeFileNameInURI(new URI(url))
    val targetFile = new File(targetDir, fileName)
    val fetchCacheEnabled = conf.getBoolean("spark.files.useFetchCache", defaultValue = true)
    if (useCache && fetchCacheEnabled) {
      val cachedFileName = s"${url.hashCode}${timestamp}_cache"
      val lockFileName = s"${url.hashCode}${timestamp}_lock"
      // Set the cachedLocalDir for the first time and re-use it later
      if (cachedLocalDir.isEmpty) {
        this.synchronized {
          if (cachedLocalDir.isEmpty) {
            cachedLocalDir = getLocalDir(conf)
          }
        }
      }
      val localDir = new File(cachedLocalDir)
      val lockFile = new File(localDir, lockFileName)
      val lockFileChannel = new RandomAccessFile(lockFile, "rw").getChannel()
      // Only one executor entry.
      // The FileLock is only used to control synchronization for executors download file,
      // it's always safe regardless of lock type (mandatory or advisory).
      val lock = lockFileChannel.lock()
      val cachedFile = new File(localDir, cachedFileName)
      try {
        if (!cachedFile.exists()) {
          doFetchFile(url, localDir, cachedFileName, conf, securityMgr, hadoopConf)
        }
      } finally {
        lock.release()
        lockFileChannel.close()
      }
      copyFile(
        url,
        cachedFile,
        targetFile,
        conf.getBoolean("spark.files.overwrite", false)
      )
    } else {
      doFetchFile(url, targetDir, fileName, conf, securityMgr, hadoopConf)
    }

    // Decompress the file if it's a .tar or .tar.gz
    if (fileName.endsWith(".tar.gz") || fileName.endsWith(".tgz")) {
      logInfo("Untarring " + fileName)
      executeAndGetOutput(Seq("tar", "-xzf", fileName), targetDir)
    } else if (fileName.endsWith(".tar")) {
      logInfo("Untarring " + fileName)
      executeAndGetOutput(Seq("tar", "-xf", fileName), targetDir)
    }
    // Make the file executable - That's necessary for scripts
    FileUtil.chmod(targetFile.getAbsolutePath, "a+x")

    // Windows does not grant read permission by default to non-admin users
    // Add read permission to owner explicitly
    if (isWindows) {
      FileUtil.chmod(targetFile.getAbsolutePath, "u+r")
    }

    targetFile
  }

  /** Records the duration of running `body`. */
  def timeTakenMs[T](body: => T): (T, Long) = {
    val startTime = System.nanoTime()
    val result = body
    val endTime = System.nanoTime()
    (result, math.max(NANOSECONDS.toMillis(endTime - startTime), 0))
  }

  /**
   * Download `in` to `tempFile`, then move it to `destFile`.
   *
   * If `destFile` already exists:
   *   - no-op if its contents equal those of `sourceFile`,
   *   - throw an exception if `fileOverwrite` is false,
   *   - attempt to overwrite it otherwise.
   *
   * @param url URL that `sourceFile` originated from, for logging purposes.
   * @param in InputStream to download.
   * @param destFile File path to move `tempFile` to.
   * @param fileOverwrite Whether to delete/overwrite an existing `destFile` that does not match
   *                      `sourceFile`
   */
  private def downloadFile(
      url: String,
      in: InputStream,
      destFile: File,
      fileOverwrite: Boolean): Unit = {
    val tempFile = File.createTempFile("fetchFileTemp", null,
      new File(destFile.getParentFile.getAbsolutePath))
    logInfo(s"Fetching $url to $tempFile")

    try {
      val out = new FileOutputStream(tempFile)
      Utils.copyStream(in, out, closeStreams = true)
      copyFile(url, tempFile, destFile, fileOverwrite, removeSourceFile = true)
    } finally {
      // Catch-all for the couple of cases where for some reason we didn't move `tempFile` to
      // `destFile`.
      if (tempFile.exists()) {
        tempFile.delete()
      }
    }
  }

  /**
   * Copy `sourceFile` to `destFile`.
   *
   * If `destFile` already exists:
   *   - no-op if its contents equal those of `sourceFile`,
   *   - throw an exception if `fileOverwrite` is false,
   *   - attempt to overwrite it otherwise.
   *
   * @param url URL that `sourceFile` originated from, for logging purposes.
   * @param sourceFile File path to copy/move from.
   * @param destFile File path to copy/move to.
   * @param fileOverwrite Whether to delete/overwrite an existing `destFile` that does not match
   *                      `sourceFile`
   * @param removeSourceFile Whether to remove `sourceFile` after / as part of moving/copying it to
   *                         `destFile`.
   */
  private def copyFile(
      url: String,
      sourceFile: File,
      destFile: File,
      fileOverwrite: Boolean,
      removeSourceFile: Boolean = false): Unit = {

    if (destFile.exists) {
      if (!filesEqualRecursive(sourceFile, destFile)) {
        if (fileOverwrite) {
          logInfo(
            s"File $destFile exists and does not match contents of $url, replacing it with $url"
          )
          if (!destFile.delete()) {
            throw new SparkException(
              "Failed to delete %s while attempting to overwrite it with %s".format(
                destFile.getAbsolutePath,
                sourceFile.getAbsolutePath
              )
            )
          }
        } else {
          throw new SparkException(
            s"File $destFile exists and does not match contents of $url")
        }
      } else {
        // Do nothing if the file contents are the same, i.e. this file has been copied
        // previously.
        logInfo(
          "%s has been previously copied to %s".format(
            sourceFile.getAbsolutePath,
            destFile.getAbsolutePath
          )
        )
        return
      }
    }

    // The file does not exist in the target directory. Copy or move it there.
    if (removeSourceFile) {
      Files.move(sourceFile.toPath, destFile.toPath)
    } else {
      logInfo(s"Copying ${sourceFile.getAbsolutePath} to ${destFile.getAbsolutePath}")
      copyRecursive(sourceFile, destFile)
    }
  }

  private def filesEqualRecursive(file1: File, file2: File): Boolean = {
    if (file1.isDirectory && file2.isDirectory) {
      val subfiles1 = file1.listFiles()
      val subfiles2 = file2.listFiles()
      if (subfiles1.size != subfiles2.size) {
        return false
      }
      subfiles1.sortBy(_.getName).zip(subfiles2.sortBy(_.getName)).forall {
        case (f1, f2) => filesEqualRecursive(f1, f2)
      }
    } else if (file1.isFile && file2.isFile) {
      GFiles.equal(file1, file2)
    } else {
      false
    }
  }

  private def copyRecursive(source: File, dest: File): Unit = {
    if (source.isDirectory) {
      if (!dest.mkdir()) {
        throw new IOException(s"Failed to create directory ${dest.getPath}")
      }
      val subfiles = source.listFiles()
      subfiles.foreach(f => copyRecursive(f, new File(dest, f.getName)))
    } else {
      Files.copy(source.toPath, dest.toPath)
    }
  }

  /**
   * Download a file or directory to target directory. Supports fetching the file in a variety of
   * ways, including HTTP, Hadoop-compatible filesystems, and files on a standard filesystem, based
   * on the URL parameter. Fetching directories is only supported from Hadoop-compatible
   * filesystems.
   *
   * Throws SparkException if the target file already exists and has different contents than
   * the requested file.
   */
  def doFetchFile(
      url: String,
      targetDir: File,
      filename: String,
      conf: SparkConf,
      securityMgr: SecurityManager,
      hadoopConf: Configuration): File = {
    val targetFile = new File(targetDir, filename)
    val uri = new URI(url)
    val fileOverwrite = conf.getBoolean("spark.files.overwrite", defaultValue = false)
    Option(uri.getScheme).getOrElse("file") match {
      case "spark" =>
        if (SparkEnv.get == null) {
          throw new IllegalStateException(
            "Cannot retrieve files with 'spark' scheme without an active SparkEnv.")
        }
        val source = SparkEnv.get.rpcEnv.openChannel(url)
        val is = Channels.newInputStream(source)
        downloadFile(url, is, targetFile, fileOverwrite)
      case "http" | "https" | "ftp" =>
        var uc: URLConnection = null
        if (securityMgr.isAuthenticationEnabled()) {
          logDebug("fetchFile with security enabled")
          val newuri = constructURIForAuthentication(uri, securityMgr)
          uc = newuri.toURL().openConnection()
          uc.setAllowUserInteraction(false)
        } else {
          logDebug("fetchFile not using security")
          uc = new URL(url).openConnection()
        }

        val timeoutMs =
          conf.getTimeAsSeconds("spark.files.fetchTimeout", "60s").toInt * 1000
        uc.setConnectTimeout(timeoutMs)
        uc.setReadTimeout(timeoutMs)
        uc.connect()
        val in = uc.getInputStream()
        downloadFile(url, in, targetFile, fileOverwrite)
      case "file" =>
        // In the case of a local file, copy the local file to the target directory.
        // Note the difference between uri vs url.
        val sourceFile = if (uri.isAbsolute) new File(uri) else new File(url)
        copyFile(url, sourceFile, targetFile, fileOverwrite)
      case _ =>
        val fs = getHadoopFileSystem(uri, hadoopConf)
        val path = new Path(uri)
        fetchHcfsFile(path, targetDir, fs, conf, hadoopConf, fileOverwrite,
                      filename = Some(filename))
    }

    targetFile
  }

  /**
   * Fetch a file or directory from a Hadoop-compatible filesystem.
   *
   * Visible for testing
   */
  private[spark] def fetchHcfsFile(
      path: Path,
      targetDir: File,
      fs: FileSystem,
      conf: SparkConf,
      hadoopConf: Configuration,
      fileOverwrite: Boolean,
      filename: Option[String] = None): Unit = {
    if (!targetDir.exists() && !targetDir.mkdir()) {
      throw new IOException(s"Failed to create directory ${targetDir.getPath}")
    }
    val dest = new File(targetDir, filename.getOrElse(path.getName))
    if (fs.isFile(path)) {
      val in = fs.open(path)
      try {
        downloadFile(path.toString, in, dest, fileOverwrite)
      } finally {
        in.close()
      }
    } else {
      fs.listStatus(path).foreach { fileStatus =>
        fetchHcfsFile(fileStatus.getPath(), dest, fs, conf, hadoopConf, fileOverwrite)
      }
    }
  }

  /**
   * Validate that a given URI is actually a valid URL as well.
   * @param uri The URI to validate
   */
  @throws[MalformedURLException]("when the URI is an invalid URL")
  def validateURL(uri: URI): Unit = {
    Option(uri.getScheme).getOrElse("file") match {
      case "http" | "https" | "ftp" =>
        try {
          uri.toURL
        } catch {
          case e: MalformedURLException =>
            val ex = new MalformedURLException(s"URI (${uri.toString}) is not a valid URL.")
            ex.initCause(e)
            throw ex
        }
      case _ => // will not be turned into a URL anyway
    }
  }

  /**
   * Get the path of a temporary directory.  Spark's local directories can be configured through
   * multiple settings, which are used with the following precedence:
   *
   *   - If called from inside of a YARN container, this will return a directory chosen by YARN.
   *   - If the SPARK_LOCAL_DIRS environment variable is set, this will return a directory from it.
   *   - Otherwise, if the spark.local.dir is set, this will return a directory from it.
   *   - Otherwise, this will return java.io.tmpdir.
   *
   * Some of these configuration options might be lists of multiple paths, but this method will
   * always return a single directory. The return directory is chosen randomly from the array
   * of directories it gets from getOrCreateLocalRootDirs.
   */
  def getLocalDir(conf: SparkConf): String = {
    val localRootDirs = getOrCreateLocalRootDirs(conf)
    if (localRootDirs.isEmpty) {
      val configuredLocalDirs = getConfiguredLocalDirs(conf)
      throw new IOException(
        s"Failed to get a temp directory under [${configuredLocalDirs.mkString(",")}].")
    } else {
      localRootDirs(scala.util.Random.nextInt(localRootDirs.length))
    }
  }

  private[spark] def isRunningInYarnContainer(conf: SparkConf): Boolean = {
    // These environment variables are set by YARN.
    conf.getenv("CONTAINER_ID") != null
  }

  /**
   * Gets or creates the directories listed in spark.local.dir or SPARK_LOCAL_DIRS,
   * and returns only the directories that exist / could be created.
   *
   * If no directories could be created, this will return an empty list.
   *
   * This method will cache the local directories for the application when it's first invoked.
   * So calling it multiple times with a different configuration will always return the same
   * set of directories.
   */
  private[spark] def getOrCreateLocalRootDirs(conf: SparkConf): Array[String] = {
    if (localRootDirs == null) {
      this.synchronized {
        if (localRootDirs == null) {
          localRootDirs = getOrCreateLocalRootDirsImpl(conf)
        }
      }
    }
    localRootDirs
  }

  /**
   * Return the configured local directories where Spark can write files. This
   * method does not create any directories on its own, it only encapsulates the
   * logic of locating the local directories according to deployment mode.
   */
  def getConfiguredLocalDirs(conf: SparkConf): Array[String] = {
    val shuffleServiceEnabled = conf.get(config.SHUFFLE_SERVICE_ENABLED)
    if (isRunningInYarnContainer(conf)) {
      // If we are in yarn mode, systems can have different disk layouts so we must set it
      // to what Yarn on this system said was available. Note this assumes that Yarn has
      // created the directories already, and that they are secured so that only the
      // user has access to them.
      randomizeInPlace(getYarnLocalDirs(conf).split(","))
    } else if (conf.getenv("SPARK_EXECUTOR_DIRS") != null) {
      conf.getenv("SPARK_EXECUTOR_DIRS").split(File.pathSeparator)
    } else if (conf.getenv("SPARK_LOCAL_DIRS") != null) {
      conf.getenv("SPARK_LOCAL_DIRS").split(",")
    } else if (conf.getenv("MESOS_SANDBOX") != null && !shuffleServiceEnabled) {
      // Mesos already creates a directory per Mesos task. Spark should use that directory
      // instead so all temporary files are automatically cleaned up when the Mesos task ends.
      // Note that we don't want this if the shuffle service is enabled because we want to
      // continue to serve shuffle files after the executors that wrote them have already exited.
      Array(conf.getenv("MESOS_SANDBOX"))
    } else {
      if (conf.getenv("MESOS_SANDBOX") != null && shuffleServiceEnabled) {
        logInfo("MESOS_SANDBOX available but not using provided Mesos sandbox because " +
          "spark.shuffle.service.enabled is enabled.")
      }
      // In non-Yarn mode (or for the driver in yarn-client mode), we cannot trust the user
      // configuration to point to a secure directory. So create a subdirectory with restricted
      // permissions under each listed directory.
      conf.get("spark.local.dir", System.getProperty("java.io.tmpdir")).split(",")
    }
  }

  private def getOrCreateLocalRootDirsImpl(conf: SparkConf): Array[String] = {
    val configuredLocalDirs = getConfiguredLocalDirs(conf)
    val uris = configuredLocalDirs.filter { root =>
      // Here, we guess if the given value is a URI at its best - check if scheme is set.
      Try(new URI(root).getScheme != null).getOrElse(false)
    }
    if (uris.nonEmpty) {
      logWarning(
        "The configured local directories are not expected to be URIs; however, got suspicious " +
        s"values [${uris.mkString(", ")}]. Please check your configured local directories.")
    }

    configuredLocalDirs.flatMap { root =>
      try {
        val rootDir = new File(root)
        if (rootDir.exists || rootDir.mkdirs()) {
          val dir = createTempDir(root)
          chmod700(dir)
          Some(dir.getAbsolutePath)
        } else {
          logError(s"Failed to create dir in $root. Ignoring this directory.")
          None
        }
      } catch {
        case e: IOException =>
          logError(s"Failed to create local root dir in $root. Ignoring this directory.")
          None
      }
    }
  }

  /** Get the Yarn approved local directories. */
  private def getYarnLocalDirs(conf: SparkConf): String = {
    val localDirs = Option(conf.getenv("LOCAL_DIRS")).getOrElse("")

    if (localDirs.isEmpty) {
      throw new Exception("Yarn Local dirs can't be empty")
    }
    localDirs
  }

  /** Used by unit tests. Do not call from other places. */
  private[spark] def clearLocalRootDirs(): Unit = {
    localRootDirs = null
  }

  /**
   * Shuffle the elements of a collection into a random order, returning the
   * result in a new collection. Unlike scala.util.Random.shuffle, this method
   * uses a local random number generator, avoiding inter-thread contention.
   */
  def randomize[T: ClassTag](seq: TraversableOnce[T]): Seq[T] = {
    randomizeInPlace(seq.toArray)
  }

  /**
   * Shuffle the elements of an array into a random order, modifying the
   * original array. Returns the original array.
   */
  def randomizeInPlace[T](arr: Array[T], rand: Random = new Random): Array[T] = {
    for (i <- (arr.length - 1) to 1 by -1) {
      val j = rand.nextInt(i + 1)
      val tmp = arr(j)
      arr(j) = arr(i)
      arr(i) = tmp
    }
    arr
  }

  /**
   * Get the local host's IP address in dotted-quad format (e.g. 1.2.3.4).
   * Note, this is typically not used from within core spark.
   */
  private lazy val localIpAddress: InetAddress = findLocalInetAddress()

  private def findLocalInetAddress(): InetAddress = {
    val defaultIpOverride = System.getenv("SPARK_LOCAL_IP")
    if (defaultIpOverride != null) {
      InetAddress.getByName(defaultIpOverride)
    } else {
      val address = InetAddress.getLocalHost
      if (address.isLoopbackAddress) {
        // Address resolves to something like 127.0.1.1, which happens on Debian; try to find
        // a better address using the local network interfaces
        // getNetworkInterfaces returns ifs in reverse order compared to ifconfig output order
        // on unix-like system. On windows, it returns in index order.
        // It's more proper to pick ip address following system output order.
        val activeNetworkIFs = NetworkInterface.getNetworkInterfaces.asScala.toSeq
        val reOrderedNetworkIFs = if (isWindows) activeNetworkIFs else activeNetworkIFs.reverse

        for (ni <- reOrderedNetworkIFs) {
          val addresses = ni.getInetAddresses.asScala
            .filterNot(addr => addr.isLinkLocalAddress || addr.isLoopbackAddress).toSeq
          if (addresses.nonEmpty) {
            val addr = addresses.find(_.isInstanceOf[Inet4Address]).getOrElse(addresses.head)
            // because of Inet6Address.toHostName may add interface at the end if it knows about it
            val strippedAddress = InetAddress.getByAddress(addr.getAddress)
            // We've found an address that looks reasonable!
            logWarning("Your hostname, " + InetAddress.getLocalHost.getHostName + " resolves to" +
              " a loopback address: " + address.getHostAddress + "; using " +
              strippedAddress.getHostAddress + " instead (on interface " + ni.getName + ")")
            logWarning("Set SPARK_LOCAL_IP if you need to bind to another address")
            return strippedAddress
          }
        }
        logWarning("Your hostname, " + InetAddress.getLocalHost.getHostName + " resolves to" +
          " a loopback address: " + address.getHostAddress + ", but we couldn't find any" +
          " external IP address!")
        logWarning("Set SPARK_LOCAL_IP if you need to bind to another address")
      }
      address
    }
  }

  private var customHostname: Option[String] = sys.env.get("SPARK_LOCAL_HOSTNAME")

  /**
   * Allow setting a custom host name because when we run on Mesos we need to use the same
   * hostname it reports to the master.
   */
  def setCustomHostname(hostname: String) {
    // DEBUG code
    Utils.checkHost(hostname)
    customHostname = Some(hostname)
  }

  /**
   * Get the local machine's FQDN.
   */
  def localCanonicalHostName(): String = {
    customHostname.getOrElse(localIpAddress.getCanonicalHostName)
  }

  /**
   * Get the local machine's hostname.
   */
  def localHostName(): String = {
    customHostname.getOrElse(localIpAddress.getHostAddress)
  }

  /**
   * Get the local machine's URI.
   */
  def localHostNameForURI(): String = {
    customHostname.getOrElse(InetAddresses.toUriString(localIpAddress))
  }

  def checkHost(host: String) {
    assert(host != null && host.indexOf(':') == -1, s"Expected hostname (not IP) but got $host")
  }

  def checkHostPort(hostPort: String) {
    assert(hostPort != null && hostPort.indexOf(':') != -1,
      s"Expected host and port but got $hostPort")
  }

  // Typically, this will be of order of number of nodes in cluster
  // If not, we should change it to LRUCache or something.
  private val hostPortParseResults = new ConcurrentHashMap[String, (String, Int)]()

  def parseHostPort(hostPort: String): (String, Int) = {
    // Check cache first.
    val cached = hostPortParseResults.get(hostPort)
    if (cached != null) {
      return cached
    }

    val indx: Int = hostPort.lastIndexOf(':')
    // This is potentially broken - when dealing with ipv6 addresses for example, sigh ...
    // but then hadoop does not support ipv6 right now.
    // For now, we assume that if port exists, then it is valid - not check if it is an int > 0
    if (-1 == indx) {
      val retval = (hostPort, 0)
      hostPortParseResults.put(hostPort, retval)
      return retval
    }

    val retval = (hostPort.substring(0, indx).trim(), hostPort.substring(indx + 1).trim().toInt)
    hostPortParseResults.putIfAbsent(hostPort, retval)
    hostPortParseResults.get(hostPort)
  }

  /**
   * Return the string to tell how long has passed in milliseconds.
   */
  def getUsedTimeMs(startTimeMs: Long): String = {
    " " + (System.currentTimeMillis - startTimeMs) + " ms"
  }

  /**
   * Delete a file or directory and its contents recursively.
   * Don't follow directories if they are symlinks.
   * Throws an exception if deletion is unsuccessful.
   */
  def deleteRecursively(file: File): Unit = {
    if (file != null) {
      JavaUtils.deleteRecursively(file)
      ShutdownHookManager.removeShutdownDeleteDir(file)
    }
  }

  /**
   * Determines if a directory contains any files newer than cutoff seconds.
   *
   * @param dir must be the path to a directory, or IllegalArgumentException is thrown
   * @param cutoff measured in seconds. Returns true if there are any files or directories in the
   *               given directory whose last modified time is later than this many seconds ago
   */
  def doesDirectoryContainAnyNewFiles(dir: File, cutoff: Long): Boolean = {
    if (!dir.isDirectory) {
      throw new IllegalArgumentException(s"$dir is not a directory!")
    }
    val filesAndDirs = dir.listFiles()
    val cutoffTimeInMillis = System.currentTimeMillis - (cutoff * 1000)

    filesAndDirs.exists(_.lastModified() > cutoffTimeInMillis) ||
    filesAndDirs.filter(_.isDirectory).exists(
      subdir => doesDirectoryContainAnyNewFiles(subdir, cutoff)
    )
  }

  /**
   * Convert a time parameter such as (50s, 100ms, or 250us) to microseconds for internal use. If
   * no suffix is provided, the passed number is assumed to be in ms.
   */
  def timeStringAsMs(str: String): Long = {
    JavaUtils.timeStringAsMs(str)
  }

  /**
   * Convert a time parameter such as (50s, 100ms, or 250us) to seconds for internal use. If
   * no suffix is provided, the passed number is assumed to be in seconds.
   */
  def timeStringAsSeconds(str: String): Long = {
    JavaUtils.timeStringAsSec(str)
  }

  /**
   * Convert a passed byte string (e.g. 50b, 100k, or 250m) to bytes for internal use.
   *
   * If no suffix is provided, the passed number is assumed to be in bytes.
   */
  def byteStringAsBytes(str: String): Long = {
    JavaUtils.byteStringAsBytes(str)
  }

  /**
   * Convert a passed byte string (e.g. 50b, 100k, or 250m) to kibibytes for internal use.
   *
   * If no suffix is provided, the passed number is assumed to be in kibibytes.
   */
  def byteStringAsKb(str: String): Long = {
    JavaUtils.byteStringAsKb(str)
  }

  /**
   * Convert a passed byte string (e.g. 50b, 100k, or 250m) to mebibytes for internal use.
   *
   * If no suffix is provided, the passed number is assumed to be in mebibytes.
   */
  def byteStringAsMb(str: String): Long = {
    JavaUtils.byteStringAsMb(str)
  }

  /**
   * Convert a passed byte string (e.g. 50b, 100k, or 250m, 500g) to gibibytes for internal use.
   *
   * If no suffix is provided, the passed number is assumed to be in gibibytes.
   */
  def byteStringAsGb(str: String): Long = {
    JavaUtils.byteStringAsGb(str)
  }

  /**
   * Convert a Java memory parameter passed to -Xmx (such as 300m or 1g) to a number of mebibytes.
   */
  def memoryStringToMb(str: String): Int = {
    // Convert to bytes, rather than directly to MiB, because when no units are specified the unit
    // is assumed to be bytes
    (JavaUtils.byteStringAsBytes(str) / 1024 / 1024).toInt
  }

  /**
   * Convert a quantity in bytes to a human-readable string such as "4.0 MiB".
   */
  def bytesToString(size: Long): String = bytesToString(BigInt(size))

  def bytesToString(size: BigInt): String = {
    val EiB = 1L << 60
    val PiB = 1L << 50
    val TiB = 1L << 40
    val GiB = 1L << 30
    val MiB = 1L << 20
    val KiB = 1L << 10

    if (size >= BigInt(1L << 11) * EiB) {
      // The number is too large, show it in scientific notation.
      BigDecimal(size, new MathContext(3, RoundingMode.HALF_UP)).toString() + " B"
    } else {
      val (value, unit) = {
<<<<<<< HEAD
        if (size >= 2 * EB) {
          (BigDecimal(size) / EB, "EiB")
        } else if (size >= 2 * PB) {
          (BigDecimal(size) / PB, "PiB")
        } else if (size >= 2 * TB) {
          (BigDecimal(size) / TB, "TiB")
        } else if (size >= 2 * GB) {
          (BigDecimal(size) / GB, "GiB")
        } else if (size >= 2 * MB) {
          (BigDecimal(size) / MB, "MiB")
        } else if (size >= 2 * KB) {
          (BigDecimal(size) / KB, "KiB")
=======
        if (size >= 2 * EiB) {
          (BigDecimal(size) / EiB, "EiB")
        } else if (size >= 2 * PiB) {
          (BigDecimal(size) / PiB, "PiB")
        } else if (size >= 2 * TiB) {
          (BigDecimal(size) / TiB, "TiB")
        } else if (size >= 2 * GiB) {
          (BigDecimal(size) / GiB, "GiB")
        } else if (size >= 2 * MiB) {
          (BigDecimal(size) / MiB, "MiB")
        } else if (size >= 2 * KiB) {
          (BigDecimal(size) / KiB, "KiB")
>>>>>>> 8cc05a57
        } else {
          (BigDecimal(size), "B")
        }
      }
      "%.1f %s".formatLocal(Locale.US, value, unit)
    }
  }

  /**
   * Returns a human-readable string representing a duration such as "35ms"
   */
  def msDurationToString(ms: Long): String = {
    val second = 1000
    val minute = 60 * second
    val hour = 60 * minute
    val locale = Locale.US

    ms match {
      case t if t < second =>
        "%d ms".formatLocal(locale, t)
      case t if t < minute =>
        "%.1f s".formatLocal(locale, t.toFloat / second)
      case t if t < hour =>
        "%.1f m".formatLocal(locale, t.toFloat / minute)
      case t =>
        "%.2f h".formatLocal(locale, t.toFloat / hour)
    }
  }

  /**
   * Convert a quantity in megabytes to a human-readable string such as "4.0 MiB".
   */
  def megabytesToString(megabytes: Long): String = {
    bytesToString(megabytes * 1024L * 1024L)
  }

  /**
   * Execute a command and return the process running the command.
   */
  def executeCommand(
      command: Seq[String],
      workingDir: File = new File("."),
      extraEnvironment: Map[String, String] = Map.empty,
      redirectStderr: Boolean = true): Process = {
    val builder = new ProcessBuilder(command: _*).directory(workingDir)
    val environment = builder.environment()
    for ((key, value) <- extraEnvironment) {
      environment.put(key, value)
    }
    val process = builder.start()
    if (redirectStderr) {
      val threadName = "redirect stderr for command " + command(0)
      def log(s: String): Unit = logInfo(s)
      processStreamByLine(threadName, process.getErrorStream, log)
    }
    process
  }

  /**
   * Execute a command and get its output, throwing an exception if it yields a code other than 0.
   */
  def executeAndGetOutput(
      command: Seq[String],
      workingDir: File = new File("."),
      extraEnvironment: Map[String, String] = Map.empty,
      redirectStderr: Boolean = true): String = {
    val process = executeCommand(command, workingDir, extraEnvironment, redirectStderr)
    val output = new StringBuilder
    val threadName = "read stdout for " + command(0)
    def appendToOutput(s: String): Unit = output.append(s).append("\n")
    val stdoutThread = processStreamByLine(threadName, process.getInputStream, appendToOutput)
    val exitCode = process.waitFor()
    stdoutThread.join()   // Wait for it to finish reading output
    if (exitCode != 0) {
      logError(s"Process $command exited with code $exitCode: $output")
      throw new SparkException(s"Process $command exited with code $exitCode")
    }
    output.toString
  }

  /**
   * Return and start a daemon thread that processes the content of the input stream line by line.
   */
  def processStreamByLine(
      threadName: String,
      inputStream: InputStream,
      processLine: String => Unit): Thread = {
    val t = new Thread(threadName) {
      override def run() {
        for (line <- Source.fromInputStream(inputStream).getLines()) {
          processLine(line)
        }
      }
    }
    t.setDaemon(true)
    t.start()
    t
  }

  /**
   * Execute a block of code that evaluates to Unit, forwarding any uncaught exceptions to the
   * default UncaughtExceptionHandler
   *
   * NOTE: This method is to be called by the spark-started JVM process.
   */
  def tryOrExit(block: => Unit) {
    try {
      block
    } catch {
      case e: ControlThrowable => throw e
      case t: Throwable => sparkUncaughtExceptionHandler.uncaughtException(t)
    }
  }

  /**
   * Execute a block of code that evaluates to Unit, stop SparkContext if there is any uncaught
   * exception
   *
   * NOTE: This method is to be called by the driver-side components to avoid stopping the
   * user-started JVM process completely; in contrast, tryOrExit is to be called in the
   * spark-started JVM process .
   */
  def tryOrStopSparkContext(sc: SparkContext)(block: => Unit) {
    try {
      block
    } catch {
      case e: ControlThrowable => throw e
      case t: Throwable =>
        val currentThreadName = Thread.currentThread().getName
        if (sc != null) {
          logError(s"uncaught error in thread $currentThreadName, stopping SparkContext", t)
          sc.stopInNewThread()
        }
        if (!NonFatal(t)) {
          logError(s"throw uncaught fatal error in thread $currentThreadName", t)
          throw t
        }
    }
  }

  /**
   * Execute a block of code that returns a value, re-throwing any non-fatal uncaught
   * exceptions as IOException. This is used when implementing Externalizable and Serializable's
   * read and write methods, since Java's serializer will not report non-IOExceptions properly;
   * see SPARK-4080 for more context.
   */
  def tryOrIOException[T](block: => T): T = {
    try {
      block
    } catch {
      case e: IOException =>
        logError("Exception encountered", e)
        throw e
      case NonFatal(e) =>
        logError("Exception encountered", e)
        throw new IOException(e)
    }
  }

  /** Executes the given block. Log non-fatal errors if any, and only throw fatal errors */
  def tryLogNonFatalError(block: => Unit) {
    try {
      block
    } catch {
      case NonFatal(t) =>
        logError(s"Uncaught exception in thread ${Thread.currentThread().getName}", t)
    }
  }

  /**
   * Execute a block of code, then a finally block, but if exceptions happen in
   * the finally block, do not suppress the original exception.
   *
   * This is primarily an issue with `finally { out.close() }` blocks, where
   * close needs to be called to clean up `out`, but if an exception happened
   * in `out.write`, it's likely `out` may be corrupted and `out.close` will
   * fail as well. This would then suppress the original/likely more meaningful
   * exception from the original `out.write` call.
   */
  def tryWithSafeFinally[T](block: => T)(finallyBlock: => Unit): T = {
    var originalThrowable: Throwable = null
    try {
      block
    } catch {
      case t: Throwable =>
        // Purposefully not using NonFatal, because even fatal exceptions
        // we don't want to have our finallyBlock suppress
        originalThrowable = t
        throw originalThrowable
    } finally {
      try {
        finallyBlock
      } catch {
        case t: Throwable if (originalThrowable != null && originalThrowable != t) =>
          originalThrowable.addSuppressed(t)
          logWarning(s"Suppressing exception in finally: ${t.getMessage}", t)
          throw originalThrowable
      }
    }
  }

  /**
   * Execute a block of code and call the failure callbacks in the catch block. If exceptions occur
   * in either the catch or the finally block, they are appended to the list of suppressed
   * exceptions in original exception which is then rethrown.
   *
   * This is primarily an issue with `catch { abort() }` or `finally { out.close() }` blocks,
   * where the abort/close needs to be called to clean up `out`, but if an exception happened
   * in `out.write`, it's likely `out` may be corrupted and `abort` or `out.close` will
   * fail as well. This would then suppress the original/likely more meaningful
   * exception from the original `out.write` call.
   */
  def tryWithSafeFinallyAndFailureCallbacks[T](block: => T)
      (catchBlock: => Unit = (), finallyBlock: => Unit = ()): T = {
    var originalThrowable: Throwable = null
    try {
      block
    } catch {
      case cause: Throwable =>
        // Purposefully not using NonFatal, because even fatal exceptions
        // we don't want to have our finallyBlock suppress
        originalThrowable = cause
        try {
          logError("Aborting task", originalThrowable)
          TaskContext.get().markTaskFailed(originalThrowable)
          catchBlock
        } catch {
          case t: Throwable =>
            if (originalThrowable != t) {
              originalThrowable.addSuppressed(t)
              logWarning(s"Suppressing exception in catch: ${t.getMessage}", t)
            }
        }
        throw originalThrowable
    } finally {
      try {
        finallyBlock
      } catch {
        case t: Throwable if (originalThrowable != null && originalThrowable != t) =>
          originalThrowable.addSuppressed(t)
          logWarning(s"Suppressing exception in finally: ${t.getMessage}", t)
          throw originalThrowable
      }
    }
  }

  // A regular expression to match classes of the internal Spark API's
  // that we want to skip when finding the call site of a method.
  private val SPARK_CORE_CLASS_REGEX =
    """^org\.apache\.spark(\.api\.java)?(\.util)?(\.rdd)?(\.broadcast)?\.[A-Z]""".r
  private val SPARK_SQL_CLASS_REGEX = """^org\.apache\.spark\.sql.*""".r

  /** Default filtering function for finding call sites using `getCallSite`. */
  private def sparkInternalExclusionFunction(className: String): Boolean = {
    val SCALA_CORE_CLASS_PREFIX = "scala"
    val isSparkClass = SPARK_CORE_CLASS_REGEX.findFirstIn(className).isDefined ||
      SPARK_SQL_CLASS_REGEX.findFirstIn(className).isDefined
    val isScalaClass = className.startsWith(SCALA_CORE_CLASS_PREFIX)
    // If the class is a Spark internal class or a Scala class, then exclude.
    isSparkClass || isScalaClass
  }

  /**
   * When called inside a class in the spark package, returns the name of the user code class
   * (outside the spark package) that called into Spark, as well as which Spark method they called.
   * This is used, for example, to tell users where in their code each RDD got created.
   *
   * @param skipClass Function that is used to exclude non-user-code classes.
   */
  def getCallSite(skipClass: String => Boolean = sparkInternalExclusionFunction): CallSite = {
    // Keep crawling up the stack trace until we find the first function not inside of the spark
    // package. We track the last (shallowest) contiguous Spark method. This might be an RDD
    // transformation, a SparkContext function (such as parallelize), or anything else that leads
    // to instantiation of an RDD. We also track the first (deepest) user method, file, and line.
    var lastSparkMethod = "<unknown>"
    var firstUserFile = "<unknown>"
    var firstUserLine = 0
    var insideSpark = true
    val callStack = new ArrayBuffer[String]() :+ "<unknown>"

    Thread.currentThread.getStackTrace().foreach { ste: StackTraceElement =>
      // When running under some profilers, the current stack trace might contain some bogus
      // frames. This is intended to ensure that we don't crash in these situations by
      // ignoring any frames that we can't examine.
      if (ste != null && ste.getMethodName != null
        && !ste.getMethodName.contains("getStackTrace")) {
        if (insideSpark) {
          if (skipClass(ste.getClassName)) {
            lastSparkMethod = if (ste.getMethodName == "<init>") {
              // Spark method is a constructor; get its class name
              ste.getClassName.substring(ste.getClassName.lastIndexOf('.') + 1)
            } else {
              ste.getMethodName
            }
            callStack(0) = ste.toString // Put last Spark method on top of the stack trace.
          } else {
            if (ste.getFileName != null) {
              firstUserFile = ste.getFileName
              if (ste.getLineNumber >= 0) {
                firstUserLine = ste.getLineNumber
              }
            }
            callStack += ste.toString
            insideSpark = false
          }
        } else {
          callStack += ste.toString
        }
      }
    }

    val callStackDepth = System.getProperty("spark.callstack.depth", "20").toInt
    val shortForm =
      if (firstUserFile == "HiveSessionImpl.java") {
        // To be more user friendly, show a nicer string for queries submitted from the JDBC
        // server.
        "Spark JDBC Server Query"
      } else {
        s"$lastSparkMethod at $firstUserFile:$firstUserLine"
      }
    val longForm = callStack.take(callStackDepth).mkString("\n")

    CallSite(shortForm, longForm)
  }

  private val UNCOMPRESSED_LOG_FILE_LENGTH_CACHE_SIZE_CONF =
    "spark.worker.ui.compressedLogFileLengthCacheSize"
  private val DEFAULT_UNCOMPRESSED_LOG_FILE_LENGTH_CACHE_SIZE = 100
  private var compressedLogFileLengthCache: LoadingCache[String, java.lang.Long] = null
  private def getCompressedLogFileLengthCache(
      sparkConf: SparkConf): LoadingCache[String, java.lang.Long] = this.synchronized {
    if (compressedLogFileLengthCache == null) {
      val compressedLogFileLengthCacheSize = sparkConf.getInt(
        UNCOMPRESSED_LOG_FILE_LENGTH_CACHE_SIZE_CONF,
        DEFAULT_UNCOMPRESSED_LOG_FILE_LENGTH_CACHE_SIZE)
      compressedLogFileLengthCache = CacheBuilder.newBuilder()
        .maximumSize(compressedLogFileLengthCacheSize)
        .build[String, java.lang.Long](new CacheLoader[String, java.lang.Long]() {
        override def load(path: String): java.lang.Long = {
          Utils.getCompressedFileLength(new File(path))
        }
      })
    }
    compressedLogFileLengthCache
  }

  /**
   * Return the file length, if the file is compressed it returns the uncompressed file length.
   * It also caches the uncompressed file size to avoid repeated decompression. The cache size is
   * read from workerConf.
   */
  def getFileLength(file: File, workConf: SparkConf): Long = {
    if (file.getName.endsWith(".gz")) {
      getCompressedLogFileLengthCache(workConf).get(file.getAbsolutePath)
    } else {
      file.length
    }
  }

  /** Return uncompressed file length of a compressed file. */
  private def getCompressedFileLength(file: File): Long = {
    var gzInputStream: GZIPInputStream = null
    try {
      // Uncompress .gz file to determine file size.
      var fileSize = 0L
      gzInputStream = new GZIPInputStream(new FileInputStream(file))
      val bufSize = 1024
      val buf = new Array[Byte](bufSize)
      var numBytes = ByteStreams.read(gzInputStream, buf, 0, bufSize)
      while (numBytes > 0) {
        fileSize += numBytes
        numBytes = ByteStreams.read(gzInputStream, buf, 0, bufSize)
      }
      fileSize
    } catch {
      case e: Throwable =>
        logError(s"Cannot get file length of ${file}", e)
        throw e
    } finally {
      if (gzInputStream != null) {
        gzInputStream.close()
      }
    }
  }

  /** Return a string containing part of a file from byte 'start' to 'end'. */
  def offsetBytes(path: String, length: Long, start: Long, end: Long): String = {
    val file = new File(path)
    val effectiveEnd = math.min(length, end)
    val effectiveStart = math.max(0, start)
    val buff = new Array[Byte]((effectiveEnd-effectiveStart).toInt)
    val stream = if (path.endsWith(".gz")) {
      new GZIPInputStream(new FileInputStream(file))
    } else {
      new FileInputStream(file)
    }

    try {
      ByteStreams.skipFully(stream, effectiveStart)
      ByteStreams.readFully(stream, buff)
    } finally {
      stream.close()
    }
    Source.fromBytes(buff).mkString
  }

  /**
   * Return a string containing data across a set of files. The `startIndex`
   * and `endIndex` is based on the cumulative size of all the files take in
   * the given order. See figure below for more details.
   */
  def offsetBytes(files: Seq[File], fileLengths: Seq[Long], start: Long, end: Long): String = {
    assert(files.length == fileLengths.length)
    val startIndex = math.max(start, 0)
    val endIndex = math.min(end, fileLengths.sum)
    val fileToLength = files.zip(fileLengths).toMap
    logDebug("Log files: \n" + fileToLength.mkString("\n"))

    val stringBuffer = new StringBuffer((endIndex - startIndex).toInt)
    var sum = 0L
    files.zip(fileLengths).foreach { case (file, fileLength) =>
      val startIndexOfFile = sum
      val endIndexOfFile = sum + fileToLength(file)
      logDebug(s"Processing file $file, " +
        s"with start index = $startIndexOfFile, end index = $endIndex")

      /*
                                      ____________
       range 1:                      |            |
                                     |   case A   |

       files:   |==== file 1 ====|====== file 2 ======|===== file 3 =====|

                     |   case B  .       case C       .    case D    |
       range 2:      |___________.____________________.______________|
       */

      if (startIndex <= startIndexOfFile  && endIndex >= endIndexOfFile) {
        // Case C: read the whole file
        stringBuffer.append(offsetBytes(file.getAbsolutePath, fileLength, 0, fileToLength(file)))
      } else if (startIndex > startIndexOfFile && startIndex < endIndexOfFile) {
        // Case A and B: read from [start of required range] to [end of file / end of range]
        val effectiveStartIndex = startIndex - startIndexOfFile
        val effectiveEndIndex = math.min(endIndex - startIndexOfFile, fileToLength(file))
        stringBuffer.append(Utils.offsetBytes(
          file.getAbsolutePath, fileLength, effectiveStartIndex, effectiveEndIndex))
      } else if (endIndex > startIndexOfFile && endIndex < endIndexOfFile) {
        // Case D: read from [start of file] to [end of require range]
        val effectiveStartIndex = math.max(startIndex - startIndexOfFile, 0)
        val effectiveEndIndex = endIndex - startIndexOfFile
        stringBuffer.append(Utils.offsetBytes(
          file.getAbsolutePath, fileLength, effectiveStartIndex, effectiveEndIndex))
      }
      sum += fileToLength(file)
      logDebug(s"After processing file $file, string built is ${stringBuffer.toString}")
    }
    stringBuffer.toString
  }

  /**
   * Clone an object using a Spark serializer.
   */
  def clone[T: ClassTag](value: T, serializer: SerializerInstance): T = {
    serializer.deserialize[T](serializer.serialize(value))
  }

  private def isSpace(c: Char): Boolean = {
    " \t\r\n".indexOf(c) != -1
  }

  /**
   * Split a string of potentially quoted arguments from the command line the way that a shell
   * would do it to determine arguments to a command. For example, if the string is 'a "b c" d',
   * then it would be parsed as three arguments: 'a', 'b c' and 'd'.
   */
  def splitCommandString(s: String): Seq[String] = {
    val buf = new ArrayBuffer[String]
    var inWord = false
    var inSingleQuote = false
    var inDoubleQuote = false
    val curWord = new StringBuilder
    def endWord() {
      buf += curWord.toString
      curWord.clear()
    }
    var i = 0
    while (i < s.length) {
      val nextChar = s.charAt(i)
      if (inDoubleQuote) {
        if (nextChar == '"') {
          inDoubleQuote = false
        } else if (nextChar == '\\') {
          if (i < s.length - 1) {
            // Append the next character directly, because only " and \ may be escaped in
            // double quotes after the shell's own expansion
            curWord.append(s.charAt(i + 1))
            i += 1
          }
        } else {
          curWord.append(nextChar)
        }
      } else if (inSingleQuote) {
        if (nextChar == '\'') {
          inSingleQuote = false
        } else {
          curWord.append(nextChar)
        }
        // Backslashes are not treated specially in single quotes
      } else if (nextChar == '"') {
        inWord = true
        inDoubleQuote = true
      } else if (nextChar == '\'') {
        inWord = true
        inSingleQuote = true
      } else if (!isSpace(nextChar)) {
        curWord.append(nextChar)
        inWord = true
      } else if (inWord && isSpace(nextChar)) {
        endWord()
        inWord = false
      }
      i += 1
    }
    if (inWord || inDoubleQuote || inSingleQuote) {
      endWord()
    }
    buf
  }

 /* Calculates 'x' modulo 'mod', takes to consideration sign of x,
  * i.e. if 'x' is negative, than 'x' % 'mod' is negative too
  * so function return (x % mod) + mod in that case.
  */
  def nonNegativeMod(x: Int, mod: Int): Int = {
    val rawMod = x % mod
    rawMod + (if (rawMod < 0) mod else 0)
  }

  // Handles idiosyncrasies with hash (add more as required)
  // This method should be kept in sync with
  // org.apache.spark.network.util.JavaUtils#nonNegativeHash().
  def nonNegativeHash(obj: AnyRef): Int = {

    // Required ?
    if (obj eq null) return 0

    val hash = obj.hashCode
    // math.abs fails for Int.MinValue
    val hashAbs = if (Int.MinValue != hash) math.abs(hash) else 0

    // Nothing else to guard against ?
    hashAbs
  }

  /**
   * NaN-safe version of `java.lang.Double.compare()` which allows NaN values to be compared
   * according to semantics where NaN == NaN and NaN is greater than any non-NaN double.
   */
  def nanSafeCompareDoubles(x: Double, y: Double): Int = {
    val xIsNan: Boolean = java.lang.Double.isNaN(x)
    val yIsNan: Boolean = java.lang.Double.isNaN(y)
    if ((xIsNan && yIsNan) || (x == y)) 0
    else if (xIsNan) 1
    else if (yIsNan) -1
    else if (x > y) 1
    else -1
  }

  /**
   * NaN-safe version of `java.lang.Float.compare()` which allows NaN values to be compared
   * according to semantics where NaN == NaN and NaN is greater than any non-NaN float.
   */
  def nanSafeCompareFloats(x: Float, y: Float): Int = {
    val xIsNan: Boolean = java.lang.Float.isNaN(x)
    val yIsNan: Boolean = java.lang.Float.isNaN(y)
    if ((xIsNan && yIsNan) || (x == y)) 0
    else if (xIsNan) 1
    else if (yIsNan) -1
    else if (x > y) 1
    else -1
  }

  /**
   * Returns the system properties map that is thread-safe to iterator over. It gets the
   * properties which have been set explicitly, as well as those for which only a default value
   * has been defined.
   */
  def getSystemProperties: Map[String, String] = {
    System.getProperties.stringPropertyNames().asScala
      .map(key => (key, System.getProperty(key))).toMap
  }

  /**
   * Method executed for repeating a task for side effects.
   * Unlike a for comprehension, it permits JVM JIT optimization
   */
  def times(numIters: Int)(f: => Unit): Unit = {
    var i = 0
    while (i < numIters) {
      f
      i += 1
    }
  }

  /**
   * Timing method based on iterations that permit JVM JIT optimization.
   *
   * @param numIters number of iterations
   * @param f function to be executed. If prepare is not None, the running time of each call to f
   *          must be an order of magnitude longer than one millisecond for accurate timing.
   * @param prepare function to be executed before each call to f. Its running time doesn't count.
   * @return the total time across all iterations (not counting preparation time)
   */
  def timeIt(numIters: Int)(f: => Unit, prepare: Option[() => Unit] = None): Long = {
    if (prepare.isEmpty) {
      val start = System.currentTimeMillis
      times(numIters)(f)
      System.currentTimeMillis - start
    } else {
      var i = 0
      var sum = 0L
      while (i < numIters) {
        prepare.get.apply()
        val start = System.currentTimeMillis
        f
        sum += System.currentTimeMillis - start
        i += 1
      }
      sum
    }
  }

  /**
   * Counts the number of elements of an iterator using a while loop rather than calling
   * [[scala.collection.Iterator#size]] because it uses a for loop, which is slightly slower
   * in the current version of Scala.
   */
  def getIteratorSize(iterator: Iterator[_]): Long = {
    var count = 0L
    while (iterator.hasNext) {
      count += 1L
      iterator.next()
    }
    count
  }

  /**
   * Generate a zipWithIndex iterator, avoid index value overflowing problem
   * in scala's zipWithIndex
   */
  def getIteratorZipWithIndex[T](iterator: Iterator[T], startIndex: Long): Iterator[(T, Long)] = {
    new Iterator[(T, Long)] {
      require(startIndex >= 0, "startIndex should be >= 0.")
      var index: Long = startIndex - 1L
      def hasNext: Boolean = iterator.hasNext
      def next(): (T, Long) = {
        index += 1L
        (iterator.next(), index)
      }
    }
  }

  /**
   * Creates a symlink.
   *
   * @param src absolute path to the source
   * @param dst relative path for the destination
   */
  def symlink(src: File, dst: File): Unit = {
    if (!src.isAbsolute()) {
      throw new IOException("Source must be absolute")
    }
    if (dst.isAbsolute()) {
      throw new IOException("Destination must be relative")
    }
    Files.createSymbolicLink(dst.toPath, src.toPath)
  }


  /** Return the class name of the given object, removing all dollar signs */
  def getFormattedClassName(obj: AnyRef): String = {
    getSimpleName(obj.getClass).replace("$", "")
  }

  /**
   * Return a Hadoop FileSystem with the scheme encoded in the given path.
   */
  def getHadoopFileSystem(path: URI, conf: Configuration): FileSystem = {
    FileSystem.get(path, conf)
  }

  /**
   * Return a Hadoop FileSystem with the scheme encoded in the given path.
   */
  def getHadoopFileSystem(path: String, conf: Configuration): FileSystem = {
    getHadoopFileSystem(new URI(path), conf)
  }

  /**
   * Whether the underlying operating system is Windows.
   */
  val isWindows = SystemUtils.IS_OS_WINDOWS

  /**
   * Whether the underlying operating system is Mac OS X.
   */
  val isMac = SystemUtils.IS_OS_MAC_OSX

  /**
   * Pattern for matching a Windows drive, which contains only a single alphabet character.
   */
  val windowsDrive = "([a-zA-Z])".r

  /**
   * Indicates whether Spark is currently running unit tests.
   */
  def isTesting: Boolean = {
    sys.env.contains("SPARK_TESTING") || sys.props.contains("spark.testing")
  }

  /**
   * Terminates a process waiting for at most the specified duration.
   *
   * @return the process exit value if it was successfully terminated, else None
   */
  def terminateProcess(process: Process, timeoutMs: Long): Option[Int] = {
    // Politely destroy first
    process.destroy()
    if (process.waitFor(timeoutMs, TimeUnit.MILLISECONDS)) {
      // Successful exit
      Option(process.exitValue())
    } else {
      try {
        process.destroyForcibly()
      } catch {
        case NonFatal(e) => logWarning("Exception when attempting to kill process", e)
      }
      // Wait, again, although this really should return almost immediately
      if (process.waitFor(timeoutMs, TimeUnit.MILLISECONDS)) {
        Option(process.exitValue())
      } else {
        logWarning("Timed out waiting to forcibly kill process")
        None
      }
    }
  }

  /**
   * Return the stderr of a process after waiting for the process to terminate.
   * If the process does not terminate within the specified timeout, return None.
   */
  def getStderr(process: Process, timeoutMs: Long): Option[String] = {
    val terminated = process.waitFor(timeoutMs, TimeUnit.MILLISECONDS)
    if (terminated) {
      Some(Source.fromInputStream(process.getErrorStream).getLines().mkString("\n"))
    } else {
      None
    }
  }

  /**
   * Execute the given block, logging and re-throwing any uncaught exception.
   * This is particularly useful for wrapping code that runs in a thread, to ensure
   * that exceptions are printed, and to avoid having to catch Throwable.
   */
  def logUncaughtExceptions[T](f: => T): T = {
    try {
      f
    } catch {
      case ct: ControlThrowable =>
        throw ct
      case t: Throwable =>
        logError(s"Uncaught exception in thread ${Thread.currentThread().getName}", t)
        throw t
    }
  }

  /** Executes the given block in a Try, logging any uncaught exceptions. */
  def tryLog[T](f: => T): Try[T] = {
    try {
      val res = f
      scala.util.Success(res)
    } catch {
      case ct: ControlThrowable =>
        throw ct
      case t: Throwable =>
        logError(s"Uncaught exception in thread ${Thread.currentThread().getName}", t)
        scala.util.Failure(t)
    }
  }

  /** Returns true if the given exception was fatal. See docs for scala.util.control.NonFatal. */
  def isFatalError(e: Throwable): Boolean = {
    e match {
      case NonFatal(_) |
           _: InterruptedException |
           _: NotImplementedError |
           _: ControlThrowable |
           _: LinkageError =>
        false
      case _ =>
        true
    }
  }

  /**
   * Return a well-formed URI for the file described by a user input string.
   *
   * If the supplied path does not contain a scheme, or is a relative path, it will be
   * converted into an absolute path with a file:// scheme.
   */
  def resolveURI(path: String): URI = {
    try {
      val uri = new URI(path)
      if (uri.getScheme() != null) {
        return uri
      }
      // make sure to handle if the path has a fragment (applies to yarn
      // distributed cache)
      if (uri.getFragment() != null) {
        val absoluteURI = new File(uri.getPath()).getAbsoluteFile().toURI()
        return new URI(absoluteURI.getScheme(), absoluteURI.getHost(), absoluteURI.getPath(),
          uri.getFragment())
      }
    } catch {
      case e: URISyntaxException =>
    }
    new File(path).getAbsoluteFile().toURI()
  }

  /** Resolve a comma-separated list of paths. */
  def resolveURIs(paths: String): String = {
    if (paths == null || paths.trim.isEmpty) {
      ""
    } else {
      paths.split(",").filter(_.trim.nonEmpty).map { p => Utils.resolveURI(p) }.mkString(",")
    }
  }

  /** Return all non-local paths from a comma-separated list of paths. */
  def nonLocalPaths(paths: String, testWindows: Boolean = false): Array[String] = {
    val windows = isWindows || testWindows
    if (paths == null || paths.trim.isEmpty) {
      Array.empty
    } else {
      paths.split(",").filter { p =>
        val uri = resolveURI(p)
        Option(uri.getScheme).getOrElse("file") match {
          case windowsDrive(d) if windows => false
          case "local" | "file" => false
          case _ => true
        }
      }
    }
  }

  /**
   * Load default Spark properties from the given file. If no file is provided,
   * use the common defaults file. This mutates state in the given SparkConf and
   * in this JVM's system properties if the config specified in the file is not
   * already set. Return the path of the properties file used.
   */
  def loadDefaultSparkProperties(conf: SparkConf, filePath: String = null): String = {
    val path = Option(filePath).getOrElse(getDefaultPropertiesFile())
    Option(path).foreach { confFile =>
      getPropertiesFromFile(confFile).filter { case (k, v) =>
        k.startsWith("spark.")
      }.foreach { case (k, v) =>
        conf.setIfMissing(k, v)
        sys.props.getOrElseUpdate(k, v)
      }
    }
    path
  }

  /**
   * Updates Spark config with properties from a set of Properties.
   * Provided properties have the highest priority.
   */
  def updateSparkConfigFromProperties(
      conf: SparkConf,
      properties: Map[String, String]) : Unit = {
    properties.filter { case (k, v) =>
      k.startsWith("spark.")
    }.foreach { case (k, v) =>
      conf.set(k, v)
    }
  }

  /**
   * Implements the same logic as JDK `java.lang.String#trim` by removing leading and trailing
   * non-printable characters less or equal to '\u0020' (SPACE) but preserves natural line
   * delimiters according to [[java.util.Properties]] load method. The natural line delimiters are
   * removed by JDK during load. Therefore any remaining ones have been specifically provided and
   * escaped by the user, and must not be ignored
   *
   * @param str
   * @return the trimmed value of str
   */
  private[util] def trimExceptCRLF(str: String): String = {
    val nonSpaceOrNaturalLineDelimiter: Char => Boolean = { ch =>
      ch > ' ' || ch == '\r' || ch == '\n'
    }

    val firstPos = str.indexWhere(nonSpaceOrNaturalLineDelimiter)
    val lastPos = str.lastIndexWhere(nonSpaceOrNaturalLineDelimiter)
    if (firstPos >= 0 && lastPos >= 0) {
      str.substring(firstPos, lastPos + 1)
    } else {
      ""
    }
  }

  /** Load properties present in the given file. */
  def getPropertiesFromFile(filename: String): Map[String, String] = {
    val file = new File(filename)
    require(file.exists(), s"Properties file $file does not exist")
    require(file.isFile(), s"Properties file $file is not a normal file")

    val inReader = new InputStreamReader(new FileInputStream(file), StandardCharsets.UTF_8)
    try {
      val properties = new Properties()
      properties.load(inReader)
      properties.stringPropertyNames().asScala
        .map { k => (k, trimExceptCRLF(properties.getProperty(k))) }
        .toMap

    } catch {
      case e: IOException =>
        throw new SparkException(s"Failed when loading Spark properties from $filename", e)
    } finally {
      inReader.close()
    }
  }

  /** Return the path of the default Spark properties file. */
  def getDefaultPropertiesFile(env: Map[String, String] = sys.env): String = {
    env.get("SPARK_CONF_DIR")
      .orElse(env.get("SPARK_HOME").map { t => s"$t${File.separator}conf" })
      .map { t => new File(s"$t${File.separator}spark-defaults.conf")}
      .filter(_.isFile)
      .map(_.getAbsolutePath)
      .orNull
  }

  /**
   * Return a nice string representation of the exception. It will call "printStackTrace" to
   * recursively generate the stack trace including the exception and its causes.
   */
  def exceptionString(e: Throwable): String = {
    if (e == null) {
      ""
    } else {
      // Use e.printStackTrace here because e.getStackTrace doesn't include the cause
      val stringWriter = new StringWriter()
      e.printStackTrace(new PrintWriter(stringWriter))
      stringWriter.toString
    }
  }

  private implicit class Lock(lock: LockInfo) {
    def lockString: String = {
      lock match {
        case monitor: MonitorInfo =>
          s"Monitor(${lock.getClassName}@${lock.getIdentityHashCode}})"
        case _ =>
          s"Lock(${lock.getClassName}@${lock.getIdentityHashCode}})"
      }
    }
  }

  /** Return a thread dump of all threads' stacktraces.  Used to capture dumps for the web UI */
  def getThreadDump(): Array[ThreadStackTrace] = {
    // We need to filter out null values here because dumpAllThreads() may return null array
    // elements for threads that are dead / don't exist.
    val threadInfos = ManagementFactory.getThreadMXBean.dumpAllThreads(true, true).filter(_ != null)
    threadInfos.sortWith { case (threadTrace1, threadTrace2) =>
        val v1 = if (threadTrace1.getThreadName.contains("Executor task launch")) 1 else 0
        val v2 = if (threadTrace2.getThreadName.contains("Executor task launch")) 1 else 0
        if (v1 == v2) {
          val name1 = threadTrace1.getThreadName().toLowerCase(Locale.ROOT)
          val name2 = threadTrace2.getThreadName().toLowerCase(Locale.ROOT)
          val nameCmpRes = name1.compareTo(name2)
          if (nameCmpRes == 0) {
            threadTrace1.getThreadId < threadTrace2.getThreadId
          } else {
            nameCmpRes < 0
          }
        } else {
          v1 > v2
        }
    }.map(threadInfoToThreadStackTrace)
  }

  def getThreadDumpForThread(threadId: Long): Option[ThreadStackTrace] = {
    if (threadId <= 0) {
      None
    } else {
      // The Int.MaxValue here requests the entire untruncated stack trace of the thread:
      val threadInfo =
        Option(ManagementFactory.getThreadMXBean.getThreadInfo(threadId, Int.MaxValue))
      threadInfo.map(threadInfoToThreadStackTrace)
    }
  }

  private def threadInfoToThreadStackTrace(threadInfo: ThreadInfo): ThreadStackTrace = {
    val monitors = threadInfo.getLockedMonitors.map(m => m.getLockedStackFrame -> m).toMap
    val stackTrace = StackTrace(threadInfo.getStackTrace.map { frame =>
      monitors.get(frame) match {
        case Some(monitor) =>
          monitor.getLockedStackFrame.toString + s" => holding ${monitor.lockString}"
        case None =>
          frame.toString
      }
    })

    // use a set to dedup re-entrant locks that are held at multiple places
    val heldLocks =
      (threadInfo.getLockedSynchronizers ++ threadInfo.getLockedMonitors).map(_.lockString).toSet

    ThreadStackTrace(
      threadId = threadInfo.getThreadId,
      threadName = threadInfo.getThreadName,
      threadState = threadInfo.getThreadState,
      stackTrace = stackTrace,
      blockedByThreadId =
        if (threadInfo.getLockOwnerId < 0) None else Some(threadInfo.getLockOwnerId),
      blockedByLock = Option(threadInfo.getLockInfo).map(_.lockString).getOrElse(""),
      holdingLocks = heldLocks.toSeq)
  }

  /**
   * Convert all spark properties set in the given SparkConf to a sequence of java options.
   */
  def sparkJavaOpts(conf: SparkConf, filterKey: (String => Boolean) = _ => true): Seq[String] = {
    conf.getAll
      .filter { case (k, _) => filterKey(k) }
      .map { case (k, v) => s"-D$k=$v" }
  }

  /**
   * Maximum number of retries when binding to a port before giving up.
   */
  def portMaxRetries(conf: SparkConf): Int = {
    val maxRetries = conf.getOption("spark.port.maxRetries").map(_.toInt)
    if (conf.contains("spark.testing")) {
      // Set a higher number of retries for tests...
      maxRetries.getOrElse(100)
    } else {
      maxRetries.getOrElse(16)
    }
  }

  /**
   * Returns the user port to try when trying to bind a service. Handles wrapping and skipping
   * privileged ports.
   */
  def userPort(base: Int, offset: Int): Int = {
    (base + offset - 1024) % (65536 - 1024) + 1024
  }

  /**
   * Attempt to start a service on the given port, or fail after a number of attempts.
   * Each subsequent attempt uses 1 + the port used in the previous attempt (unless the port is 0).
   *
   * @param startPort The initial port to start the service on.
   * @param startService Function to start service on a given port.
   *                     This is expected to throw java.net.BindException on port collision.
   * @param conf A SparkConf used to get the maximum number of retries when binding to a port.
   * @param serviceName Name of the service.
   * @return (service: T, port: Int)
   */
  def startServiceOnPort[T](
      startPort: Int,
      startService: Int => (T, Int),
      conf: SparkConf,
      serviceName: String = ""): (T, Int) = {

    require(startPort == 0 || (1024 <= startPort && startPort < 65536),
      "startPort should be between 1024 and 65535 (inclusive), or 0 for a random free port.")

    val serviceString = if (serviceName.isEmpty) "" else s" '$serviceName'"
    val maxRetries = portMaxRetries(conf)
    for (offset <- 0 to maxRetries) {
      // Do not increment port if startPort is 0, which is treated as a special port
      val tryPort = if (startPort == 0) {
        startPort
      } else {
        userPort(startPort, offset)
      }
      try {
        val (service, port) = startService(tryPort)
        logInfo(s"Successfully started service$serviceString on port $port.")
        return (service, port)
      } catch {
        case e: Exception if isBindCollision(e) =>
          if (offset >= maxRetries) {
            val exceptionMessage = if (startPort == 0) {
              s"${e.getMessage}: Service$serviceString failed after " +
                s"$maxRetries retries (on a random free port)! " +
                s"Consider explicitly setting the appropriate binding address for " +
                s"the service$serviceString (for example spark.driver.bindAddress " +
                s"for SparkDriver) to the correct binding address."
            } else {
              s"${e.getMessage}: Service$serviceString failed after " +
                s"$maxRetries retries (starting from $startPort)! Consider explicitly setting " +
                s"the appropriate port for the service$serviceString (for example spark.ui.port " +
                s"for SparkUI) to an available port or increasing spark.port.maxRetries."
            }
            val exception = new BindException(exceptionMessage)
            // restore original stack trace
            exception.setStackTrace(e.getStackTrace)
            throw exception
          }
          if (startPort == 0) {
            // As startPort 0 is for a random free port, it is most possibly binding address is
            // not correct.
            logWarning(s"Service$serviceString could not bind on a random free port. " +
              "You may check whether configuring an appropriate binding address.")
          } else {
            logWarning(s"Service$serviceString could not bind on port $tryPort. " +
              s"Attempting port ${tryPort + 1}.")
          }
      }
    }
    // Should never happen
    throw new SparkException(s"Failed to start service$serviceString on port $startPort")
  }

  /**
   * Return whether the exception is caused by an address-port collision when binding.
   */
  def isBindCollision(exception: Throwable): Boolean = {
    exception match {
      case e: BindException =>
        if (e.getMessage != null) {
          return true
        }
        isBindCollision(e.getCause)
      case e: MultiException =>
        e.getThrowables.asScala.exists(isBindCollision)
      case e: NativeIoException =>
        (e.getMessage != null && e.getMessage.startsWith("bind() failed: ")) ||
          isBindCollision(e.getCause)
      case e: Exception => isBindCollision(e.getCause)
      case _ => false
    }
  }

  /**
   * configure a new log4j level
   */
  def setLogLevel(l: org.apache.log4j.Level) {
    val rootLogger = org.apache.log4j.Logger.getRootLogger()
    rootLogger.setLevel(l)
    rootLogger.getAllAppenders().asScala.foreach {
      case ca: org.apache.log4j.ConsoleAppender => ca.setThreshold(l)
      case _ => // no-op
    }
  }

  /**
   * Return the current system LD_LIBRARY_PATH name
   */
  def libraryPathEnvName: String = {
    if (isWindows) {
      "PATH"
    } else if (isMac) {
      "DYLD_LIBRARY_PATH"
    } else {
      "LD_LIBRARY_PATH"
    }
  }

  /**
   * Return the prefix of a command that appends the given library paths to the
   * system-specific library path environment variable. On Unix, for instance,
   * this returns the string LD_LIBRARY_PATH="path1:path2:$LD_LIBRARY_PATH".
   */
  def libraryPathEnvPrefix(libraryPaths: Seq[String]): String = {
    val libraryPathScriptVar = if (isWindows) {
      s"%${libraryPathEnvName}%"
    } else {
      "$" + libraryPathEnvName
    }
    val libraryPath = (libraryPaths :+ libraryPathScriptVar).mkString("\"",
      File.pathSeparator, "\"")
    val ampersand = if (Utils.isWindows) {
      " &"
    } else {
      ""
    }
    s"$libraryPathEnvName=$libraryPath$ampersand"
  }

  /**
   * Return the value of a config either through the SparkConf or the Hadoop configuration.
   * We Check whether the key is set in the SparkConf before look at any Hadoop configuration.
   * If the key is set in SparkConf, no matter whether it is running on YARN or not,
   * gets the value from SparkConf.
   * Only when the key is not set in SparkConf and running on YARN,
   * gets the value from Hadoop configuration.
   */
  def getSparkOrYarnConfig(conf: SparkConf, key: String, default: String): String = {
    if (conf.contains(key)) {
      conf.get(key, default)
    } else if (conf.get(SparkLauncher.SPARK_MASTER, null) == "yarn") {
      new YarnConfiguration(SparkHadoopUtil.get.newConfiguration(conf)).get(key, default)
    } else {
      default
    }
  }

  /**
   * Return a pair of host and port extracted from the `sparkUrl`.
   *
   * A spark url (`spark://host:port`) is a special URI that its scheme is `spark` and only contains
   * host and port.
   *
   * @throws org.apache.spark.SparkException if sparkUrl is invalid.
   */
  @throws(classOf[SparkException])
  def extractHostPortFromSparkUrl(sparkUrl: String): (String, Int) = {
    try {
      val uri = new java.net.URI(sparkUrl)
      val host = uri.getHost
      val port = uri.getPort
      if (uri.getScheme != "spark" ||
        host == null ||
        port < 0 ||
        (uri.getPath != null && !uri.getPath.isEmpty) || // uri.getPath returns "" instead of null
        uri.getFragment != null ||
        uri.getQuery != null ||
        uri.getUserInfo != null) {
        throw new SparkException("Invalid master URL: " + sparkUrl)
      }
      (host, port)
    } catch {
      case e: java.net.URISyntaxException =>
        throw new SparkException("Invalid master URL: " + sparkUrl, e)
    }
  }

  /**
   * Returns the current user name. This is the currently logged in user, unless that's been
   * overridden by the `SPARK_USER` environment variable.
   */
  def getCurrentUserName(): String = {
    Option(System.getenv("SPARK_USER"))
      .getOrElse(UserGroupInformation.getCurrentUser().getShortUserName())
  }

  val EMPTY_USER_GROUPS = Set.empty[String]

  // Returns the groups to which the current user belongs.
  def getCurrentUserGroups(sparkConf: SparkConf, username: String): Set[String] = {
    val groupProviderClassName = sparkConf.get("spark.user.groups.mapping",
      "org.apache.spark.security.ShellBasedGroupsMappingProvider")
    if (groupProviderClassName != "") {
      try {
        val groupMappingServiceProvider = classForName(groupProviderClassName).
          getConstructor().newInstance().
          asInstanceOf[org.apache.spark.security.GroupMappingServiceProvider]
        val currentUserGroups = groupMappingServiceProvider.getGroups(username)
        return currentUserGroups
      } catch {
        case e: Exception => logError(s"Error getting groups for user=$username", e)
      }
    }
    EMPTY_USER_GROUPS
  }

  /**
   * Split the comma delimited string of master URLs into a list.
   * For instance, "spark://abc,def" becomes [spark://abc, spark://def].
   */
  def parseStandaloneMasterUrls(masterUrls: String): Array[String] = {
    masterUrls.stripPrefix("spark://").split(",").map("spark://" + _)
  }

  /** An identifier that backup masters use in their responses. */
  val BACKUP_STANDALONE_MASTER_PREFIX = "Current state is not alive"

  /** Return true if the response message is sent from a backup Master on standby. */
  def responseFromBackup(msg: String): Boolean = {
    msg.startsWith(BACKUP_STANDALONE_MASTER_PREFIX)
  }

  /**
   * To avoid calling `Utils.getCallSite` for every single RDD we create in the body,
   * set a dummy call site that RDDs use instead. This is for performance optimization.
   */
  def withDummyCallSite[T](sc: SparkContext)(body: => T): T = {
    val oldShortCallSite = sc.getLocalProperty(CallSite.SHORT_FORM)
    val oldLongCallSite = sc.getLocalProperty(CallSite.LONG_FORM)
    try {
      sc.setLocalProperty(CallSite.SHORT_FORM, "")
      sc.setLocalProperty(CallSite.LONG_FORM, "")
      body
    } finally {
      // Restore the old ones here
      sc.setLocalProperty(CallSite.SHORT_FORM, oldShortCallSite)
      sc.setLocalProperty(CallSite.LONG_FORM, oldLongCallSite)
    }
  }

  /**
   * Return whether the specified file is a parent directory of the child file.
   */
  @tailrec
  def isInDirectory(parent: File, child: File): Boolean = {
    if (child == null || parent == null) {
      return false
    }
    if (!child.exists() || !parent.exists() || !parent.isDirectory()) {
      return false
    }
    if (parent.equals(child)) {
      return true
    }
    isInDirectory(parent, child.getParentFile)
  }


  /**
   *
   * @return whether it is local mode
   */
  def isLocalMaster(conf: SparkConf): Boolean = {
    val master = conf.get("spark.master", "")
    master == "local" || master.startsWith("local[")
  }

  /**
   * Return whether dynamic allocation is enabled in the given conf.
   */
  def isDynamicAllocationEnabled(conf: SparkConf): Boolean = {
    val dynamicAllocationEnabled = conf.getBoolean("spark.dynamicAllocation.enabled", false)
    dynamicAllocationEnabled &&
      (!isLocalMaster(conf) || conf.getBoolean("spark.dynamicAllocation.testing", false))
  }

  /**
   * Return the initial number of executors for dynamic allocation.
   */
  def getDynamicAllocationInitialExecutors(conf: SparkConf): Int = {
    if (conf.get(DYN_ALLOCATION_INITIAL_EXECUTORS) < conf.get(DYN_ALLOCATION_MIN_EXECUTORS)) {
      logWarning(s"${DYN_ALLOCATION_INITIAL_EXECUTORS.key} less than " +
        s"${DYN_ALLOCATION_MIN_EXECUTORS.key} is invalid, ignoring its setting, " +
          "please update your configs.")
    }

    if (conf.get(EXECUTOR_INSTANCES).getOrElse(0) < conf.get(DYN_ALLOCATION_MIN_EXECUTORS)) {
      logWarning(s"${EXECUTOR_INSTANCES.key} less than " +
        s"${DYN_ALLOCATION_MIN_EXECUTORS.key} is invalid, ignoring its setting, " +
          "please update your configs.")
    }

    val initialExecutors = Seq(
      conf.get(DYN_ALLOCATION_MIN_EXECUTORS),
      conf.get(DYN_ALLOCATION_INITIAL_EXECUTORS),
      conf.get(EXECUTOR_INSTANCES).getOrElse(0)).max

    logInfo(s"Using initial executors = $initialExecutors, max of " +
      s"${DYN_ALLOCATION_INITIAL_EXECUTORS.key}, ${DYN_ALLOCATION_MIN_EXECUTORS.key} and " +
        s"${EXECUTOR_INSTANCES.key}")
    initialExecutors
  }

  def tryWithResource[R <: Closeable, T](createResource: => R)(f: R => T): T = {
    val resource = createResource
    try f.apply(resource) finally resource.close()
  }

  /**
   * Returns a path of temporary file which is in the same directory with `path`.
   */
  def tempFileWith(path: File): File = {
    new File(path.getAbsolutePath + "." + UUID.randomUUID())
  }

  /**
   * Returns the name of this JVM process. This is OS dependent but typically (OSX, Linux, Windows),
   * this is formatted as PID@hostname.
   */
  def getProcessName(): String = {
    ManagementFactory.getRuntimeMXBean().getName()
  }

  /**
   * Utility function that should be called early in `main()` for daemons to set up some common
   * diagnostic state.
   */
  def initDaemon(log: Logger): Unit = {
    log.info(s"Started daemon with process name: ${Utils.getProcessName()}")
    SignalUtils.registerLogger(log)
  }

  /**
   * Return the jar files pointed by the "spark.jars" property. Spark internally will distribute
   * these jars through file server. In the YARN mode, it will return an empty list, since YARN
   * has its own mechanism to distribute jars.
   */
  def getUserJars(conf: SparkConf): Seq[String] = {
    val sparkJars = conf.getOption("spark.jars")
    sparkJars.map(_.split(",")).map(_.filter(_.nonEmpty)).toSeq.flatten
  }

  /**
   * Return the local jar files which will be added to REPL's classpath. These jar files are
   * specified by --jars (spark.jars) or --packages, remote jars will be downloaded to local by
   * SparkSubmit at first.
   */
  def getLocalUserJarsForShell(conf: SparkConf): Seq[String] = {
    val localJars = conf.getOption("spark.repl.local.jars")
    localJars.map(_.split(",")).map(_.filter(_.nonEmpty)).toSeq.flatten
  }

  private[spark] val REDACTION_REPLACEMENT_TEXT = "*********(redacted)"

  /**
   * Redact the sensitive values in the given map. If a map key matches the redaction pattern then
   * its value is replaced with a dummy text.
   */
  def redact(conf: SparkConf, kvs: Seq[(String, String)]): Seq[(String, String)] = {
    val redactionPattern = conf.get(SECRET_REDACTION_PATTERN)
    redact(redactionPattern, kvs)
  }

  /**
   * Redact the sensitive values in the given map. If a map key matches the redaction pattern then
   * its value is replaced with a dummy text.
   */
  def redact(regex: Option[Regex], kvs: Seq[(String, String)]): Seq[(String, String)] = {
    regex match {
      case None => kvs
      case Some(r) => redact(r, kvs)
    }
  }

  /**
   * Redact the sensitive information in the given string.
   */
  def redact(regex: Option[Regex], text: String): String = {
    regex match {
      case None => text
      case Some(r) =>
        if (text == null || text.isEmpty) {
          text
        } else {
          r.replaceAllIn(text, REDACTION_REPLACEMENT_TEXT)
        }
    }
  }

  private def redact(redactionPattern: Regex, kvs: Seq[(String, String)]): Seq[(String, String)] = {
    // If the sensitive information regex matches with either the key or the value, redact the value
    // While the original intent was to only redact the value if the key matched with the regex,
    // we've found that especially in verbose mode, the value of the property may contain sensitive
    // information like so:
    // "sun.java.command":"org.apache.spark.deploy.SparkSubmit ... \
    // --conf spark.executorEnv.HADOOP_CREDSTORE_PASSWORD=secret_password ...
    //
    // And, in such cases, simply searching for the sensitive information regex in the key name is
    // not sufficient. The values themselves have to be searched as well and redacted if matched.
    // This does mean we may be accounting more false positives - for example, if the value of an
    // arbitrary property contained the term 'password', we may redact the value from the UI and
    // logs. In order to work around it, user would have to make the spark.redaction.regex property
    // more specific.
    kvs.map { case (key, value) =>
      redactionPattern.findFirstIn(key)
        .orElse(redactionPattern.findFirstIn(value))
        .map { _ => (key, REDACTION_REPLACEMENT_TEXT) }
        .getOrElse((key, value))
    }
  }

  /**
   * Looks up the redaction regex from within the key value pairs and uses it to redact the rest
   * of the key value pairs. No care is taken to make sure the redaction property itself is not
   * redacted. So theoretically, the property itself could be configured to redact its own value
   * when printing.
   */
  def redact(kvs: Map[String, String]): Seq[(String, String)] = {
    val redactionPattern = kvs.getOrElse(
      SECRET_REDACTION_PATTERN.key,
      SECRET_REDACTION_PATTERN.defaultValueString
    ).r
    redact(redactionPattern, kvs.toArray)
  }

  def stringToSeq(str: String): Seq[String] = {
    str.split(",").map(_.trim()).filter(_.nonEmpty)
  }

  /**
   * Create instances of extension classes.
   *
   * The classes in the given list must:
   * - Be sub-classes of the given base class.
   * - Provide either a no-arg constructor, or a 1-arg constructor that takes a SparkConf.
   *
   * The constructors are allowed to throw "UnsupportedOperationException" if the extension does not
   * want to be registered; this allows the implementations to check the Spark configuration (or
   * other state) and decide they do not need to be added. A log message is printed in that case.
   * Other exceptions are bubbled up.
   */
  def loadExtensions[T](extClass: Class[T], classes: Seq[String], conf: SparkConf): Seq[T] = {
    classes.flatMap { name =>
      try {
        val klass = classForName(name)
        require(extClass.isAssignableFrom(klass),
          s"$name is not a subclass of ${extClass.getName()}.")

        val ext = Try(klass.getConstructor(classOf[SparkConf])) match {
          case Success(ctor) =>
            ctor.newInstance(conf)

          case Failure(_) =>
            klass.getConstructor().newInstance()
        }

        Some(ext.asInstanceOf[T])
      } catch {
        case _: NoSuchMethodException =>
          throw new SparkException(
            s"$name did not have a zero-argument constructor or a" +
              " single-argument constructor that accepts SparkConf. Note: if the class is" +
              " defined inside of another Scala class, then its constructors may accept an" +
              " implicit parameter that references the enclosing class; in this case, you must" +
              " define the class as a top-level class in order to prevent this extra" +
              " parameter from breaking Spark's ability to find a valid constructor.")

        case e: InvocationTargetException =>
          e.getCause() match {
            case uoe: UnsupportedOperationException =>
              logDebug(s"Extension $name not being initialized.", uoe)
              logInfo(s"Extension $name not being initialized.")
              None

            case null => throw e

            case cause => throw cause
          }
      }
    }
  }

  /**
   * Check the validity of the given Kubernetes master URL and return the resolved URL. Prefix
   * "k8s://" is appended to the resolved URL as the prefix is used by KubernetesClusterManager
   * in canCreate to determine if the KubernetesClusterManager should be used.
   */
  def checkAndGetK8sMasterUrl(rawMasterURL: String): String = {
    require(rawMasterURL.startsWith("k8s://"),
      "Kubernetes master URL must start with k8s://.")
    val masterWithoutK8sPrefix = rawMasterURL.substring("k8s://".length)

    // To handle master URLs, e.g., k8s://host:port.
    if (!masterWithoutK8sPrefix.contains("://")) {
      val resolvedURL = s"https://$masterWithoutK8sPrefix"
      logInfo("No scheme specified for kubernetes master URL, so defaulting to https. Resolved " +
        s"URL is $resolvedURL.")
      return s"k8s://$resolvedURL"
    }

    val masterScheme = new URI(masterWithoutK8sPrefix).getScheme
    val resolvedURL = masterScheme.toLowerCase(Locale.ROOT) match {
      case "https" =>
        masterWithoutK8sPrefix
      case "http" =>
        logWarning("Kubernetes master URL uses HTTP instead of HTTPS.")
        masterWithoutK8sPrefix
      case null =>
        val resolvedURL = s"https://$masterWithoutK8sPrefix"
        logInfo("No scheme specified for kubernetes master URL, so defaulting to https. Resolved " +
          s"URL is $resolvedURL.")
        resolvedURL
      case _ =>
        throw new IllegalArgumentException("Invalid Kubernetes master scheme: " + masterScheme)
    }

    s"k8s://$resolvedURL"
  }

  /**
   * Replaces all the {{EXECUTOR_ID}} occurrences with the Executor Id
   * and {{APP_ID}} occurrences with the App Id.
   */
  def substituteAppNExecIds(opt: String, appId: String, execId: String): String = {
    opt.replace("{{APP_ID}}", appId).replace("{{EXECUTOR_ID}}", execId)
  }

  /**
   * Replaces all the {{APP_ID}} occurrences with the App Id.
   */
  def substituteAppId(opt: String, appId: String): String = {
    opt.replace("{{APP_ID}}", appId)
  }

  def createSecret(conf: SparkConf): String = {
    val bits = conf.get(AUTH_SECRET_BIT_LENGTH)
    val rnd = new SecureRandom()
    val secretBytes = new Array[Byte](bits / JByte.SIZE)
    rnd.nextBytes(secretBytes)
    HashCodes.fromBytes(secretBytes).toString()
  }

  /**
   * Safer than Class obj's getSimpleName which may throw Malformed class name error in scala.
   * This method mimicks scalatest's getSimpleNameOfAnObjectsClass.
   */
  def getSimpleName(cls: Class[_]): String = {
    try {
      return cls.getSimpleName
    } catch {
      case err: InternalError => return stripDollars(stripPackages(cls.getName))
    }
  }

  /**
   * Remove the packages from full qualified class name
   */
  private def stripPackages(fullyQualifiedName: String): String = {
    fullyQualifiedName.split("\\.").takeRight(1)(0)
  }

  /**
   * Remove trailing dollar signs from qualified class name,
   * and return the trailing part after the last dollar sign in the middle
   */
  private def stripDollars(s: String): String = {
    val lastDollarIndex = s.lastIndexOf('$')
    if (lastDollarIndex < s.length - 1) {
      // The last char is not a dollar sign
      if (lastDollarIndex == -1 || !s.contains("$iw")) {
        // The name does not have dollar sign or is not an intepreter
        // generated class, so we should return the full string
        s
      } else {
        // The class name is intepreter generated,
        // return the part after the last dollar sign
        // This is the same behavior as getClass.getSimpleName
        s.substring(lastDollarIndex + 1)
      }
    }
    else {
      // The last char is a dollar sign
      // Find last non-dollar char
      val lastNonDollarChar = s.reverse.find(_ != '$')
      lastNonDollarChar match {
        case None => s
        case Some(c) =>
          val lastNonDollarIndex = s.lastIndexOf(c)
          if (lastNonDollarIndex == -1) {
            s
          } else {
            // Strip the trailing dollar signs
            // Invoke stripDollars again to get the simple name
            stripDollars(s.substring(0, lastNonDollarIndex + 1))
          }
      }
    }
  }

  /**
   * Regular expression matching full width characters.
   *
   * Looked at all the 0x0000-0xFFFF characters (unicode) and showed them under Xshell.
   * Found all the full width characters, then get the regular expression.
   */
  private val fullWidthRegex = ("""[""" +
    // scalastyle:off nonascii
    """\u1100-\u115F""" +
    """\u2E80-\uA4CF""" +
    """\uAC00-\uD7A3""" +
    """\uF900-\uFAFF""" +
    """\uFE10-\uFE19""" +
    """\uFE30-\uFE6F""" +
    """\uFF00-\uFF60""" +
    """\uFFE0-\uFFE6""" +
    // scalastyle:on nonascii
    """]""").r

  /**
   * Return the number of half widths in a given string. Note that a full width character
   * occupies two half widths.
   *
   * For a string consisting of 1 million characters, the execution of this method requires
   * about 50ms.
   */
  def stringHalfWidth(str: String): Int = {
    if (str == null) 0 else str.length + fullWidthRegex.findAllIn(str).size
  }

  def sanitizeDirName(str: String): String = {
    str.replaceAll("[ :/]", "-").replaceAll("[.${}'\"]", "_").toLowerCase(Locale.ROOT)
  }

  def isClientMode(conf: SparkConf): Boolean = {
    "client".equals(conf.get(SparkLauncher.DEPLOY_MODE, "client"))
  }
}

private[util] object CallerContext extends Logging {
  val callerContextSupported: Boolean = {
    SparkHadoopUtil.get.conf.getBoolean("hadoop.caller.context.enabled", false) && {
      try {
        Utils.classForName("org.apache.hadoop.ipc.CallerContext")
        Utils.classForName("org.apache.hadoop.ipc.CallerContext$Builder")
        true
      } catch {
        case _: ClassNotFoundException =>
          false
        case NonFatal(e) =>
          logWarning("Fail to load the CallerContext class", e)
          false
      }
    }
  }
}

/**
 * An utility class used to set up Spark caller contexts to HDFS and Yarn. The `context` will be
 * constructed by parameters passed in.
 * When Spark applications run on Yarn and HDFS, its caller contexts will be written into Yarn RM
 * audit log and hdfs-audit.log. That can help users to better diagnose and understand how
 * specific applications impacting parts of the Hadoop system and potential problems they may be
 * creating (e.g. overloading NN). As HDFS mentioned in HDFS-9184, for a given HDFS operation, it's
 * very helpful to track which upper level job issues it.
 *
 * @param from who sets up the caller context (TASK, CLIENT, APPMASTER)
 *
 * The parameters below are optional:
 * @param upstreamCallerContext caller context the upstream application passes in
 * @param appId id of the app this task belongs to
 * @param appAttemptId attempt id of the app this task belongs to
 * @param jobId id of the job this task belongs to
 * @param stageId id of the stage this task belongs to
 * @param stageAttemptId attempt id of the stage this task belongs to
 * @param taskId task id
 * @param taskAttemptNumber task attempt id
 */
private[spark] class CallerContext(
  from: String,
  upstreamCallerContext: Option[String] = None,
  appId: Option[String] = None,
  appAttemptId: Option[String] = None,
  jobId: Option[Int] = None,
  stageId: Option[Int] = None,
  stageAttemptId: Option[Int] = None,
  taskId: Option[Long] = None,
  taskAttemptNumber: Option[Int] = None) extends Logging {

  private val context = prepareContext("SPARK_" +
    from +
    appId.map("_" + _).getOrElse("") +
    appAttemptId.map("_" + _).getOrElse("") +
    jobId.map("_JId_" + _).getOrElse("") +
    stageId.map("_SId_" + _).getOrElse("") +
    stageAttemptId.map("_" + _).getOrElse("") +
    taskId.map("_TId_" + _).getOrElse("") +
    taskAttemptNumber.map("_" + _).getOrElse("") +
    upstreamCallerContext.map("_" + _).getOrElse(""))

  private def prepareContext(context: String): String = {
    // The default max size of Hadoop caller context is 128
    lazy val len = SparkHadoopUtil.get.conf.getInt("hadoop.caller.context.max.size", 128)
    if (context == null || context.length <= len) {
      context
    } else {
      val finalContext = context.substring(0, len)
      logWarning(s"Truncated Spark caller context from $context to $finalContext")
      finalContext
    }
  }

  /**
   * Set up the caller context [[context]] by invoking Hadoop CallerContext API of
   * [[org.apache.hadoop.ipc.CallerContext]], which was added in hadoop 2.8.
   */
  def setCurrentContext(): Unit = {
    if (CallerContext.callerContextSupported) {
      try {
        val callerContext = Utils.classForName("org.apache.hadoop.ipc.CallerContext")
        val builder = Utils.classForName("org.apache.hadoop.ipc.CallerContext$Builder")
        val builderInst = builder.getConstructor(classOf[String]).newInstance(context)
        val hdfsContext = builder.getMethod("build").invoke(builderInst)
        callerContext.getMethod("setCurrent", callerContext).invoke(null, hdfsContext)
      } catch {
        case NonFatal(e) =>
          logWarning("Fail to set Spark caller context", e)
      }
    }
  }
}

/**
 * A utility class to redirect the child process's stdout or stderr.
 */
private[spark] class RedirectThread(
    in: InputStream,
    out: OutputStream,
    name: String,
    propagateEof: Boolean = false)
  extends Thread(name) {

  setDaemon(true)
  override def run() {
    scala.util.control.Exception.ignoring(classOf[IOException]) {
      // FIXME: We copy the stream on the level of bytes to avoid encoding problems.
      Utils.tryWithSafeFinally {
        val buf = new Array[Byte](1024)
        var len = in.read(buf)
        while (len != -1) {
          out.write(buf, 0, len)
          out.flush()
          len = in.read(buf)
        }
      } {
        if (propagateEof) {
          out.close()
        }
      }
    }
  }
}

/**
 * An [[OutputStream]] that will store the last 10 kilobytes (by default) written to it
 * in a circular buffer. The current contents of the buffer can be accessed using
 * the toString method.
 */
private[spark] class CircularBuffer(sizeInBytes: Int = 10240) extends java.io.OutputStream {
  private var pos: Int = 0
  private var isBufferFull = false
  private val buffer = new Array[Byte](sizeInBytes)

  def write(input: Int): Unit = {
    buffer(pos) = input.toByte
    pos = (pos + 1) % buffer.length
    isBufferFull = isBufferFull || (pos == 0)
  }

  override def toString: String = {
    if (!isBufferFull) {
      return new String(buffer, 0, pos, StandardCharsets.UTF_8)
    }

    val nonCircularBuffer = new Array[Byte](sizeInBytes)
    System.arraycopy(buffer, pos, nonCircularBuffer, 0, buffer.length - pos)
    System.arraycopy(buffer, 0, nonCircularBuffer, buffer.length - pos, pos)
    new String(nonCircularBuffer, StandardCharsets.UTF_8)
  }
}<|MERGE_RESOLUTION|>--- conflicted
+++ resolved
@@ -1115,20 +1115,6 @@
       BigDecimal(size, new MathContext(3, RoundingMode.HALF_UP)).toString() + " B"
     } else {
       val (value, unit) = {
-<<<<<<< HEAD
-        if (size >= 2 * EB) {
-          (BigDecimal(size) / EB, "EiB")
-        } else if (size >= 2 * PB) {
-          (BigDecimal(size) / PB, "PiB")
-        } else if (size >= 2 * TB) {
-          (BigDecimal(size) / TB, "TiB")
-        } else if (size >= 2 * GB) {
-          (BigDecimal(size) / GB, "GiB")
-        } else if (size >= 2 * MB) {
-          (BigDecimal(size) / MB, "MiB")
-        } else if (size >= 2 * KB) {
-          (BigDecimal(size) / KB, "KiB")
-=======
         if (size >= 2 * EiB) {
           (BigDecimal(size) / EiB, "EiB")
         } else if (size >= 2 * PiB) {
@@ -1141,7 +1127,6 @@
           (BigDecimal(size) / MiB, "MiB")
         } else if (size >= 2 * KiB) {
           (BigDecimal(size) / KiB, "KiB")
->>>>>>> 8cc05a57
         } else {
           (BigDecimal(size), "B")
         }
