/*
 * Licensed to the Apache Software Foundation (ASF) under one or more
 * contributor license agreements.  See the NOTICE file distributed with
 * this work for additional information regarding copyright ownership.
 * The ASF licenses this file to You under the Apache License, Version 2.0
 * (the "License"); you may not use this file except in compliance with
 * the License.  You may obtain a copy of the License at
 *
 *    http://www.apache.org/licenses/LICENSE-2.0
 *
 * Unless required by applicable law or agreed to in writing, software
 * distributed under the License is distributed on an "AS IS" BASIS,
 * WITHOUT WARRANTIES OR CONDITIONS OF ANY KIND, either express or implied.
 * See the License for the specific language governing permissions and
 * limitations under the License.
 */

package org.apache.spark.util

import java.io._
import java.lang.{Byte => JByte}
import java.lang.management.{LockInfo, ManagementFactory, MonitorInfo, ThreadInfo}
import java.lang.reflect.InvocationTargetException
import java.math.{MathContext, RoundingMode}
import java.net._
import java.nio.ByteBuffer
import java.nio.channels.{Channels, FileChannel, WritableByteChannel}
import java.nio.charset.StandardCharsets
import java.nio.file.Files
import java.security.SecureRandom
import java.util.{Arrays, Locale, Properties, Random, UUID}
import java.util.concurrent._
import java.util.concurrent.TimeUnit.NANOSECONDS
import java.util.zip.GZIPInputStream

import scala.annotation.tailrec
import scala.collection.JavaConverters._
import scala.collection.Map
import scala.collection.mutable.ArrayBuffer
import scala.io.Source
import scala.reflect.ClassTag
import scala.util.{Failure, Success, Try}
import scala.util.control.{ControlThrowable, NonFatal}
import scala.util.matching.Regex

import _root_.io.netty.channel.unix.Errors.NativeIoException
import com.google.common.cache.{CacheBuilder, CacheLoader, LoadingCache}
import com.google.common.io.{ByteStreams, Files => GFiles}
import com.google.common.net.InetAddresses
import org.apache.commons.codec.binary.Hex
import org.apache.commons.lang3.SystemUtils
import org.apache.hadoop.conf.Configuration
import org.apache.hadoop.fs.{FileSystem, FileUtil, Path}
import org.apache.hadoop.io.compress.{CompressionCodecFactory, SplittableCompressionCodec}
import org.apache.hadoop.security.UserGroupInformation
import org.apache.hadoop.yarn.conf.YarnConfiguration
import org.eclipse.jetty.util.MultiException
import org.slf4j.Logger

import org.apache.spark._
import org.apache.spark.deploy.SparkHadoopUtil
import org.apache.spark.internal.{config, Logging}
import org.apache.spark.internal.config._
import org.apache.spark.internal.config.Streaming._
import org.apache.spark.internal.config.Tests.IS_TESTING
import org.apache.spark.internal.config.UI._
import org.apache.spark.internal.config.Worker._
import org.apache.spark.launcher.SparkLauncher
import org.apache.spark.network.util.JavaUtils
import org.apache.spark.serializer.{DeserializationStream, SerializationStream, SerializerInstance}
import org.apache.spark.status.api.v1.{StackTrace, ThreadStackTrace}
import org.apache.spark.util.io.ChunkedByteBufferOutputStream

/** CallSite represents a place in user code. It can have a short and a long form. */
private[spark] case class CallSite(shortForm: String, longForm: String)

private[spark] object CallSite {
  val SHORT_FORM = "callSite.short"
  val LONG_FORM = "callSite.long"
  val empty = CallSite("", "")
}

/**
 * Various utility methods used by Spark.
 */
private[spark] object Utils extends Logging {
  val random = new Random()

  private val sparkUncaughtExceptionHandler = new SparkUncaughtExceptionHandler
  @volatile private var cachedLocalDir: String = ""

  /**
   * Define a default value for driver memory here since this value is referenced across the code
   * base and nearly all files already use Utils.scala
   */
  val DEFAULT_DRIVER_MEM_MB = JavaUtils.DEFAULT_DRIVER_MEM_MB.toInt

  private val MAX_DIR_CREATION_ATTEMPTS: Int = 10
  @volatile private var localRootDirs: Array[String] = null

  /** Scheme used for files that are locally available on worker nodes in the cluster. */
  val LOCAL_SCHEME = "local"

  private val PATTERN_FOR_COMMAND_LINE_ARG = "-D(.+?)=(.+)".r

  /** Serialize an object using Java serialization */
  def serialize[T](o: T): Array[Byte] = {
    val bos = new ByteArrayOutputStream()
    val oos = new ObjectOutputStream(bos)
    oos.writeObject(o)
    oos.close()
    bos.toByteArray
  }

  /** Deserialize an object using Java serialization */
  def deserialize[T](bytes: Array[Byte]): T = {
    val bis = new ByteArrayInputStream(bytes)
    val ois = new ObjectInputStream(bis)
    ois.readObject.asInstanceOf[T]
  }

  /** Deserialize an object using Java serialization and the given ClassLoader */
  def deserialize[T](bytes: Array[Byte], loader: ClassLoader): T = {
    val bis = new ByteArrayInputStream(bytes)
    val ois = new ObjectInputStream(bis) {
      override def resolveClass(desc: ObjectStreamClass): Class[_] = {
        // scalastyle:off classforname
        Class.forName(desc.getName, false, loader)
        // scalastyle:on classforname
      }
    }
    ois.readObject.asInstanceOf[T]
  }

  /** Deserialize a Long value (used for [[org.apache.spark.api.python.PythonPartitioner]]) */
  def deserializeLongValue(bytes: Array[Byte]) : Long = {
    // Note: we assume that we are given a Long value encoded in network (big-endian) byte order
    var result = bytes(7) & 0xFFL
    result = result + ((bytes(6) & 0xFFL) << 8)
    result = result + ((bytes(5) & 0xFFL) << 16)
    result = result + ((bytes(4) & 0xFFL) << 24)
    result = result + ((bytes(3) & 0xFFL) << 32)
    result = result + ((bytes(2) & 0xFFL) << 40)
    result = result + ((bytes(1) & 0xFFL) << 48)
    result + ((bytes(0) & 0xFFL) << 56)
  }

  /** Serialize via nested stream using specific serializer */
  def serializeViaNestedStream(os: OutputStream, ser: SerializerInstance)(
      f: SerializationStream => Unit): Unit = {
    val osWrapper = ser.serializeStream(new OutputStream {
      override def write(b: Int): Unit = os.write(b)
      override def write(b: Array[Byte], off: Int, len: Int): Unit = os.write(b, off, len)
    })
    try {
      f(osWrapper)
    } finally {
      osWrapper.close()
    }
  }

  /** Deserialize via nested stream using specific serializer */
  def deserializeViaNestedStream(is: InputStream, ser: SerializerInstance)(
      f: DeserializationStream => Unit): Unit = {
    val isWrapper = ser.deserializeStream(new InputStream {
      override def read(): Int = is.read()
      override def read(b: Array[Byte], off: Int, len: Int): Int = is.read(b, off, len)
    })
    try {
      f(isWrapper)
    } finally {
      isWrapper.close()
    }
  }

  /**
   * Get the ClassLoader which loaded Spark.
   */
  def getSparkClassLoader: ClassLoader = getClass.getClassLoader

  /**
   * Get the Context ClassLoader on this thread or, if not present, the ClassLoader that
   * loaded Spark.
   *
   * This should be used whenever passing a ClassLoader to Class.ForName or finding the currently
   * active loader when setting up ClassLoader delegation chains.
   */
  def getContextOrSparkClassLoader: ClassLoader =
    Option(Thread.currentThread().getContextClassLoader).getOrElse(getSparkClassLoader)

  /** Determines whether the provided class is loadable in the current thread. */
  def classIsLoadable(clazz: String): Boolean = {
    Try { classForName(clazz, initialize = false) }.isSuccess
  }

  // scalastyle:off classforname
  /**
   * Preferred alternative to Class.forName(className), as well as
   * Class.forName(className, initialize, loader) with current thread's ContextClassLoader.
   */
  def classForName[C](
      className: String,
      initialize: Boolean = true,
      noSparkClassLoader: Boolean = false): Class[C] = {
    if (!noSparkClassLoader) {
      Class.forName(className, initialize, getContextOrSparkClassLoader).asInstanceOf[Class[C]]
    } else {
      Class.forName(className, initialize, Thread.currentThread().getContextClassLoader).
        asInstanceOf[Class[C]]
    }
    // scalastyle:on classforname
  }

  /**
   * Run a segment of code using a different context class loader in the current thread
   */
  def withContextClassLoader[T](ctxClassLoader: ClassLoader)(fn: => T): T = {
    val oldClassLoader = Thread.currentThread().getContextClassLoader()
    try {
      Thread.currentThread().setContextClassLoader(ctxClassLoader)
      fn
    } finally {
      Thread.currentThread().setContextClassLoader(oldClassLoader)
    }
  }

  /**
   * Primitive often used when writing [[java.nio.ByteBuffer]] to [[java.io.DataOutput]]
   */
  def writeByteBuffer(bb: ByteBuffer, out: DataOutput): Unit = {
    if (bb.hasArray) {
      out.write(bb.array(), bb.arrayOffset() + bb.position(), bb.remaining())
    } else {
      val originalPosition = bb.position()
      val bbval = new Array[Byte](bb.remaining())
      bb.get(bbval)
      out.write(bbval)
      bb.position(originalPosition)
    }
  }

  /**
   * Primitive often used when writing [[java.nio.ByteBuffer]] to [[java.io.OutputStream]]
   */
  def writeByteBuffer(bb: ByteBuffer, out: OutputStream): Unit = {
    if (bb.hasArray) {
      out.write(bb.array(), bb.arrayOffset() + bb.position(), bb.remaining())
    } else {
      val originalPosition = bb.position()
      val bbval = new Array[Byte](bb.remaining())
      bb.get(bbval)
      out.write(bbval)
      bb.position(originalPosition)
    }
  }

  /**
   * JDK equivalent of `chmod 700 file`.
   *
   * @param file the file whose permissions will be modified
   * @return true if the permissions were successfully changed, false otherwise.
   */
  def chmod700(file: File): Boolean = {
    file.setReadable(false, false) &&
    file.setReadable(true, true) &&
    file.setWritable(false, false) &&
    file.setWritable(true, true) &&
    file.setExecutable(false, false) &&
    file.setExecutable(true, true)
  }

  /**
   * Create a directory given the abstract pathname
   * @return true, if the directory is successfully created; otherwise, return false.
   */
  def createDirectory(dir: File): Boolean = {
    try {
      // This sporadically fails - not sure why ... !dir.exists() && !dir.mkdirs()
      // So attempting to create and then check if directory was created or not.
      dir.mkdirs()
      if ( !dir.exists() || !dir.isDirectory) {
        logError(s"Failed to create directory " + dir)
      }
      dir.isDirectory
    } catch {
      case e: Exception =>
        logError(s"Failed to create directory " + dir, e)
        false
    }
  }

  /**
   * Create a directory inside the given parent directory. The directory is guaranteed to be
   * newly created, and is not marked for automatic deletion.
   */
  def createDirectory(root: String, namePrefix: String = "spark"): File = {
    var attempts = 0
    val maxAttempts = MAX_DIR_CREATION_ATTEMPTS
    var dir: File = null
    while (dir == null) {
      attempts += 1
      if (attempts > maxAttempts) {
        throw new IOException("Failed to create a temp directory (under " + root + ") after " +
          maxAttempts + " attempts!")
      }
      try {
        dir = new File(root, namePrefix + "-" + UUID.randomUUID.toString)
        if (dir.exists() || !dir.mkdirs()) {
          dir = null
        }
      } catch { case e: SecurityException => dir = null; }
    }

    dir.getCanonicalFile
  }

  /**
   * Create a temporary directory inside the given parent directory. The directory will be
   * automatically deleted when the VM shuts down.
   */
  def createTempDir(
      root: String = System.getProperty("java.io.tmpdir"),
      namePrefix: String = "spark"): File = {
    val dir = createDirectory(root, namePrefix)
    ShutdownHookManager.registerShutdownDeleteDir(dir)
    dir
  }

  /**
   * Copy all data from an InputStream to an OutputStream. NIO way of file stream to file stream
   * copying is disabled by default unless explicitly set transferToEnabled as true,
   * the parameter transferToEnabled should be configured by spark.file.transferTo = [true|false].
   */
  def copyStream(
      in: InputStream,
      out: OutputStream,
      closeStreams: Boolean = false,
      transferToEnabled: Boolean = false): Long = {
    tryWithSafeFinally {
      if (in.isInstanceOf[FileInputStream] && out.isInstanceOf[FileOutputStream]
        && transferToEnabled) {
        // When both streams are File stream, use transferTo to improve copy performance.
        val inChannel = in.asInstanceOf[FileInputStream].getChannel()
        val outChannel = out.asInstanceOf[FileOutputStream].getChannel()
        val size = inChannel.size()
        copyFileStreamNIO(inChannel, outChannel, 0, size)
        size
      } else {
        var count = 0L
        val buf = new Array[Byte](8192)
        var n = 0
        while (n != -1) {
          n = in.read(buf)
          if (n != -1) {
            out.write(buf, 0, n)
            count += n
          }
        }
        count
      }
    } {
      if (closeStreams) {
        try {
          in.close()
        } finally {
          out.close()
        }
      }
    }
  }

  /**
   * Copy the first `maxSize` bytes of data from the InputStream to an in-memory
   * buffer, primarily to check for corruption.
   *
   * This returns a new InputStream which contains the same data as the original input stream.
   * It may be entirely on in-memory buffer, or it may be a combination of in-memory data, and then
   * continue to read from the original stream. The only real use of this is if the original input
   * stream will potentially detect corruption while the data is being read (eg. from compression).
   * This allows for an eager check of corruption in the first maxSize bytes of data.
   *
   * @return An InputStream which includes all data from the original stream (combining buffered
   *         data and remaining data in the original stream)
   */
  def copyStreamUpTo(in: InputStream, maxSize: Long): InputStream = {
    var count = 0L
    val out = new ChunkedByteBufferOutputStream(64 * 1024, ByteBuffer.allocate)
    val fullyCopied = tryWithSafeFinally {
      val bufSize = Math.min(8192L, maxSize)
      val buf = new Array[Byte](bufSize.toInt)
      var n = 0
      while (n != -1 && count < maxSize) {
        n = in.read(buf, 0, Math.min(maxSize - count, bufSize).toInt)
        if (n != -1) {
          out.write(buf, 0, n)
          count += n
        }
      }
      count < maxSize
    } {
      try {
        if (count < maxSize) {
          in.close()
        }
      } finally {
        out.close()
      }
    }
    if (fullyCopied) {
      out.toChunkedByteBuffer.toInputStream(dispose = true)
    } else {
      new SequenceInputStream( out.toChunkedByteBuffer.toInputStream(dispose = true), in)
    }
  }

  def copyFileStreamNIO(
      input: FileChannel,
      output: WritableByteChannel,
      startPosition: Long,
      bytesToCopy: Long): Unit = {
    val outputInitialState = output match {
      case outputFileChannel: FileChannel =>
        Some((outputFileChannel.position(), outputFileChannel))
      case _ => None
    }
    var count = 0L
    // In case transferTo method transferred less data than we have required.
    while (count < bytesToCopy) {
      count += input.transferTo(count + startPosition, bytesToCopy - count, output)
    }
    assert(count == bytesToCopy,
      s"request to copy $bytesToCopy bytes, but actually copied $count bytes.")

    // Check the position after transferTo loop to see if it is in the right position and
    // give user information if not.
    // Position will not be increased to the expected length after calling transferTo in
    // kernel version 2.6.32, this issue can be seen in
    // https://bugs.openjdk.java.net/browse/JDK-7052359
    // This will lead to stream corruption issue when using sort-based shuffle (SPARK-3948).
    outputInitialState.foreach { case (initialPos, outputFileChannel) =>
      val finalPos = outputFileChannel.position()
      val expectedPos = initialPos + bytesToCopy
      assert(finalPos == expectedPos,
        s"""
           |Current position $finalPos do not equal to expected position $expectedPos
           |after transferTo, please check your kernel version to see if it is 2.6.32,
           |this is a kernel bug which will lead to unexpected behavior when using transferTo.
           |You can set spark.file.transferTo = false to disable this NIO feature.
         """.stripMargin)
    }
  }

  /**
   * A file name may contain some invalid URI characters, such as " ". This method will convert the
   * file name to a raw path accepted by `java.net.URI(String)`.
   *
   * Note: the file name must not contain "/" or "\"
   */
  def encodeFileNameToURIRawPath(fileName: String): String = {
    require(!fileName.contains("/") && !fileName.contains("\\"))
    // `file` and `localhost` are not used. Just to prevent URI from parsing `fileName` as
    // scheme or host. The prefix "/" is required because URI doesn't accept a relative path.
    // We should remove it after we get the raw path.
    new URI("file", null, "localhost", -1, "/" + fileName, null, null).getRawPath.substring(1)
  }

  /**
   * Get the file name from uri's raw path and decode it. If the raw path of uri ends with "/",
   * return the name before the last "/".
   */
  def decodeFileNameInURI(uri: URI): String = {
    val rawPath = uri.getRawPath
    val rawFileName = rawPath.split("/").last
    new URI("file:///" + rawFileName).getPath.substring(1)
  }

  /**
   * Download a file or directory to target directory. Supports fetching the file in a variety of
   * ways, including HTTP, Hadoop-compatible filesystems, and files on a standard filesystem, based
   * on the URL parameter. Fetching directories is only supported from Hadoop-compatible
   * filesystems.
   *
   * If `useCache` is true, first attempts to fetch the file to a local cache that's shared
   * across executors running the same application. `useCache` is used mainly for
   * the executors, and not in local mode.
   *
   * Throws SparkException if the target file already exists and has different contents than
   * the requested file.
   */
  def fetchFile(
      url: String,
      targetDir: File,
      conf: SparkConf,
      securityMgr: SecurityManager,
      hadoopConf: Configuration,
      timestamp: Long,
      useCache: Boolean): File = {
    val fileName = decodeFileNameInURI(new URI(url))
    val targetFile = new File(targetDir, fileName)
    val fetchCacheEnabled = conf.getBoolean("spark.files.useFetchCache", defaultValue = true)
    if (useCache && fetchCacheEnabled) {
      val cachedFileName = s"${url.hashCode}${timestamp}_cache"
      val lockFileName = s"${url.hashCode}${timestamp}_lock"
      // Set the cachedLocalDir for the first time and re-use it later
      if (cachedLocalDir.isEmpty) {
        this.synchronized {
          if (cachedLocalDir.isEmpty) {
            cachedLocalDir = getLocalDir(conf)
          }
        }
      }
      val localDir = new File(cachedLocalDir)
      val lockFile = new File(localDir, lockFileName)
      val lockFileChannel = new RandomAccessFile(lockFile, "rw").getChannel()
      // Only one executor entry.
      // The FileLock is only used to control synchronization for executors download file,
      // it's always safe regardless of lock type (mandatory or advisory).
      val lock = lockFileChannel.lock()
      val cachedFile = new File(localDir, cachedFileName)
      try {
        if (!cachedFile.exists()) {
          doFetchFile(url, localDir, cachedFileName, conf, securityMgr, hadoopConf)
        }
      } finally {
        lock.release()
        lockFileChannel.close()
      }
      copyFile(
        url,
        cachedFile,
        targetFile,
        conf.getBoolean("spark.files.overwrite", false)
      )
    } else {
      doFetchFile(url, targetDir, fileName, conf, securityMgr, hadoopConf)
    }

    // Decompress the file if it's a .tar or .tar.gz
    if (fileName.endsWith(".tar.gz") || fileName.endsWith(".tgz")) {
      logInfo("Untarring " + fileName)
      executeAndGetOutput(Seq("tar", "-xzf", fileName), targetDir)
    } else if (fileName.endsWith(".tar")) {
      logInfo("Untarring " + fileName)
      executeAndGetOutput(Seq("tar", "-xf", fileName), targetDir)
    }
    // Make the file executable - That's necessary for scripts
    FileUtil.chmod(targetFile.getAbsolutePath, "a+x")

    // Windows does not grant read permission by default to non-admin users
    // Add read permission to owner explicitly
    if (isWindows) {
      FileUtil.chmod(targetFile.getAbsolutePath, "u+r")
    }

    targetFile
  }

  /** Records the duration of running `body`. */
  def timeTakenMs[T](body: => T): (T, Long) = {
    val startTime = System.nanoTime()
    val result = body
    val endTime = System.nanoTime()
    (result, math.max(NANOSECONDS.toMillis(endTime - startTime), 0))
  }

  /**
   * Download `in` to `tempFile`, then move it to `destFile`.
   *
   * If `destFile` already exists:
   *   - no-op if its contents equal those of `sourceFile`,
   *   - throw an exception if `fileOverwrite` is false,
   *   - attempt to overwrite it otherwise.
   *
   * @param url URL that `sourceFile` originated from, for logging purposes.
   * @param in InputStream to download.
   * @param destFile File path to move `tempFile` to.
   * @param fileOverwrite Whether to delete/overwrite an existing `destFile` that does not match
   *                      `sourceFile`
   */
  private def downloadFile(
      url: String,
      in: InputStream,
      destFile: File,
      fileOverwrite: Boolean): Unit = {
    val tempFile = File.createTempFile("fetchFileTemp", null,
      new File(destFile.getParentFile.getAbsolutePath))
    logInfo(s"Fetching $url to $tempFile")

    try {
      val out = new FileOutputStream(tempFile)
      Utils.copyStream(in, out, closeStreams = true)
      copyFile(url, tempFile, destFile, fileOverwrite, removeSourceFile = true)
    } finally {
      // Catch-all for the couple of cases where for some reason we didn't move `tempFile` to
      // `destFile`.
      if (tempFile.exists()) {
        tempFile.delete()
      }
    }
  }

  /**
   * Copy `sourceFile` to `destFile`.
   *
   * If `destFile` already exists:
   *   - no-op if its contents equal those of `sourceFile`,
   *   - throw an exception if `fileOverwrite` is false,
   *   - attempt to overwrite it otherwise.
   *
   * @param url URL that `sourceFile` originated from, for logging purposes.
   * @param sourceFile File path to copy/move from.
   * @param destFile File path to copy/move to.
   * @param fileOverwrite Whether to delete/overwrite an existing `destFile` that does not match
   *                      `sourceFile`
   * @param removeSourceFile Whether to remove `sourceFile` after / as part of moving/copying it to
   *                         `destFile`.
   */
  private def copyFile(
      url: String,
      sourceFile: File,
      destFile: File,
      fileOverwrite: Boolean,
      removeSourceFile: Boolean = false): Unit = {

    if (destFile.exists) {
      if (!filesEqualRecursive(sourceFile, destFile)) {
        if (fileOverwrite) {
          logInfo(
            s"File $destFile exists and does not match contents of $url, replacing it with $url"
          )
          if (!destFile.delete()) {
            throw new SparkException(
              "Failed to delete %s while attempting to overwrite it with %s".format(
                destFile.getAbsolutePath,
                sourceFile.getAbsolutePath
              )
            )
          }
        } else {
          throw new SparkException(
            s"File $destFile exists and does not match contents of $url")
        }
      } else {
        // Do nothing if the file contents are the same, i.e. this file has been copied
        // previously.
        logInfo(
          "%s has been previously copied to %s".format(
            sourceFile.getAbsolutePath,
            destFile.getAbsolutePath
          )
        )
        return
      }
    }

    // The file does not exist in the target directory. Copy or move it there.
    if (removeSourceFile) {
      Files.move(sourceFile.toPath, destFile.toPath)
    } else {
      logInfo(s"Copying ${sourceFile.getAbsolutePath} to ${destFile.getAbsolutePath}")
      copyRecursive(sourceFile, destFile)
    }
  }

  private def filesEqualRecursive(file1: File, file2: File): Boolean = {
    if (file1.isDirectory && file2.isDirectory) {
      val subfiles1 = file1.listFiles()
      val subfiles2 = file2.listFiles()
      if (subfiles1.size != subfiles2.size) {
        return false
      }
      subfiles1.sortBy(_.getName).zip(subfiles2.sortBy(_.getName)).forall {
        case (f1, f2) => filesEqualRecursive(f1, f2)
      }
    } else if (file1.isFile && file2.isFile) {
      GFiles.equal(file1, file2)
    } else {
      false
    }
  }

  private def copyRecursive(source: File, dest: File): Unit = {
    if (source.isDirectory) {
      if (!dest.mkdir()) {
        throw new IOException(s"Failed to create directory ${dest.getPath}")
      }
      val subfiles = source.listFiles()
      subfiles.foreach(f => copyRecursive(f, new File(dest, f.getName)))
    } else {
      Files.copy(source.toPath, dest.toPath)
    }
  }

  /**
   * Download a file or directory to target directory. Supports fetching the file in a variety of
   * ways, including HTTP, Hadoop-compatible filesystems, and files on a standard filesystem, based
   * on the URL parameter. Fetching directories is only supported from Hadoop-compatible
   * filesystems.
   *
   * Throws SparkException if the target file already exists and has different contents than
   * the requested file.
   */
  def doFetchFile(
      url: String,
      targetDir: File,
      filename: String,
      conf: SparkConf,
      securityMgr: SecurityManager,
      hadoopConf: Configuration): File = {
    val targetFile = new File(targetDir, filename)
    val uri = new URI(url)
    val fileOverwrite = conf.getBoolean("spark.files.overwrite", defaultValue = false)
    Option(uri.getScheme).getOrElse("file") match {
      case "spark" =>
        if (SparkEnv.get == null) {
          throw new IllegalStateException(
            "Cannot retrieve files with 'spark' scheme without an active SparkEnv.")
        }
        val source = SparkEnv.get.rpcEnv.openChannel(url)
        val is = Channels.newInputStream(source)
        downloadFile(url, is, targetFile, fileOverwrite)
      case "http" | "https" | "ftp" =>
        val uc = new URL(url).openConnection()
        val timeoutMs =
          conf.getTimeAsSeconds("spark.files.fetchTimeout", "60s").toInt * 1000
        uc.setConnectTimeout(timeoutMs)
        uc.setReadTimeout(timeoutMs)
        uc.connect()
        val in = uc.getInputStream()
        downloadFile(url, in, targetFile, fileOverwrite)
      case "file" =>
        // In the case of a local file, copy the local file to the target directory.
        // Note the difference between uri vs url.
        val sourceFile = if (uri.isAbsolute) new File(uri) else new File(uri.getPath)
        copyFile(url, sourceFile, targetFile, fileOverwrite)
      case _ =>
        val fs = getHadoopFileSystem(uri, hadoopConf)
        val path = new Path(uri)
        fetchHcfsFile(path, targetDir, fs, conf, hadoopConf, fileOverwrite,
                      filename = Some(filename))
    }

    targetFile
  }

  /**
   * Fetch a file or directory from a Hadoop-compatible filesystem.
   *
   * Visible for testing
   */
  private[spark] def fetchHcfsFile(
      path: Path,
      targetDir: File,
      fs: FileSystem,
      conf: SparkConf,
      hadoopConf: Configuration,
      fileOverwrite: Boolean,
      filename: Option[String] = None): Unit = {
    if (!targetDir.exists() && !targetDir.mkdir()) {
      throw new IOException(s"Failed to create directory ${targetDir.getPath}")
    }
    val dest = new File(targetDir, filename.getOrElse(path.getName))
    if (fs.isFile(path)) {
      val in = fs.open(path)
      try {
        downloadFile(path.toString, in, dest, fileOverwrite)
      } finally {
        in.close()
      }
    } else {
      fs.listStatus(path).foreach { fileStatus =>
        fetchHcfsFile(fileStatus.getPath(), dest, fs, conf, hadoopConf, fileOverwrite)
      }
    }
  }

  /**
   * Validate that a given URI is actually a valid URL as well.
   * @param uri The URI to validate
   */
  @throws[MalformedURLException]("when the URI is an invalid URL")
  def validateURL(uri: URI): Unit = {
    Option(uri.getScheme).getOrElse("file") match {
      case "http" | "https" | "ftp" =>
        try {
          uri.toURL
        } catch {
          case e: MalformedURLException =>
            val ex = new MalformedURLException(s"URI (${uri.toString}) is not a valid URL.")
            ex.initCause(e)
            throw ex
        }
      case _ => // will not be turned into a URL anyway
    }
  }

  /**
   * Get the path of a temporary directory.  Spark's local directories can be configured through
   * multiple settings, which are used with the following precedence:
   *
   *   - If called from inside of a YARN container, this will return a directory chosen by YARN.
   *   - If the SPARK_LOCAL_DIRS environment variable is set, this will return a directory from it.
   *   - Otherwise, if the spark.local.dir is set, this will return a directory from it.
   *   - Otherwise, this will return java.io.tmpdir.
   *
   * Some of these configuration options might be lists of multiple paths, but this method will
   * always return a single directory. The return directory is chosen randomly from the array
   * of directories it gets from getOrCreateLocalRootDirs.
   */
  def getLocalDir(conf: SparkConf): String = {
    val localRootDirs = getOrCreateLocalRootDirs(conf)
    if (localRootDirs.isEmpty) {
      val configuredLocalDirs = getConfiguredLocalDirs(conf)
      throw new IOException(
        s"Failed to get a temp directory under [${configuredLocalDirs.mkString(",")}].")
    } else {
      localRootDirs(scala.util.Random.nextInt(localRootDirs.length))
    }
  }

  private[spark] def isRunningInYarnContainer(conf: SparkConf): Boolean = {
    // These environment variables are set by YARN.
    conf.getenv("CONTAINER_ID") != null
  }

  /**
   * Gets or creates the directories listed in spark.local.dir or SPARK_LOCAL_DIRS,
   * and returns only the directories that exist / could be created.
   *
   * If no directories could be created, this will return an empty list.
   *
   * This method will cache the local directories for the application when it's first invoked.
   * So calling it multiple times with a different configuration will always return the same
   * set of directories.
   */
  private[spark] def getOrCreateLocalRootDirs(conf: SparkConf): Array[String] = {
    if (localRootDirs == null) {
      this.synchronized {
        if (localRootDirs == null) {
          localRootDirs = getOrCreateLocalRootDirsImpl(conf)
        }
      }
    }
    localRootDirs
  }

  /**
   * Return the configured local directories where Spark can write files. This
   * method does not create any directories on its own, it only encapsulates the
   * logic of locating the local directories according to deployment mode.
   */
  def getConfiguredLocalDirs(conf: SparkConf): Array[String] = {
    val shuffleServiceEnabled = conf.get(config.SHUFFLE_SERVICE_ENABLED)
    if (isRunningInYarnContainer(conf)) {
      // If we are in yarn mode, systems can have different disk layouts so we must set it
      // to what Yarn on this system said was available. Note this assumes that Yarn has
      // created the directories already, and that they are secured so that only the
      // user has access to them.
      randomizeInPlace(getYarnLocalDirs(conf).split(","))
    } else if (conf.getenv("SPARK_EXECUTOR_DIRS") != null) {
      conf.getenv("SPARK_EXECUTOR_DIRS").split(File.pathSeparator)
    } else if (conf.getenv("SPARK_LOCAL_DIRS") != null) {
      conf.getenv("SPARK_LOCAL_DIRS").split(",")
    } else if (conf.getenv("MESOS_SANDBOX") != null && !shuffleServiceEnabled) {
      // Mesos already creates a directory per Mesos task. Spark should use that directory
      // instead so all temporary files are automatically cleaned up when the Mesos task ends.
      // Note that we don't want this if the shuffle service is enabled because we want to
      // continue to serve shuffle files after the executors that wrote them have already exited.
      Array(conf.getenv("MESOS_SANDBOX"))
    } else {
      if (conf.getenv("MESOS_SANDBOX") != null && shuffleServiceEnabled) {
        logInfo("MESOS_SANDBOX available but not using provided Mesos sandbox because " +
          s"${config.SHUFFLE_SERVICE_ENABLED.key} is enabled.")
      }
      // In non-Yarn mode (or for the driver in yarn-client mode), we cannot trust the user
      // configuration to point to a secure directory. So create a subdirectory with restricted
      // permissions under each listed directory.
      conf.get("spark.local.dir", System.getProperty("java.io.tmpdir")).split(",")
    }
  }

  private def getOrCreateLocalRootDirsImpl(conf: SparkConf): Array[String] = {
    val configuredLocalDirs = getConfiguredLocalDirs(conf)
    val uris = configuredLocalDirs.filter { root =>
      // Here, we guess if the given value is a URI at its best - check if scheme is set.
      Try(new URI(root).getScheme != null).getOrElse(false)
    }
    if (uris.nonEmpty) {
      logWarning(
        "The configured local directories are not expected to be URIs; however, got suspicious " +
        s"values [${uris.mkString(", ")}]. Please check your configured local directories.")
    }

    configuredLocalDirs.flatMap { root =>
      try {
        val rootDir = new File(root)
        if (rootDir.exists || rootDir.mkdirs()) {
          val dir = createTempDir(root)
          chmod700(dir)
          Some(dir.getAbsolutePath)
        } else {
          logError(s"Failed to create dir in $root. Ignoring this directory.")
          None
        }
      } catch {
        case e: IOException =>
          logError(s"Failed to create local root dir in $root. Ignoring this directory.")
          None
      }
    }
  }

  /** Get the Yarn approved local directories. */
  private def getYarnLocalDirs(conf: SparkConf): String = {
    val localDirs = Option(conf.getenv("LOCAL_DIRS")).getOrElse("")

    if (localDirs.isEmpty) {
      throw new Exception("Yarn Local dirs can't be empty")
    }
    localDirs
  }

  /** Used by unit tests. Do not call from other places. */
  private[spark] def clearLocalRootDirs(): Unit = {
    localRootDirs = null
  }

  /**
   * Shuffle the elements of a collection into a random order, returning the
   * result in a new collection. Unlike scala.util.Random.shuffle, this method
   * uses a local random number generator, avoiding inter-thread contention.
   */
  def randomize[T: ClassTag](seq: TraversableOnce[T]): Seq[T] = {
    randomizeInPlace(seq.toArray)
  }

  /**
   * Shuffle the elements of an array into a random order, modifying the
   * original array. Returns the original array.
   */
  def randomizeInPlace[T](arr: Array[T], rand: Random = new Random): Array[T] = {
    for (i <- (arr.length - 1) to 1 by -1) {
      val j = rand.nextInt(i + 1)
      val tmp = arr(j)
      arr(j) = arr(i)
      arr(i) = tmp
    }
    arr
  }

  /**
   * Get the local host's IP address in dotted-quad format (e.g. 1.2.3.4).
   * Note, this is typically not used from within core spark.
   */
  private lazy val localIpAddress: InetAddress = findLocalInetAddress()

  private def findLocalInetAddress(): InetAddress = {
    val defaultIpOverride = System.getenv("SPARK_LOCAL_IP")
    if (defaultIpOverride != null) {
      InetAddress.getByName(defaultIpOverride)
    } else {
      val address = InetAddress.getLocalHost
      if (address.isLoopbackAddress) {
        // Address resolves to something like 127.0.1.1, which happens on Debian; try to find
        // a better address using the local network interfaces
        // getNetworkInterfaces returns ifs in reverse order compared to ifconfig output order
        // on unix-like system. On windows, it returns in index order.
        // It's more proper to pick ip address following system output order.
        val activeNetworkIFs = NetworkInterface.getNetworkInterfaces.asScala.toSeq
        val reOrderedNetworkIFs = if (isWindows) activeNetworkIFs else activeNetworkIFs.reverse

        for (ni <- reOrderedNetworkIFs) {
          val addresses = ni.getInetAddresses.asScala
            .filterNot(addr => addr.isLinkLocalAddress || addr.isLoopbackAddress).toSeq
          if (addresses.nonEmpty) {
            val addr = addresses.find(_.isInstanceOf[Inet4Address]).getOrElse(addresses.head)
            // because of Inet6Address.toHostName may add interface at the end if it knows about it
            val strippedAddress = InetAddress.getByAddress(addr.getAddress)
            // We've found an address that looks reasonable!
            logWarning("Your hostname, " + InetAddress.getLocalHost.getHostName + " resolves to" +
              " a loopback address: " + address.getHostAddress + "; using " +
              strippedAddress.getHostAddress + " instead (on interface " + ni.getName + ")")
            logWarning("Set SPARK_LOCAL_IP if you need to bind to another address")
            return strippedAddress
          }
        }
        logWarning("Your hostname, " + InetAddress.getLocalHost.getHostName + " resolves to" +
          " a loopback address: " + address.getHostAddress + ", but we couldn't find any" +
          " external IP address!")
        logWarning("Set SPARK_LOCAL_IP if you need to bind to another address")
      }
      address
    }
  }

  private var customHostname: Option[String] = sys.env.get("SPARK_LOCAL_HOSTNAME")

  /**
   * Allow setting a custom host name because when we run on Mesos we need to use the same
   * hostname it reports to the master.
   */
  def setCustomHostname(hostname: String): Unit = {
    // DEBUG code
    Utils.checkHost(hostname)
    customHostname = Some(hostname)
  }

  /**
   * Get the local machine's FQDN.
   */
  def localCanonicalHostName(): String = {
    customHostname.getOrElse(localIpAddress.getCanonicalHostName)
  }

  /**
   * Get the local machine's hostname.
   */
  def localHostName(): String = {
    customHostname.getOrElse(localIpAddress.getHostAddress)
  }

  /**
   * Get the local machine's URI.
   */
  def localHostNameForURI(): String = {
    customHostname.getOrElse(InetAddresses.toUriString(localIpAddress))
  }

  def checkHost(host: String): Unit = {
    assert(host != null && host.indexOf(':') == -1, s"Expected hostname (not IP) but got $host")
  }

  def checkHostPort(hostPort: String): Unit = {
    assert(hostPort != null && hostPort.indexOf(':') != -1,
      s"Expected host and port but got $hostPort")
  }

  // Typically, this will be of order of number of nodes in cluster
  // If not, we should change it to LRUCache or something.
  private val hostPortParseResults = new ConcurrentHashMap[String, (String, Int)]()

  def parseHostPort(hostPort: String): (String, Int) = {
    // Check cache first.
    val cached = hostPortParseResults.get(hostPort)
    if (cached != null) {
      return cached
    }

    val indx: Int = hostPort.lastIndexOf(':')
    // This is potentially broken - when dealing with ipv6 addresses for example, sigh ...
    // but then hadoop does not support ipv6 right now.
    // For now, we assume that if port exists, then it is valid - not check if it is an int > 0
    if (-1 == indx) {
      val retval = (hostPort, 0)
      hostPortParseResults.put(hostPort, retval)
      return retval
    }

    val retval = (hostPort.substring(0, indx).trim(), hostPort.substring(indx + 1).trim().toInt)
    hostPortParseResults.putIfAbsent(hostPort, retval)
    hostPortParseResults.get(hostPort)
  }

  /**
   * Return the string to tell how long has passed in milliseconds.
   * @param startTimeNs - a timestamp in nanoseconds returned by `System.nanoTime`.
   */
  def getUsedTimeNs(startTimeNs: Long): String = {
    s"${TimeUnit.NANOSECONDS.toMillis(System.nanoTime() - startTimeNs)} ms"
  }

  /**
   * Delete a file or directory and its contents recursively.
   * Don't follow directories if they are symlinks.
   * Throws an exception if deletion is unsuccessful.
   */
  def deleteRecursively(file: File): Unit = {
    if (file != null) {
      JavaUtils.deleteRecursively(file)
      ShutdownHookManager.removeShutdownDeleteDir(file)
    }
  }

  /**
   * Determines if a directory contains any files newer than cutoff seconds.
   *
   * @param dir must be the path to a directory, or IllegalArgumentException is thrown
   * @param cutoff measured in seconds. Returns true if there are any files or directories in the
   *               given directory whose last modified time is later than this many seconds ago
   */
  def doesDirectoryContainAnyNewFiles(dir: File, cutoff: Long): Boolean = {
    if (!dir.isDirectory) {
      throw new IllegalArgumentException(s"$dir is not a directory!")
    }
    val filesAndDirs = dir.listFiles()
    val cutoffTimeInMillis = System.currentTimeMillis - (cutoff * 1000)

    filesAndDirs.exists(_.lastModified() > cutoffTimeInMillis) ||
    filesAndDirs.filter(_.isDirectory).exists(
      subdir => doesDirectoryContainAnyNewFiles(subdir, cutoff)
    )
  }

  /**
   * Convert a time parameter such as (50s, 100ms, or 250us) to milliseconds for internal use. If
   * no suffix is provided, the passed number is assumed to be in ms.
   */
  def timeStringAsMs(str: String): Long = {
    JavaUtils.timeStringAsMs(str)
  }

  /**
   * Convert a time parameter such as (50s, 100ms, or 250us) to seconds for internal use. If
   * no suffix is provided, the passed number is assumed to be in seconds.
   */
  def timeStringAsSeconds(str: String): Long = {
    JavaUtils.timeStringAsSec(str)
  }

  /**
   * Convert a passed byte string (e.g. 50b, 100k, or 250m) to bytes for internal use.
   *
   * If no suffix is provided, the passed number is assumed to be in bytes.
   */
  def byteStringAsBytes(str: String): Long = {
    JavaUtils.byteStringAsBytes(str)
  }

  /**
   * Convert a passed byte string (e.g. 50b, 100k, or 250m) to kibibytes for internal use.
   *
   * If no suffix is provided, the passed number is assumed to be in kibibytes.
   */
  def byteStringAsKb(str: String): Long = {
    JavaUtils.byteStringAsKb(str)
  }

  /**
   * Convert a passed byte string (e.g. 50b, 100k, or 250m) to mebibytes for internal use.
   *
   * If no suffix is provided, the passed number is assumed to be in mebibytes.
   */
  def byteStringAsMb(str: String): Long = {
    JavaUtils.byteStringAsMb(str)
  }

  /**
   * Convert a passed byte string (e.g. 50b, 100k, or 250m, 500g) to gibibytes for internal use.
   *
   * If no suffix is provided, the passed number is assumed to be in gibibytes.
   */
  def byteStringAsGb(str: String): Long = {
    JavaUtils.byteStringAsGb(str)
  }

  /**
   * Convert a Java memory parameter passed to -Xmx (such as 300m or 1g) to a number of mebibytes.
   */
  def memoryStringToMb(str: String): Int = {
    // Convert to bytes, rather than directly to MiB, because when no units are specified the unit
    // is assumed to be bytes
    (JavaUtils.byteStringAsBytes(str) / 1024 / 1024).toInt
  }

  /**
   * Convert a quantity in bytes to a human-readable string such as "4.0 MiB".
   */
  def bytesToString(size: Long): String = bytesToString(BigInt(size))

  def bytesToString(size: BigInt): String = {
    val EiB = 1L << 60
    val PiB = 1L << 50
    val TiB = 1L << 40
    val GiB = 1L << 30
    val MiB = 1L << 20
    val KiB = 1L << 10

    if (size >= BigInt(1L << 11) * EiB) {
      // The number is too large, show it in scientific notation.
      BigDecimal(size, new MathContext(3, RoundingMode.HALF_UP)).toString() + " B"
    } else {
      val (value, unit) = {
        if (size >= 2 * EiB) {
          (BigDecimal(size) / EiB, "EiB")
        } else if (size >= 2 * PiB) {
          (BigDecimal(size) / PiB, "PiB")
        } else if (size >= 2 * TiB) {
          (BigDecimal(size) / TiB, "TiB")
        } else if (size >= 2 * GiB) {
          (BigDecimal(size) / GiB, "GiB")
        } else if (size >= 2 * MiB) {
          (BigDecimal(size) / MiB, "MiB")
        } else if (size >= 2 * KiB) {
          (BigDecimal(size) / KiB, "KiB")
        } else {
          (BigDecimal(size), "B")
        }
      }
      "%.1f %s".formatLocal(Locale.US, value, unit)
    }
  }

  /**
   * Returns a human-readable string representing a duration such as "35ms"
   */
  def msDurationToString(ms: Long): String = {
    val second = 1000
    val minute = 60 * second
    val hour = 60 * minute
    val locale = Locale.US

    ms match {
      case t if t < second =>
        "%d ms".formatLocal(locale, t)
      case t if t < minute =>
        "%.1f s".formatLocal(locale, t.toFloat / second)
      case t if t < hour =>
        "%.1f m".formatLocal(locale, t.toFloat / minute)
      case t =>
        "%.2f h".formatLocal(locale, t.toFloat / hour)
    }
  }

  /**
   * Convert a quantity in megabytes to a human-readable string such as "4.0 MiB".
   */
  def megabytesToString(megabytes: Long): String = {
    bytesToString(megabytes * 1024L * 1024L)
  }

  /**
   * Execute a command and return the process running the command.
   */
  def executeCommand(
      command: Seq[String],
      workingDir: File = new File("."),
      extraEnvironment: Map[String, String] = Map.empty,
      redirectStderr: Boolean = true): Process = {
    val builder = new ProcessBuilder(command: _*).directory(workingDir)
    val environment = builder.environment()
    for ((key, value) <- extraEnvironment) {
      environment.put(key, value)
    }
    val process = builder.start()
    if (redirectStderr) {
      val threadName = "redirect stderr for command " + command(0)
      def log(s: String): Unit = logInfo(s)
      processStreamByLine(threadName, process.getErrorStream, log)
    }
    process
  }

  /**
   * Execute a command and get its output, throwing an exception if it yields a code other than 0.
   */
  def executeAndGetOutput(
      command: Seq[String],
      workingDir: File = new File("."),
      extraEnvironment: Map[String, String] = Map.empty,
      redirectStderr: Boolean = true): String = {
    val process = executeCommand(command, workingDir, extraEnvironment, redirectStderr)
    val output = new StringBuilder
    val threadName = "read stdout for " + command(0)
    def appendToOutput(s: String): Unit = output.append(s).append("\n")
    val stdoutThread = processStreamByLine(threadName, process.getInputStream, appendToOutput)
    val exitCode = process.waitFor()
    stdoutThread.join()   // Wait for it to finish reading output
    if (exitCode != 0) {
      logError(s"Process $command exited with code $exitCode: $output")
      throw new SparkException(s"Process $command exited with code $exitCode")
    }
    output.toString
  }

  /**
   * Return and start a daemon thread that processes the content of the input stream line by line.
   */
  def processStreamByLine(
      threadName: String,
      inputStream: InputStream,
      processLine: String => Unit): Thread = {
    val t = new Thread(threadName) {
      override def run(): Unit = {
        for (line <- Source.fromInputStream(inputStream).getLines()) {
          processLine(line)
        }
      }
    }
    t.setDaemon(true)
    t.start()
    t
  }

  /**
   * Execute a block of code that evaluates to Unit, forwarding any uncaught exceptions to the
   * default UncaughtExceptionHandler
   *
   * NOTE: This method is to be called by the spark-started JVM process.
   */
  def tryOrExit(block: => Unit): Unit = {
    try {
      block
    } catch {
      case e: ControlThrowable => throw e
      case t: Throwable => sparkUncaughtExceptionHandler.uncaughtException(t)
    }
  }

  /**
   * Execute a block of code that evaluates to Unit, stop SparkContext if there is any uncaught
   * exception
   *
   * NOTE: This method is to be called by the driver-side components to avoid stopping the
   * user-started JVM process completely; in contrast, tryOrExit is to be called in the
   * spark-started JVM process .
   */
  def tryOrStopSparkContext(sc: SparkContext)(block: => Unit): Unit = {
    try {
      block
    } catch {
      case e: ControlThrowable => throw e
      case t: Throwable =>
        val currentThreadName = Thread.currentThread().getName
        if (sc != null) {
          logError(s"uncaught error in thread $currentThreadName, stopping SparkContext", t)
          sc.stopInNewThread()
        }
        if (!NonFatal(t)) {
          logError(s"throw uncaught fatal error in thread $currentThreadName", t)
          throw t
        }
    }
  }

  /**
   * Execute a block of code that returns a value, re-throwing any non-fatal uncaught
   * exceptions as IOException. This is used when implementing Externalizable and Serializable's
   * read and write methods, since Java's serializer will not report non-IOExceptions properly;
   * see SPARK-4080 for more context.
   */
  def tryOrIOException[T](block: => T): T = {
    try {
      block
    } catch {
      case e: IOException =>
        logError("Exception encountered", e)
        throw e
      case NonFatal(e) =>
        logError("Exception encountered", e)
        throw new IOException(e)
    }
  }

  /** Executes the given block. Log non-fatal errors if any, and only throw fatal errors */
  def tryLogNonFatalError(block: => Unit): Unit = {
    try {
      block
    } catch {
      case NonFatal(t) =>
        logError(s"Uncaught exception in thread ${Thread.currentThread().getName}", t)
    }
  }

  /**
   * Execute a block of code, then a finally block, but if exceptions happen in
   * the finally block, do not suppress the original exception.
   *
   * This is primarily an issue with `finally { out.close() }` blocks, where
   * close needs to be called to clean up `out`, but if an exception happened
   * in `out.write`, it's likely `out` may be corrupted and `out.close` will
   * fail as well. This would then suppress the original/likely more meaningful
   * exception from the original `out.write` call.
   */
  def tryWithSafeFinally[T](block: => T)(finallyBlock: => Unit): T = {
    var originalThrowable: Throwable = null
    try {
      block
    } catch {
      case t: Throwable =>
        // Purposefully not using NonFatal, because even fatal exceptions
        // we don't want to have our finallyBlock suppress
        originalThrowable = t
        throw originalThrowable
    } finally {
      try {
        finallyBlock
      } catch {
        case t: Throwable if (originalThrowable != null && originalThrowable != t) =>
          originalThrowable.addSuppressed(t)
          logWarning(s"Suppressing exception in finally: ${t.getMessage}", t)
          throw originalThrowable
      }
    }
  }

  /**
   * Execute a block of code and call the failure callbacks in the catch block. If exceptions occur
   * in either the catch or the finally block, they are appended to the list of suppressed
   * exceptions in original exception which is then rethrown.
   *
   * This is primarily an issue with `catch { abort() }` or `finally { out.close() }` blocks,
   * where the abort/close needs to be called to clean up `out`, but if an exception happened
   * in `out.write`, it's likely `out` may be corrupted and `abort` or `out.close` will
   * fail as well. This would then suppress the original/likely more meaningful
   * exception from the original `out.write` call.
   */
  def tryWithSafeFinallyAndFailureCallbacks[T](block: => T)
      (catchBlock: => Unit = (), finallyBlock: => Unit = ()): T = {
    var originalThrowable: Throwable = null
    try {
      block
    } catch {
      case cause: Throwable =>
        // Purposefully not using NonFatal, because even fatal exceptions
        // we don't want to have our finallyBlock suppress
        originalThrowable = cause
        try {
          logError("Aborting task", originalThrowable)
          if (TaskContext.get() != null) {
            TaskContext.get().markTaskFailed(originalThrowable)
          }
          catchBlock
        } catch {
          case t: Throwable =>
            if (originalThrowable != t) {
              originalThrowable.addSuppressed(t)
              logWarning(s"Suppressing exception in catch: ${t.getMessage}", t)
            }
        }
        throw originalThrowable
    } finally {
      try {
        finallyBlock
      } catch {
        case t: Throwable if (originalThrowable != null && originalThrowable != t) =>
          originalThrowable.addSuppressed(t)
          logWarning(s"Suppressing exception in finally: ${t.getMessage}", t)
          throw originalThrowable
      }
    }
  }

  // A regular expression to match classes of the internal Spark API's
  // that we want to skip when finding the call site of a method.
  private val SPARK_CORE_CLASS_REGEX =
    """^org\.apache\.spark(\.api\.java)?(\.util)?(\.rdd)?(\.broadcast)?\.[A-Z]""".r
  private val SPARK_SQL_CLASS_REGEX = """^org\.apache\.spark\.sql.*""".r

  /** Default filtering function for finding call sites using `getCallSite`. */
  private def sparkInternalExclusionFunction(className: String): Boolean = {
    val SCALA_CORE_CLASS_PREFIX = "scala"
    val isSparkClass = SPARK_CORE_CLASS_REGEX.findFirstIn(className).isDefined ||
      SPARK_SQL_CLASS_REGEX.findFirstIn(className).isDefined
    val isScalaClass = className.startsWith(SCALA_CORE_CLASS_PREFIX)
    // If the class is a Spark internal class or a Scala class, then exclude.
    isSparkClass || isScalaClass
  }

  /**
   * When called inside a class in the spark package, returns the name of the user code class
   * (outside the spark package) that called into Spark, as well as which Spark method they called.
   * This is used, for example, to tell users where in their code each RDD got created.
   *
   * @param skipClass Function that is used to exclude non-user-code classes.
   */
  def getCallSite(skipClass: String => Boolean = sparkInternalExclusionFunction): CallSite = {
    // Keep crawling up the stack trace until we find the first function not inside of the spark
    // package. We track the last (shallowest) contiguous Spark method. This might be an RDD
    // transformation, a SparkContext function (such as parallelize), or anything else that leads
    // to instantiation of an RDD. We also track the first (deepest) user method, file, and line.
    var lastSparkMethod = "<unknown>"
    var firstUserFile = "<unknown>"
    var firstUserLine = 0
    var insideSpark = true
    val callStack = new ArrayBuffer[String]() :+ "<unknown>"

    Thread.currentThread.getStackTrace().foreach { ste: StackTraceElement =>
      // When running under some profilers, the current stack trace might contain some bogus
      // frames. This is intended to ensure that we don't crash in these situations by
      // ignoring any frames that we can't examine.
      if (ste != null && ste.getMethodName != null
        && !ste.getMethodName.contains("getStackTrace")) {
        if (insideSpark) {
          if (skipClass(ste.getClassName)) {
            lastSparkMethod = if (ste.getMethodName == "<init>") {
              // Spark method is a constructor; get its class name
              ste.getClassName.substring(ste.getClassName.lastIndexOf('.') + 1)
            } else {
              ste.getMethodName
            }
            callStack(0) = ste.toString // Put last Spark method on top of the stack trace.
          } else {
            if (ste.getFileName != null) {
              firstUserFile = ste.getFileName
              if (ste.getLineNumber >= 0) {
                firstUserLine = ste.getLineNumber
              }
            }
            callStack += ste.toString
            insideSpark = false
          }
        } else {
          callStack += ste.toString
        }
      }
    }

    val callStackDepth = System.getProperty("spark.callstack.depth", "20").toInt
    val shortForm =
      if (firstUserFile == "HiveSessionImpl.java") {
        // To be more user friendly, show a nicer string for queries submitted from the JDBC
        // server.
        "Spark JDBC Server Query"
      } else {
        s"$lastSparkMethod at $firstUserFile:$firstUserLine"
      }
    val longForm = callStack.take(callStackDepth).mkString("\n")

    CallSite(shortForm, longForm)
  }

  private var compressedLogFileLengthCache: LoadingCache[String, java.lang.Long] = null
  private def getCompressedLogFileLengthCache(
      sparkConf: SparkConf): LoadingCache[String, java.lang.Long] = this.synchronized {
    if (compressedLogFileLengthCache == null) {
      val compressedLogFileLengthCacheSize = sparkConf.get(
        UNCOMPRESSED_LOG_FILE_LENGTH_CACHE_SIZE_CONF)
      compressedLogFileLengthCache = CacheBuilder.newBuilder()
        .maximumSize(compressedLogFileLengthCacheSize)
        .build[String, java.lang.Long](new CacheLoader[String, java.lang.Long]() {
        override def load(path: String): java.lang.Long = {
          Utils.getCompressedFileLength(new File(path))
        }
      })
    }
    compressedLogFileLengthCache
  }

  /**
   * Return the file length, if the file is compressed it returns the uncompressed file length.
   * It also caches the uncompressed file size to avoid repeated decompression. The cache size is
   * read from workerConf.
   */
  def getFileLength(file: File, workConf: SparkConf): Long = {
    if (file.getName.endsWith(".gz")) {
      getCompressedLogFileLengthCache(workConf).get(file.getAbsolutePath)
    } else {
      file.length
    }
  }

  /** Return uncompressed file length of a compressed file. */
  private def getCompressedFileLength(file: File): Long = {
    var gzInputStream: GZIPInputStream = null
    try {
      // Uncompress .gz file to determine file size.
      var fileSize = 0L
      gzInputStream = new GZIPInputStream(new FileInputStream(file))
      val bufSize = 1024
      val buf = new Array[Byte](bufSize)
      var numBytes = ByteStreams.read(gzInputStream, buf, 0, bufSize)
      while (numBytes > 0) {
        fileSize += numBytes
        numBytes = ByteStreams.read(gzInputStream, buf, 0, bufSize)
      }
      fileSize
    } catch {
      case e: Throwable =>
        logError(s"Cannot get file length of ${file}", e)
        throw e
    } finally {
      if (gzInputStream != null) {
        gzInputStream.close()
      }
    }
  }

  /** Return a string containing part of a file from byte 'start' to 'end'. */
  def offsetBytes(path: String, length: Long, start: Long, end: Long): String = {
    val file = new File(path)
    val effectiveEnd = math.min(length, end)
    val effectiveStart = math.max(0, start)
    val buff = new Array[Byte]((effectiveEnd-effectiveStart).toInt)
    val stream = if (path.endsWith(".gz")) {
      new GZIPInputStream(new FileInputStream(file))
    } else {
      new FileInputStream(file)
    }

    try {
      ByteStreams.skipFully(stream, effectiveStart)
      ByteStreams.readFully(stream, buff)
    } finally {
      stream.close()
    }
    Source.fromBytes(buff).mkString
  }

  /**
   * Return a string containing data across a set of files. The `startIndex`
   * and `endIndex` is based on the cumulative size of all the files take in
   * the given order. See figure below for more details.
   */
  def offsetBytes(files: Seq[File], fileLengths: Seq[Long], start: Long, end: Long): String = {
    assert(files.length == fileLengths.length)
    val startIndex = math.max(start, 0)
    val endIndex = math.min(end, fileLengths.sum)
    val fileToLength = files.zip(fileLengths).toMap
    logDebug("Log files: \n" + fileToLength.mkString("\n"))

    val stringBuffer = new StringBuffer((endIndex - startIndex).toInt)
    var sum = 0L
    files.zip(fileLengths).foreach { case (file, fileLength) =>
      val startIndexOfFile = sum
      val endIndexOfFile = sum + fileToLength(file)
      logDebug(s"Processing file $file, " +
        s"with start index = $startIndexOfFile, end index = $endIndex")

      /*
                                      ____________
       range 1:                      |            |
                                     |   case A   |

       files:   |==== file 1 ====|====== file 2 ======|===== file 3 =====|

                     |   case B  .       case C       .    case D    |
       range 2:      |___________.____________________.______________|
       */

      if (startIndex <= startIndexOfFile  && endIndex >= endIndexOfFile) {
        // Case C: read the whole file
        stringBuffer.append(offsetBytes(file.getAbsolutePath, fileLength, 0, fileToLength(file)))
      } else if (startIndex > startIndexOfFile && startIndex < endIndexOfFile) {
        // Case A and B: read from [start of required range] to [end of file / end of range]
        val effectiveStartIndex = startIndex - startIndexOfFile
        val effectiveEndIndex = math.min(endIndex - startIndexOfFile, fileToLength(file))
        stringBuffer.append(Utils.offsetBytes(
          file.getAbsolutePath, fileLength, effectiveStartIndex, effectiveEndIndex))
      } else if (endIndex > startIndexOfFile && endIndex < endIndexOfFile) {
        // Case D: read from [start of file] to [end of require range]
        val effectiveStartIndex = math.max(startIndex - startIndexOfFile, 0)
        val effectiveEndIndex = endIndex - startIndexOfFile
        stringBuffer.append(Utils.offsetBytes(
          file.getAbsolutePath, fileLength, effectiveStartIndex, effectiveEndIndex))
      }
      sum += fileToLength(file)
      logDebug(s"After processing file $file, string built is ${stringBuffer.toString}")
    }
    stringBuffer.toString
  }

  /**
   * Clone an object using a Spark serializer.
   */
  def clone[T: ClassTag](value: T, serializer: SerializerInstance): T = {
    serializer.deserialize[T](serializer.serialize(value))
  }

  private def isSpace(c: Char): Boolean = {
    " \t\r\n".indexOf(c) != -1
  }

  /**
   * Split a string of potentially quoted arguments from the command line the way that a shell
   * would do it to determine arguments to a command. For example, if the string is 'a "b c" d',
   * then it would be parsed as three arguments: 'a', 'b c' and 'd'.
   */
  def splitCommandString(s: String): Seq[String] = {
    val buf = new ArrayBuffer[String]
    var inWord = false
    var inSingleQuote = false
    var inDoubleQuote = false
    val curWord = new StringBuilder
    def endWord(): Unit = {
      buf += curWord.toString
      curWord.clear()
    }
    var i = 0
    while (i < s.length) {
      val nextChar = s.charAt(i)
      if (inDoubleQuote) {
        if (nextChar == '"') {
          inDoubleQuote = false
        } else if (nextChar == '\\') {
          if (i < s.length - 1) {
            // Append the next character directly, because only " and \ may be escaped in
            // double quotes after the shell's own expansion
            curWord.append(s.charAt(i + 1))
            i += 1
          }
        } else {
          curWord.append(nextChar)
        }
      } else if (inSingleQuote) {
        if (nextChar == '\'') {
          inSingleQuote = false
        } else {
          curWord.append(nextChar)
        }
        // Backslashes are not treated specially in single quotes
      } else if (nextChar == '"') {
        inWord = true
        inDoubleQuote = true
      } else if (nextChar == '\'') {
        inWord = true
        inSingleQuote = true
      } else if (!isSpace(nextChar)) {
        curWord.append(nextChar)
        inWord = true
      } else if (inWord && isSpace(nextChar)) {
        endWord()
        inWord = false
      }
      i += 1
    }
    if (inWord || inDoubleQuote || inSingleQuote) {
      endWord()
    }
    buf
  }

 /* Calculates 'x' modulo 'mod', takes to consideration sign of x,
  * i.e. if 'x' is negative, than 'x' % 'mod' is negative too
  * so function return (x % mod) + mod in that case.
  */
  def nonNegativeMod(x: Int, mod: Int): Int = {
    val rawMod = x % mod
    rawMod + (if (rawMod < 0) mod else 0)
  }

  // Handles idiosyncrasies with hash (add more as required)
  // This method should be kept in sync with
  // org.apache.spark.network.util.JavaUtils#nonNegativeHash().
  def nonNegativeHash(obj: AnyRef): Int = {

    // Required ?
    if (obj eq null) return 0

    val hash = obj.hashCode
    // math.abs fails for Int.MinValue
    val hashAbs = if (Int.MinValue != hash) math.abs(hash) else 0

    // Nothing else to guard against ?
    hashAbs
  }

  /**
   * Returns the system properties map that is thread-safe to iterator over. It gets the
   * properties which have been set explicitly, as well as those for which only a default value
   * has been defined.
   */
  def getSystemProperties: Map[String, String] = {
    System.getProperties.stringPropertyNames().asScala
      .map(key => (key, System.getProperty(key))).toMap
  }

  /**
   * Method executed for repeating a task for side effects.
   * Unlike a for comprehension, it permits JVM JIT optimization
   */
  def times(numIters: Int)(f: => Unit): Unit = {
    var i = 0
    while (i < numIters) {
      f
      i += 1
    }
  }

  /**
   * Timing method based on iterations that permit JVM JIT optimization.
   *
   * @param numIters number of iterations
   * @param f function to be executed. If prepare is not None, the running time of each call to f
   *          must be an order of magnitude longer than one nanosecond for accurate timing.
   * @param prepare function to be executed before each call to f. Its running time doesn't count.
   * @return the total time across all iterations (not counting preparation time) in nanoseconds.
   */
  def timeIt(numIters: Int)(f: => Unit, prepare: Option[() => Unit] = None): Long = {
    if (prepare.isEmpty) {
      val startNs = System.nanoTime()
      times(numIters)(f)
      System.nanoTime() - startNs
    } else {
      var i = 0
      var sum = 0L
      while (i < numIters) {
        prepare.get.apply()
        val startNs = System.nanoTime()
        f
        sum += System.nanoTime() - startNs
        i += 1
      }
      sum
    }
  }

  /**
   * Counts the number of elements of an iterator using a while loop rather than calling
   * [[scala.collection.Iterator#size]] because it uses a for loop, which is slightly slower
   * in the current version of Scala.
   */
  def getIteratorSize(iterator: Iterator[_]): Long = {
    var count = 0L
    while (iterator.hasNext) {
      count += 1L
      iterator.next()
    }
    count
  }

  /**
   * Generate a zipWithIndex iterator, avoid index value overflowing problem
   * in scala's zipWithIndex
   */
  def getIteratorZipWithIndex[T](iter: Iterator[T], startIndex: Long): Iterator[(T, Long)] = {
    new Iterator[(T, Long)] {
      require(startIndex >= 0, "startIndex should be >= 0.")
      var index: Long = startIndex - 1L
      def hasNext: Boolean = iter.hasNext
      def next(): (T, Long) = {
        index += 1L
        (iter.next(), index)
      }
    }
  }

  /**
   * Creates a symlink.
   *
   * @param src absolute path to the source
   * @param dst relative path for the destination
   */
  def symlink(src: File, dst: File): Unit = {
    if (!src.isAbsolute()) {
      throw new IOException("Source must be absolute")
    }
    if (dst.isAbsolute()) {
      throw new IOException("Destination must be relative")
    }
    Files.createSymbolicLink(dst.toPath, src.toPath)
  }


  /** Return the class name of the given object, removing all dollar signs */
  def getFormattedClassName(obj: AnyRef): String = {
    getSimpleName(obj.getClass).replace("$", "")
  }

  /**
   * Return a Hadoop FileSystem with the scheme encoded in the given path.
   */
  def getHadoopFileSystem(path: URI, conf: Configuration): FileSystem = {
    FileSystem.get(path, conf)
  }

  /**
   * Return a Hadoop FileSystem with the scheme encoded in the given path.
   */
  def getHadoopFileSystem(path: String, conf: Configuration): FileSystem = {
    getHadoopFileSystem(new URI(path), conf)
  }

  /**
   * Whether the underlying operating system is Windows.
   */
  val isWindows = SystemUtils.IS_OS_WINDOWS

  /**
   * Whether the underlying operating system is Mac OS X.
   */
  val isMac = SystemUtils.IS_OS_MAC_OSX

  /**
   * Pattern for matching a Windows drive, which contains only a single alphabet character.
   */
  val windowsDrive = "([a-zA-Z])".r

  /**
   * Indicates whether Spark is currently running unit tests.
   */
  def isTesting: Boolean = {
    sys.env.contains("SPARK_TESTING") || sys.props.contains(IS_TESTING.key)
  }

  /**
   * Terminates a process waiting for at most the specified duration.
   *
   * @return the process exit value if it was successfully terminated, else None
   */
  def terminateProcess(process: Process, timeoutMs: Long): Option[Int] = {
    // Politely destroy first
    process.destroy()
    if (process.waitFor(timeoutMs, TimeUnit.MILLISECONDS)) {
      // Successful exit
      Option(process.exitValue())
    } else {
      try {
        process.destroyForcibly()
      } catch {
        case NonFatal(e) => logWarning("Exception when attempting to kill process", e)
      }
      // Wait, again, although this really should return almost immediately
      if (process.waitFor(timeoutMs, TimeUnit.MILLISECONDS)) {
        Option(process.exitValue())
      } else {
        logWarning("Timed out waiting to forcibly kill process")
        None
      }
    }
  }

  /**
   * Return the stderr of a process after waiting for the process to terminate.
   * If the process does not terminate within the specified timeout, return None.
   */
  def getStderr(process: Process, timeoutMs: Long): Option[String] = {
    val terminated = process.waitFor(timeoutMs, TimeUnit.MILLISECONDS)
    if (terminated) {
      Some(Source.fromInputStream(process.getErrorStream).getLines().mkString("\n"))
    } else {
      None
    }
  }

  /**
   * Execute the given block, logging and re-throwing any uncaught exception.
   * This is particularly useful for wrapping code that runs in a thread, to ensure
   * that exceptions are printed, and to avoid having to catch Throwable.
   */
  def logUncaughtExceptions[T](f: => T): T = {
    try {
      f
    } catch {
      case ct: ControlThrowable =>
        throw ct
      case t: Throwable =>
        logError(s"Uncaught exception in thread ${Thread.currentThread().getName}", t)
        throw t
    }
  }

  /** Executes the given block in a Try, logging any uncaught exceptions. */
  def tryLog[T](f: => T): Try[T] = {
    try {
      val res = f
      scala.util.Success(res)
    } catch {
      case ct: ControlThrowable =>
        throw ct
      case t: Throwable =>
        logError(s"Uncaught exception in thread ${Thread.currentThread().getName}", t)
        scala.util.Failure(t)
    }
  }

  /** Returns true if the given exception was fatal. See docs for scala.util.control.NonFatal. */
  def isFatalError(e: Throwable): Boolean = {
    e match {
      case NonFatal(_) |
           _: InterruptedException |
           _: NotImplementedError |
           _: ControlThrowable |
           _: LinkageError =>
        false
      case _ =>
        true
    }
  }

  /**
   * Return a well-formed URI for the file described by a user input string.
   *
   * If the supplied path does not contain a scheme, or is a relative path, it will be
   * converted into an absolute path with a file:// scheme.
   */
  def resolveURI(path: String): URI = {
    try {
      val uri = new URI(path)
      if (uri.getScheme() != null) {
        return uri
      }
      // make sure to handle if the path has a fragment (applies to yarn
      // distributed cache)
      if (uri.getFragment() != null) {
        val absoluteURI = new File(uri.getPath()).getAbsoluteFile().toURI()
        return new URI(absoluteURI.getScheme(), absoluteURI.getHost(), absoluteURI.getPath(),
          uri.getFragment())
      }
    } catch {
      case e: URISyntaxException =>
    }
    new File(path).getAbsoluteFile().toURI()
  }

  /** Resolve a comma-separated list of paths. */
  def resolveURIs(paths: String): String = {
    if (paths == null || paths.trim.isEmpty) {
      ""
    } else {
      paths.split(",").filter(_.trim.nonEmpty).map { p => Utils.resolveURI(p) }.mkString(",")
    }
  }

  /** Return all non-local paths from a comma-separated list of paths. */
  def nonLocalPaths(paths: String, testWindows: Boolean = false): Array[String] = {
    val windows = isWindows || testWindows
    if (paths == null || paths.trim.isEmpty) {
      Array.empty
    } else {
      paths.split(",").filter { p =>
        val uri = resolveURI(p)
        Option(uri.getScheme).getOrElse("file") match {
          case windowsDrive(d) if windows => false
          case "local" | "file" => false
          case _ => true
        }
      }
    }
  }

  /**
   * Load default Spark properties from the given file. If no file is provided,
   * use the common defaults file. This mutates state in the given SparkConf and
   * in this JVM's system properties if the config specified in the file is not
   * already set. Return the path of the properties file used.
   */
  def loadDefaultSparkProperties(conf: SparkConf, filePath: String = null): String = {
    val path = Option(filePath).getOrElse(getDefaultPropertiesFile())
    Option(path).foreach { confFile =>
      getPropertiesFromFile(confFile).filter { case (k, v) =>
        k.startsWith("spark.")
      }.foreach { case (k, v) =>
        conf.setIfMissing(k, v)
        sys.props.getOrElseUpdate(k, v)
      }
    }
    path
  }

  /**
   * Updates Spark config with properties from a set of Properties.
   * Provided properties have the highest priority.
   */
  def updateSparkConfigFromProperties(
      conf: SparkConf,
      properties: Map[String, String]) : Unit = {
    properties.filter { case (k, v) =>
      k.startsWith("spark.")
    }.foreach { case (k, v) =>
      conf.set(k, v)
    }
  }

  /**
   * Implements the same logic as JDK `java.lang.String#trim` by removing leading and trailing
   * non-printable characters less or equal to '\u0020' (SPACE) but preserves natural line
   * delimiters according to [[java.util.Properties]] load method. The natural line delimiters are
   * removed by JDK during load. Therefore any remaining ones have been specifically provided and
   * escaped by the user, and must not be ignored
   *
   * @param str
   * @return the trimmed value of str
   */
  private[util] def trimExceptCRLF(str: String): String = {
    val nonSpaceOrNaturalLineDelimiter: Char => Boolean = { ch =>
      ch > ' ' || ch == '\r' || ch == '\n'
    }

    val firstPos = str.indexWhere(nonSpaceOrNaturalLineDelimiter)
    val lastPos = str.lastIndexWhere(nonSpaceOrNaturalLineDelimiter)
    if (firstPos >= 0 && lastPos >= 0) {
      str.substring(firstPos, lastPos + 1)
    } else {
      ""
    }
  }

  /** Load properties present in the given file. */
  def getPropertiesFromFile(filename: String): Map[String, String] = {
    val file = new File(filename)
    require(file.exists(), s"Properties file $file does not exist")
    require(file.isFile(), s"Properties file $file is not a normal file")

    val inReader = new InputStreamReader(new FileInputStream(file), StandardCharsets.UTF_8)
    try {
      val properties = new Properties()
      properties.load(inReader)
      properties.stringPropertyNames().asScala
        .map { k => (k, trimExceptCRLF(properties.getProperty(k))) }
        .toMap

    } catch {
      case e: IOException =>
        throw new SparkException(s"Failed when loading Spark properties from $filename", e)
    } finally {
      inReader.close()
    }
  }

  /** Return the path of the default Spark properties file. */
  def getDefaultPropertiesFile(env: Map[String, String] = sys.env): String = {
    env.get("SPARK_CONF_DIR")
      .orElse(env.get("SPARK_HOME").map { t => s"$t${File.separator}conf" })
      .map { t => new File(s"$t${File.separator}spark-defaults.conf")}
      .filter(_.isFile)
      .map(_.getAbsolutePath)
      .orNull
  }

  /**
   * Return a nice string representation of the exception. It will call "printStackTrace" to
   * recursively generate the stack trace including the exception and its causes.
   */
  def exceptionString(e: Throwable): String = {
    if (e == null) {
      ""
    } else {
      // Use e.printStackTrace here because e.getStackTrace doesn't include the cause
      val stringWriter = new StringWriter()
      e.printStackTrace(new PrintWriter(stringWriter))
      stringWriter.toString
    }
  }

  private implicit class Lock(lock: LockInfo) {
    def lockString: String = {
      lock match {
        case monitor: MonitorInfo =>
          s"Monitor(${lock.getClassName}@${lock.getIdentityHashCode}})"
        case _ =>
          s"Lock(${lock.getClassName}@${lock.getIdentityHashCode}})"
      }
    }
  }

  /** Return a thread dump of all threads' stacktraces.  Used to capture dumps for the web UI */
  def getThreadDump(): Array[ThreadStackTrace] = {
    // We need to filter out null values here because dumpAllThreads() may return null array
    // elements for threads that are dead / don't exist.
    val threadInfos = ManagementFactory.getThreadMXBean.dumpAllThreads(true, true).filter(_ != null)
    threadInfos.sortWith { case (threadTrace1, threadTrace2) =>
        val v1 = if (threadTrace1.getThreadName.contains("Executor task launch")) 1 else 0
        val v2 = if (threadTrace2.getThreadName.contains("Executor task launch")) 1 else 0
        if (v1 == v2) {
          val name1 = threadTrace1.getThreadName().toLowerCase(Locale.ROOT)
          val name2 = threadTrace2.getThreadName().toLowerCase(Locale.ROOT)
          val nameCmpRes = name1.compareTo(name2)
          if (nameCmpRes == 0) {
            threadTrace1.getThreadId < threadTrace2.getThreadId
          } else {
            nameCmpRes < 0
          }
        } else {
          v1 > v2
        }
    }.map(threadInfoToThreadStackTrace)
  }

  def getThreadDumpForThread(threadId: Long): Option[ThreadStackTrace] = {
    if (threadId <= 0) {
      None
    } else {
      // The Int.MaxValue here requests the entire untruncated stack trace of the thread:
      val threadInfo =
        Option(ManagementFactory.getThreadMXBean.getThreadInfo(threadId, Int.MaxValue))
      threadInfo.map(threadInfoToThreadStackTrace)
    }
  }

  private def threadInfoToThreadStackTrace(threadInfo: ThreadInfo): ThreadStackTrace = {
    val monitors = threadInfo.getLockedMonitors.map(m => m.getLockedStackFrame -> m).toMap
    val stackTrace = StackTrace(threadInfo.getStackTrace.map { frame =>
      monitors.get(frame) match {
        case Some(monitor) =>
          monitor.getLockedStackFrame.toString + s" => holding ${monitor.lockString}"
        case None =>
          frame.toString
      }
    })

    // use a set to dedup re-entrant locks that are held at multiple places
    val heldLocks =
      (threadInfo.getLockedSynchronizers ++ threadInfo.getLockedMonitors).map(_.lockString).toSet

    ThreadStackTrace(
      threadId = threadInfo.getThreadId,
      threadName = threadInfo.getThreadName,
      threadState = threadInfo.getThreadState,
      stackTrace = stackTrace,
      blockedByThreadId =
        if (threadInfo.getLockOwnerId < 0) None else Some(threadInfo.getLockOwnerId),
      blockedByLock = Option(threadInfo.getLockInfo).map(_.lockString).getOrElse(""),
      holdingLocks = heldLocks.toSeq)
  }

  /**
   * Convert all spark properties set in the given SparkConf to a sequence of java options.
   */
  def sparkJavaOpts(conf: SparkConf, filterKey: (String => Boolean) = _ => true): Seq[String] = {
    conf.getAll
      .filter { case (k, _) => filterKey(k) }
      .map { case (k, v) => s"-D$k=$v" }
  }

  /**
   * Maximum number of retries when binding to a port before giving up.
   */
  def portMaxRetries(conf: SparkConf): Int = {
    val maxRetries = conf.getOption("spark.port.maxRetries").map(_.toInt)
    if (conf.contains(IS_TESTING)) {
      // Set a higher number of retries for tests...
      maxRetries.getOrElse(100)
    } else {
      maxRetries.getOrElse(16)
    }
  }

  /**
   * Returns the user port to try when trying to bind a service. Handles wrapping and skipping
   * privileged ports.
   */
  def userPort(base: Int, offset: Int): Int = {
    (base + offset - 1024) % (65536 - 1024) + 1024
  }

  /**
   * Attempt to start a service on the given port, or fail after a number of attempts.
   * Each subsequent attempt uses 1 + the port used in the previous attempt (unless the port is 0).
   *
   * @param startPort The initial port to start the service on.
   * @param startService Function to start service on a given port.
   *                     This is expected to throw java.net.BindException on port collision.
   * @param conf A SparkConf used to get the maximum number of retries when binding to a port.
   * @param serviceName Name of the service.
   * @return (service: T, port: Int)
   */
  def startServiceOnPort[T](
      startPort: Int,
      startService: Int => (T, Int),
      conf: SparkConf,
      serviceName: String = ""): (T, Int) = {

    require(startPort == 0 || (1024 <= startPort && startPort < 65536),
      "startPort should be between 1024 and 65535 (inclusive), or 0 for a random free port.")

    val serviceString = if (serviceName.isEmpty) "" else s" '$serviceName'"
    val maxRetries = portMaxRetries(conf)
    for (offset <- 0 to maxRetries) {
      // Do not increment port if startPort is 0, which is treated as a special port
      val tryPort = if (startPort == 0) {
        startPort
      } else {
        userPort(startPort, offset)
      }
      try {
        val (service, port) = startService(tryPort)
        logInfo(s"Successfully started service$serviceString on port $port.")
        return (service, port)
      } catch {
        case e: Exception if isBindCollision(e) =>
          if (offset >= maxRetries) {
            val exceptionMessage = if (startPort == 0) {
              s"${e.getMessage}: Service$serviceString failed after " +
                s"$maxRetries retries (on a random free port)! " +
                s"Consider explicitly setting the appropriate binding address for " +
                s"the service$serviceString (for example ${DRIVER_BIND_ADDRESS.key} " +
                s"for SparkDriver) to the correct binding address."
            } else {
              s"${e.getMessage}: Service$serviceString failed after " +
                s"$maxRetries retries (starting from $startPort)! Consider explicitly setting " +
                s"the appropriate port for the service$serviceString (for example spark.ui.port " +
                s"for SparkUI) to an available port or increasing spark.port.maxRetries."
            }
            val exception = new BindException(exceptionMessage)
            // restore original stack trace
            exception.setStackTrace(e.getStackTrace)
            throw exception
          }
          if (startPort == 0) {
            // As startPort 0 is for a random free port, it is most possibly binding address is
            // not correct.
            logWarning(s"Service$serviceString could not bind on a random free port. " +
              "You may check whether configuring an appropriate binding address.")
          } else {
            logWarning(s"Service$serviceString could not bind on port $tryPort. " +
              s"Attempting port ${tryPort + 1}.")
          }
      }
    }
    // Should never happen
    throw new SparkException(s"Failed to start service$serviceString on port $startPort")
  }

  /**
   * Return whether the exception is caused by an address-port collision when binding.
   */
  def isBindCollision(exception: Throwable): Boolean = {
    exception match {
      case e: BindException =>
        if (e.getMessage != null) {
          return true
        }
        isBindCollision(e.getCause)
      case e: MultiException =>
        e.getThrowables.asScala.exists(isBindCollision)
      case e: NativeIoException =>
        (e.getMessage != null && e.getMessage.startsWith("bind() failed: ")) ||
          isBindCollision(e.getCause)
      case e: Exception => isBindCollision(e.getCause)
      case _ => false
    }
  }

  /**
   * configure a new log4j level
   */
  def setLogLevel(l: org.apache.log4j.Level): Unit = {
    val rootLogger = org.apache.log4j.Logger.getRootLogger()
    rootLogger.setLevel(l)
    // Setting threshold to null as rootLevel will define log level for spark-shell
    Logging.sparkShellThresholdLevel = null
  }

  /**
   * Return the current system LD_LIBRARY_PATH name
   */
  def libraryPathEnvName: String = {
    if (isWindows) {
      "PATH"
    } else if (isMac) {
      "DYLD_LIBRARY_PATH"
    } else {
      "LD_LIBRARY_PATH"
    }
  }

  /**
   * Return the prefix of a command that appends the given library paths to the
   * system-specific library path environment variable. On Unix, for instance,
   * this returns the string LD_LIBRARY_PATH="path1:path2:$LD_LIBRARY_PATH".
   */
  def libraryPathEnvPrefix(libraryPaths: Seq[String]): String = {
    val libraryPathScriptVar = if (isWindows) {
      s"%${libraryPathEnvName}%"
    } else {
      "$" + libraryPathEnvName
    }
    val libraryPath = (libraryPaths :+ libraryPathScriptVar).mkString("\"",
      File.pathSeparator, "\"")
    val ampersand = if (Utils.isWindows) {
      " &"
    } else {
      ""
    }
    s"$libraryPathEnvName=$libraryPath$ampersand"
  }

  /**
   * Return the value of a config either through the SparkConf or the Hadoop configuration.
   * We Check whether the key is set in the SparkConf before look at any Hadoop configuration.
   * If the key is set in SparkConf, no matter whether it is running on YARN or not,
   * gets the value from SparkConf.
   * Only when the key is not set in SparkConf and running on YARN,
   * gets the value from Hadoop configuration.
   */
  def getSparkOrYarnConfig(conf: SparkConf, key: String, default: String): String = {
    if (conf.contains(key)) {
      conf.get(key, default)
    } else if (conf.get(SparkLauncher.SPARK_MASTER, null) == "yarn") {
      new YarnConfiguration(SparkHadoopUtil.get.newConfiguration(conf)).get(key, default)
    } else {
      default
    }
  }

  /**
   * Return a pair of host and port extracted from the `sparkUrl`.
   *
   * A spark url (`spark://host:port`) is a special URI that its scheme is `spark` and only contains
   * host and port.
   *
   * @throws org.apache.spark.SparkException if sparkUrl is invalid.
   */
  @throws(classOf[SparkException])
  def extractHostPortFromSparkUrl(sparkUrl: String): (String, Int) = {
    try {
      val uri = new java.net.URI(sparkUrl)
      val host = uri.getHost
      val port = uri.getPort
      if (uri.getScheme != "spark" ||
        host == null ||
        port < 0 ||
        (uri.getPath != null && !uri.getPath.isEmpty) || // uri.getPath returns "" instead of null
        uri.getFragment != null ||
        uri.getQuery != null ||
        uri.getUserInfo != null) {
        throw new SparkException("Invalid master URL: " + sparkUrl)
      }
      (host, port)
    } catch {
      case e: java.net.URISyntaxException =>
        throw new SparkException("Invalid master URL: " + sparkUrl, e)
    }
  }

  /**
   * Returns the current user name. This is the currently logged in user, unless that's been
   * overridden by the `SPARK_USER` environment variable.
   */
  def getCurrentUserName(): String = {
    Option(System.getenv("SPARK_USER"))
      .getOrElse(UserGroupInformation.getCurrentUser().getShortUserName())
  }

  val EMPTY_USER_GROUPS = Set.empty[String]

  // Returns the groups to which the current user belongs.
  def getCurrentUserGroups(sparkConf: SparkConf, username: String): Set[String] = {
    val groupProviderClassName = sparkConf.get(USER_GROUPS_MAPPING)
    if (groupProviderClassName != "") {
      try {
        val groupMappingServiceProvider = classForName(groupProviderClassName).
          getConstructor().newInstance().
          asInstanceOf[org.apache.spark.security.GroupMappingServiceProvider]
        val currentUserGroups = groupMappingServiceProvider.getGroups(username)
        return currentUserGroups
      } catch {
        case e: Exception => logError(s"Error getting groups for user=$username", e)
      }
    }
    EMPTY_USER_GROUPS
  }

  /**
   * Split the comma delimited string of master URLs into a list.
   * For instance, "spark://abc,def" becomes [spark://abc, spark://def].
   */
  def parseStandaloneMasterUrls(masterUrls: String): Array[String] = {
    masterUrls.stripPrefix("spark://").split(",").map("spark://" + _)
  }

  /** An identifier that backup masters use in their responses. */
  val BACKUP_STANDALONE_MASTER_PREFIX = "Current state is not alive"

  /** Return true if the response message is sent from a backup Master on standby. */
  def responseFromBackup(msg: String): Boolean = {
    msg.startsWith(BACKUP_STANDALONE_MASTER_PREFIX)
  }

  /**
   * To avoid calling `Utils.getCallSite` for every single RDD we create in the body,
   * set a dummy call site that RDDs use instead. This is for performance optimization.
   */
  def withDummyCallSite[T](sc: SparkContext)(body: => T): T = {
    val oldShortCallSite = sc.getLocalProperty(CallSite.SHORT_FORM)
    val oldLongCallSite = sc.getLocalProperty(CallSite.LONG_FORM)
    try {
      sc.setLocalProperty(CallSite.SHORT_FORM, "")
      sc.setLocalProperty(CallSite.LONG_FORM, "")
      body
    } finally {
      // Restore the old ones here
      sc.setLocalProperty(CallSite.SHORT_FORM, oldShortCallSite)
      sc.setLocalProperty(CallSite.LONG_FORM, oldLongCallSite)
    }
  }

  /**
   * Return whether the specified file is a parent directory of the child file.
   */
  @tailrec
  def isInDirectory(parent: File, child: File): Boolean = {
    if (child == null || parent == null) {
      return false
    }
    if (!child.exists() || !parent.exists() || !parent.isDirectory()) {
      return false
    }
    if (parent.equals(child)) {
      return true
    }
    isInDirectory(parent, child.getParentFile)
  }


  /**
   *
   * @return whether it is local mode
   */
  def isLocalMaster(conf: SparkConf): Boolean = {
    val master = conf.get("spark.master", "")
    master == "local" || master.startsWith("local[")
  }

  /**
   * Return whether dynamic allocation is enabled in the given conf.
   */
  def isDynamicAllocationEnabled(conf: SparkConf): Boolean = {
    val dynamicAllocationEnabled = conf.get(DYN_ALLOCATION_ENABLED)
    dynamicAllocationEnabled &&
      (!isLocalMaster(conf) || conf.get(DYN_ALLOCATION_TESTING))
  }

  def isStreamingDynamicAllocationEnabled(conf: SparkConf): Boolean = {
    val streamingDynamicAllocationEnabled = conf.get(STREAMING_DYN_ALLOCATION_ENABLED)
    streamingDynamicAllocationEnabled &&
      (!isLocalMaster(conf) || conf.get(STREAMING_DYN_ALLOCATION_TESTING))
  }

  /**
   * Return the initial number of executors for dynamic allocation.
   */
  def getDynamicAllocationInitialExecutors(conf: SparkConf): Int = {
    if (conf.get(DYN_ALLOCATION_INITIAL_EXECUTORS) < conf.get(DYN_ALLOCATION_MIN_EXECUTORS)) {
      logWarning(s"${DYN_ALLOCATION_INITIAL_EXECUTORS.key} less than " +
        s"${DYN_ALLOCATION_MIN_EXECUTORS.key} is invalid, ignoring its setting, " +
          "please update your configs.")
    }

    if (conf.get(EXECUTOR_INSTANCES).getOrElse(0) < conf.get(DYN_ALLOCATION_MIN_EXECUTORS)) {
      logWarning(s"${EXECUTOR_INSTANCES.key} less than " +
        s"${DYN_ALLOCATION_MIN_EXECUTORS.key} is invalid, ignoring its setting, " +
          "please update your configs.")
    }

    val initialExecutors = Seq(
      conf.get(DYN_ALLOCATION_MIN_EXECUTORS),
      conf.get(DYN_ALLOCATION_INITIAL_EXECUTORS),
      conf.get(EXECUTOR_INSTANCES).getOrElse(0)).max

    logInfo(s"Using initial executors = $initialExecutors, max of " +
      s"${DYN_ALLOCATION_INITIAL_EXECUTORS.key}, ${DYN_ALLOCATION_MIN_EXECUTORS.key} and " +
        s"${EXECUTOR_INSTANCES.key}")
    initialExecutors
  }

  def tryWithResource[R <: Closeable, T](createResource: => R)(f: R => T): T = {
    val resource = createResource
    try f.apply(resource) finally resource.close()
  }

  /**
   * Returns a path of temporary file which is in the same directory with `path`.
   */
  def tempFileWith(path: File): File = {
    new File(path.getAbsolutePath + "." + UUID.randomUUID())
  }

  /**
   * Returns the name of this JVM process. This is OS dependent but typically (OSX, Linux, Windows),
   * this is formatted as PID@hostname.
   */
  def getProcessName(): String = {
    ManagementFactory.getRuntimeMXBean().getName()
  }

  /**
   * Utility function that should be called early in `main()` for daemons to set up some common
   * diagnostic state.
   */
  def initDaemon(log: Logger): Unit = {
    log.info(s"Started daemon with process name: ${Utils.getProcessName()}")
    SignalUtils.registerLogger(log)
  }

  /**
   * Return the jar files pointed by the "spark.jars" property. Spark internally will distribute
   * these jars through file server. In the YARN mode, it will return an empty list, since YARN
   * has its own mechanism to distribute jars.
   */
  def getUserJars(conf: SparkConf): Seq[String] = {
    conf.get(JARS).filter(_.nonEmpty)
  }

  /**
   * Return the local jar files which will be added to REPL's classpath. These jar files are
   * specified by --jars (spark.jars) or --packages, remote jars will be downloaded to local by
   * SparkSubmit at first.
   */
  def getLocalUserJarsForShell(conf: SparkConf): Seq[String] = {
    val localJars = conf.getOption("spark.repl.local.jars")
    localJars.map(_.split(",")).map(_.filter(_.nonEmpty)).toSeq.flatten
  }

  private[spark] val REDACTION_REPLACEMENT_TEXT = "*********(redacted)"

  /**
   * Redact the sensitive values in the given map. If a map key matches the redaction pattern then
   * its value is replaced with a dummy text.
   */
  def redact(conf: SparkConf, kvs: Seq[(String, String)]): Seq[(String, String)] = {
    val redactionPattern = conf.get(SECRET_REDACTION_PATTERN)
    redact(redactionPattern, kvs)
  }

  /**
   * Redact the sensitive values in the given map. If a map key matches the redaction pattern then
   * its value is replaced with a dummy text.
   */
  def redact[K, V](regex: Option[Regex], kvs: Seq[(K, V)]): Seq[(K, V)] = {
    regex match {
      case None => kvs
      case Some(r) => redact(r, kvs)
    }
  }

  /**
   * Redact the sensitive information in the given string.
   */
  def redact(regex: Option[Regex], text: String): String = {
    regex match {
      case None => text
      case Some(r) =>
        if (text == null || text.isEmpty) {
          text
        } else {
          r.replaceAllIn(text, REDACTION_REPLACEMENT_TEXT)
        }
    }
  }

  private def redact[K, V](redactionPattern: Regex, kvs: Seq[(K, V)]): Seq[(K, V)] = {
    // If the sensitive information regex matches with either the key or the value, redact the value
    // While the original intent was to only redact the value if the key matched with the regex,
    // we've found that especially in verbose mode, the value of the property may contain sensitive
    // information like so:
    // "sun.java.command":"org.apache.spark.deploy.SparkSubmit ... \
    // --conf spark.executorEnv.HADOOP_CREDSTORE_PASSWORD=secret_password ...
    //
    // And, in such cases, simply searching for the sensitive information regex in the key name is
    // not sufficient. The values themselves have to be searched as well and redacted if matched.
    // This does mean we may be accounting more false positives - for example, if the value of an
    // arbitrary property contained the term 'password', we may redact the value from the UI and
    // logs. In order to work around it, user would have to make the spark.redaction.regex property
    // more specific.
    kvs.map {
      case (key: String, value: String) =>
        redactionPattern.findFirstIn(key)
          .orElse(redactionPattern.findFirstIn(value))
          .map { _ => (key, REDACTION_REPLACEMENT_TEXT) }
          .getOrElse((key, value))
      case (key, value: String) =>
        redactionPattern.findFirstIn(value)
          .map { _ => (key, REDACTION_REPLACEMENT_TEXT) }
          .getOrElse((key, value))
      case (key, value) =>
        (key, value)
    }.asInstanceOf[Seq[(K, V)]]
  }

  /**
   * Looks up the redaction regex from within the key value pairs and uses it to redact the rest
   * of the key value pairs. No care is taken to make sure the redaction property itself is not
   * redacted. So theoretically, the property itself could be configured to redact its own value
   * when printing.
   */
  def redact(kvs: Map[String, String]): Seq[(String, String)] = {
    val redactionPattern = kvs.getOrElse(
      SECRET_REDACTION_PATTERN.key,
      SECRET_REDACTION_PATTERN.defaultValueString
    ).r
    redact(redactionPattern, kvs.toArray)
  }

  def redactCommandLineArgs(conf: SparkConf, commands: Seq[String]): Seq[String] = {
    val redactionPattern = conf.get(SECRET_REDACTION_PATTERN)
    commands.map {
      case PATTERN_FOR_COMMAND_LINE_ARG(key, value) =>
        val (_, newValue) = redact(redactionPattern, Seq((key, value))).head
        s"-D$key=$newValue"

      case cmd => cmd
    }
  }

  def stringToSeq(str: String): Seq[String] = {
    str.split(",").map(_.trim()).filter(_.nonEmpty)
  }

  /**
   * Create instances of extension classes.
   *
   * The classes in the given list must:
   * - Be sub-classes of the given base class.
   * - Provide either a no-arg constructor, or a 1-arg constructor that takes a SparkConf.
   *
   * The constructors are allowed to throw "UnsupportedOperationException" if the extension does not
   * want to be registered; this allows the implementations to check the Spark configuration (or
   * other state) and decide they do not need to be added. A log message is printed in that case.
   * Other exceptions are bubbled up.
   */
  def loadExtensions[T <: AnyRef](
      extClass: Class[T], classes: Seq[String], conf: SparkConf): Seq[T] = {
    classes.flatMap { name =>
      try {
        val klass = classForName[T](name)
        require(extClass.isAssignableFrom(klass),
          s"$name is not a subclass of ${extClass.getName()}.")

        val ext = Try(klass.getConstructor(classOf[SparkConf])) match {
          case Success(ctor) =>
            ctor.newInstance(conf)

          case Failure(_) =>
            klass.getConstructor().newInstance()
        }

        Some(ext.asInstanceOf[T])
      } catch {
        case _: NoSuchMethodException =>
          throw new SparkException(
            s"$name did not have a zero-argument constructor or a" +
              " single-argument constructor that accepts SparkConf. Note: if the class is" +
              " defined inside of another Scala class, then its constructors may accept an" +
              " implicit parameter that references the enclosing class; in this case, you must" +
              " define the class as a top-level class in order to prevent this extra" +
              " parameter from breaking Spark's ability to find a valid constructor.")

        case e: InvocationTargetException =>
          e.getCause() match {
            case uoe: UnsupportedOperationException =>
              logDebug(s"Extension $name not being initialized.", uoe)
              logInfo(s"Extension $name not being initialized.")
              None

            case null => throw e

            case cause => throw cause
          }
      }
    }
  }

  /**
   * Check the validity of the given Kubernetes master URL and return the resolved URL. Prefix
   * "k8s://" is appended to the resolved URL as the prefix is used by KubernetesClusterManager
   * in canCreate to determine if the KubernetesClusterManager should be used.
   */
  def checkAndGetK8sMasterUrl(rawMasterURL: String): String = {
    require(rawMasterURL.startsWith("k8s://"),
      "Kubernetes master URL must start with k8s://.")
    val masterWithoutK8sPrefix = rawMasterURL.substring("k8s://".length)

    // To handle master URLs, e.g., k8s://host:port.
    if (!masterWithoutK8sPrefix.contains("://")) {
      val resolvedURL = s"https://$masterWithoutK8sPrefix"
      logInfo("No scheme specified for kubernetes master URL, so defaulting to https. Resolved " +
        s"URL is $resolvedURL.")
      return s"k8s://$resolvedURL"
    }

    val masterScheme = new URI(masterWithoutK8sPrefix).getScheme

    val resolvedURL = Option(masterScheme).map(_.toLowerCase(Locale.ROOT)) match {
      case Some("https") =>
        masterWithoutK8sPrefix
      case Some("http") =>
        logWarning("Kubernetes master URL uses HTTP instead of HTTPS.")
        masterWithoutK8sPrefix
      case _ =>
        throw new IllegalArgumentException("Invalid Kubernetes master scheme: " + masterScheme
          + " found in URL: " + masterWithoutK8sPrefix)
    }

    s"k8s://$resolvedURL"
  }

  /**
   * Replaces all the {{EXECUTOR_ID}} occurrences with the Executor Id
   * and {{APP_ID}} occurrences with the App Id.
   */
  def substituteAppNExecIds(opt: String, appId: String, execId: String): String = {
    opt.replace("{{APP_ID}}", appId).replace("{{EXECUTOR_ID}}", execId)
  }

  /**
   * Replaces all the {{APP_ID}} occurrences with the App Id.
   */
  def substituteAppId(opt: String, appId: String): String = {
    opt.replace("{{APP_ID}}", appId)
  }

  def createSecret(conf: SparkConf): String = {
    val bits = conf.get(AUTH_SECRET_BIT_LENGTH)
    val rnd = new SecureRandom()
    val secretBytes = new Array[Byte](bits / JByte.SIZE)
    rnd.nextBytes(secretBytes)
    Hex.encodeHexString(secretBytes)
  }

  /**
   * Safer than Class obj's getSimpleName which may throw Malformed class name error in scala.
   * This method mimics scalatest's getSimpleNameOfAnObjectsClass.
   */
  def getSimpleName(cls: Class[_]): String = {
    try {
      cls.getSimpleName
    } catch {
      // TODO: the value returned here isn't even quite right; it returns simple names
      // like UtilsSuite$MalformedClassObject$MalformedClass instead of MalformedClass
      // The exact value may not matter much as it's used in log statements
      case _: InternalError =>
        stripDollars(stripPackages(cls.getName))
    }
  }

  /**
   * Remove the packages from full qualified class name
   */
  private def stripPackages(fullyQualifiedName: String): String = {
    fullyQualifiedName.split("\\.").takeRight(1)(0)
  }

  /**
   * Remove trailing dollar signs from qualified class name,
   * and return the trailing part after the last dollar sign in the middle
   */
  private def stripDollars(s: String): String = {
    val lastDollarIndex = s.lastIndexOf('$')
    if (lastDollarIndex < s.length - 1) {
      // The last char is not a dollar sign
      if (lastDollarIndex == -1 || !s.contains("$iw")) {
        // The name does not have dollar sign or is not an intepreter
        // generated class, so we should return the full string
        s
      } else {
        // The class name is intepreter generated,
        // return the part after the last dollar sign
        // This is the same behavior as getClass.getSimpleName
        s.substring(lastDollarIndex + 1)
      }
    }
    else {
      // The last char is a dollar sign
      // Find last non-dollar char
      val lastNonDollarChar = s.reverse.find(_ != '$')
      lastNonDollarChar match {
        case None => s
        case Some(c) =>
          val lastNonDollarIndex = s.lastIndexOf(c)
          if (lastNonDollarIndex == -1) {
            s
          } else {
            // Strip the trailing dollar signs
            // Invoke stripDollars again to get the simple name
            stripDollars(s.substring(0, lastNonDollarIndex + 1))
          }
      }
    }
  }

  /**
   * Regular expression matching full width characters.
   *
   * Looked at all the 0x0000-0xFFFF characters (unicode) and showed them under Xshell.
   * Found all the full width characters, then get the regular expression.
   */
  private val fullWidthRegex = ("""[""" +
    // scalastyle:off nonascii
    """\u1100-\u115F""" +
    """\u2E80-\uA4CF""" +
    """\uAC00-\uD7A3""" +
    """\uF900-\uFAFF""" +
    """\uFE10-\uFE19""" +
    """\uFE30-\uFE6F""" +
    """\uFF00-\uFF60""" +
    """\uFFE0-\uFFE6""" +
    // scalastyle:on nonascii
    """]""").r

  /**
   * Return the number of half widths in a given string. Note that a full width character
   * occupies two half widths.
   *
   * For a string consisting of 1 million characters, the execution of this method requires
   * about 50ms.
   */
  def stringHalfWidth(str: String): Int = {
    if (str == null) 0 else str.length + fullWidthRegex.findAllIn(str).size
  }

  def sanitizeDirName(str: String): String = {
    str.replaceAll("[ :/]", "-").replaceAll("[.${}'\"]", "_").toLowerCase(Locale.ROOT)
  }

  def isClientMode(conf: SparkConf): Boolean = {
    "client".equals(conf.get(SparkLauncher.DEPLOY_MODE, "client"))
  }

  /** Returns whether the URI is a "local:" URI. */
  def isLocalUri(uri: String): Boolean = {
    uri.startsWith(s"$LOCAL_SCHEME:")
  }

  /** Check whether the file of the path is splittable. */
  def isFileSplittable(path: Path, codecFactory: CompressionCodecFactory): Boolean = {
    val codec = codecFactory.getCodec(path)
    codec == null || codec.isInstanceOf[SplittableCompressionCodec]
  }

  /** Create a new properties object with the same values as `props` */
  def cloneProperties(props: Properties): Properties = {
    val resultProps = new Properties()
    props.forEach((k, v) => resultProps.put(k, v))
    resultProps
  }

<<<<<<< HEAD
  @tailrec
  def findFirstCause(t: Throwable): Throwable = {
    if (t.getCause == null) t else findFirstCause(t.getCause)
=======
  /**
   * Convert a sequence of `Path`s to a metadata string. When the length of metadata string
   * exceeds `stopAppendingThreshold`, stop appending paths for saving memory.
   */
  def buildLocationMetadata(paths: Seq[Path], stopAppendingThreshold: Int): String = {
    val metadata = new StringBuilder("[")
    var index: Int = 0
    while (index < paths.length && metadata.length < stopAppendingThreshold) {
      if (index > 0) {
        metadata.append(", ")
      }
      metadata.append(paths(index).toString)
      index += 1
    }
    metadata.append("]")
    metadata.toString
>>>>>>> 283814a4
  }
}

private[util] object CallerContext extends Logging {
  val callerContextSupported: Boolean = {
    SparkHadoopUtil.get.conf.getBoolean("hadoop.caller.context.enabled", false) && {
      try {
        Utils.classForName("org.apache.hadoop.ipc.CallerContext")
        Utils.classForName("org.apache.hadoop.ipc.CallerContext$Builder")
        true
      } catch {
        case _: ClassNotFoundException =>
          false
        case NonFatal(e) =>
          logWarning("Fail to load the CallerContext class", e)
          false
      }
    }
  }
}

/**
 * An utility class used to set up Spark caller contexts to HDFS and Yarn. The `context` will be
 * constructed by parameters passed in.
 * When Spark applications run on Yarn and HDFS, its caller contexts will be written into Yarn RM
 * audit log and hdfs-audit.log. That can help users to better diagnose and understand how
 * specific applications impacting parts of the Hadoop system and potential problems they may be
 * creating (e.g. overloading NN). As HDFS mentioned in HDFS-9184, for a given HDFS operation, it's
 * very helpful to track which upper level job issues it.
 *
 * @param from who sets up the caller context (TASK, CLIENT, APPMASTER)
 *
 * The parameters below are optional:
 * @param upstreamCallerContext caller context the upstream application passes in
 * @param appId id of the app this task belongs to
 * @param appAttemptId attempt id of the app this task belongs to
 * @param jobId id of the job this task belongs to
 * @param stageId id of the stage this task belongs to
 * @param stageAttemptId attempt id of the stage this task belongs to
 * @param taskId task id
 * @param taskAttemptNumber task attempt id
 */
private[spark] class CallerContext(
  from: String,
  upstreamCallerContext: Option[String] = None,
  appId: Option[String] = None,
  appAttemptId: Option[String] = None,
  jobId: Option[Int] = None,
  stageId: Option[Int] = None,
  stageAttemptId: Option[Int] = None,
  taskId: Option[Long] = None,
  taskAttemptNumber: Option[Int] = None) extends Logging {

  private val context = prepareContext("SPARK_" +
    from +
    appId.map("_" + _).getOrElse("") +
    appAttemptId.map("_" + _).getOrElse("") +
    jobId.map("_JId_" + _).getOrElse("") +
    stageId.map("_SId_" + _).getOrElse("") +
    stageAttemptId.map("_" + _).getOrElse("") +
    taskId.map("_TId_" + _).getOrElse("") +
    taskAttemptNumber.map("_" + _).getOrElse("") +
    upstreamCallerContext.map("_" + _).getOrElse(""))

  private def prepareContext(context: String): String = {
    // The default max size of Hadoop caller context is 128
    lazy val len = SparkHadoopUtil.get.conf.getInt("hadoop.caller.context.max.size", 128)
    if (context == null || context.length <= len) {
      context
    } else {
      val finalContext = context.substring(0, len)
      logWarning(s"Truncated Spark caller context from $context to $finalContext")
      finalContext
    }
  }

  /**
   * Set up the caller context [[context]] by invoking Hadoop CallerContext API of
   * [[org.apache.hadoop.ipc.CallerContext]], which was added in hadoop 2.8.
   */
  def setCurrentContext(): Unit = {
    if (CallerContext.callerContextSupported) {
      try {
        val callerContext = Utils.classForName("org.apache.hadoop.ipc.CallerContext")
        val builder: Class[AnyRef] =
          Utils.classForName("org.apache.hadoop.ipc.CallerContext$Builder")
        val builderInst = builder.getConstructor(classOf[String]).newInstance(context)
        val hdfsContext = builder.getMethod("build").invoke(builderInst)
        callerContext.getMethod("setCurrent", callerContext).invoke(null, hdfsContext)
      } catch {
        case NonFatal(e) =>
          logWarning("Fail to set Spark caller context", e)
      }
    }
  }
}

/**
 * A utility class to redirect the child process's stdout or stderr.
 */
private[spark] class RedirectThread(
    in: InputStream,
    out: OutputStream,
    name: String,
    propagateEof: Boolean = false)
  extends Thread(name) {

  setDaemon(true)
  override def run(): Unit = {
    scala.util.control.Exception.ignoring(classOf[IOException]) {
      // FIXME: We copy the stream on the level of bytes to avoid encoding problems.
      Utils.tryWithSafeFinally {
        val buf = new Array[Byte](1024)
        var len = in.read(buf)
        while (len != -1) {
          out.write(buf, 0, len)
          out.flush()
          len = in.read(buf)
        }
      } {
        if (propagateEof) {
          out.close()
        }
      }
    }
  }
}

/**
 * An [[OutputStream]] that will store the last 10 kilobytes (by default) written to it
 * in a circular buffer. The current contents of the buffer can be accessed using
 * the toString method.
 */
private[spark] class CircularBuffer(sizeInBytes: Int = 10240) extends java.io.OutputStream {
  private var pos: Int = 0
  private var isBufferFull = false
  private val buffer = new Array[Byte](sizeInBytes)

  def write(input: Int): Unit = {
    buffer(pos) = input.toByte
    pos = (pos + 1) % buffer.length
    isBufferFull = isBufferFull || (pos == 0)
  }

  override def toString: String = {
    if (!isBufferFull) {
      return new String(buffer, 0, pos, StandardCharsets.UTF_8)
    }

    val nonCircularBuffer = new Array[Byte](sizeInBytes)
    System.arraycopy(buffer, pos, nonCircularBuffer, 0, buffer.length - pos)
    System.arraycopy(buffer, 0, nonCircularBuffer, buffer.length - pos, pos)
    new String(nonCircularBuffer, StandardCharsets.UTF_8)
  }
}<|MERGE_RESOLUTION|>--- conflicted
+++ resolved
@@ -2905,11 +2905,11 @@
     resultProps
   }
 
-<<<<<<< HEAD
   @tailrec
   def findFirstCause(t: Throwable): Throwable = {
     if (t.getCause == null) t else findFirstCause(t.getCause)
-=======
+  }
+
   /**
    * Convert a sequence of `Path`s to a metadata string. When the length of metadata string
    * exceeds `stopAppendingThreshold`, stop appending paths for saving memory.
@@ -2926,7 +2926,6 @@
     }
     metadata.append("]")
     metadata.toString
->>>>>>> 283814a4
   }
 }
 
