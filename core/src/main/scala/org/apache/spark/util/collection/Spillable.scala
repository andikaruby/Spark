/*
 * Licensed to the Apache Software Foundation (ASF) under one or more
 * contributor license agreements.  See the NOTICE file distributed with
 * this work for additional information regarding copyright ownership.
 * The ASF licenses this file to You under the Apache License, Version 2.0
 * (the "License"); you may not use this file except in compliance with
 * the License.  You may obtain a copy of the License at
 *
 *    http://www.apache.org/licenses/LICENSE-2.0
 *
 * Unless required by applicable law or agreed to in writing, software
 * distributed under the License is distributed on an "AS IS" BASIS,
 * WITHOUT WARRANTIES OR CONDITIONS OF ANY KIND, either express or implied.
 * See the License for the specific language governing permissions and
 * limitations under the License.
 */

package org.apache.spark.util.collection

import org.apache.spark.memory.TaskMemoryManager
import org.apache.spark.{Logging, SparkEnv}

/**
 * Spills contents of an in-memory collection to disk when the memory threshold
 * has been exceeded.
 */
private[spark] trait Spillable[C] extends Logging {
  /**
   * Spills the current in-memory collection to disk, and releases the memory.
   *
   * @param collection collection to spill to disk
   */
  protected def spill(collection: C): Unit

  // Number of elements read from input since last spill
  protected def elementsRead: Long = _elementsRead

  // Called by subclasses every time a record is read
  // It's used for checking spilling frequency
  protected def addElementsRead(): Unit = { _elementsRead += 1 }

  // Memory manager that can be used to acquire/release memory
  protected[this] def taskMemoryManager: TaskMemoryManager

  // Initial threshold for the size of a collection before we start tracking its memory usage
  // For testing only
  private[this] val initialMemoryThreshold: Long =
    SparkEnv.get.conf.getLong("spark.shuffle.spill.initialMemoryThreshold", 5 * 1024 * 1024)

  // Force this collection to spill when there are this many elements in memory
  // For testing only
  private[this] val numElementsForceSpillThreshold: Long =
    SparkEnv.get.conf.getLong("spark.shuffle.spill.numElementsForceSpillThreshold", Long.MaxValue)

  // Threshold for this collection's size in bytes before we start tracking its memory usage
  // To avoid a large number of small spills, initialize this to a value orders of magnitude > 0
  private[this] var myMemoryThreshold = initialMemoryThreshold

  // Number of elements read from input since last spill
  private[this] var _elementsRead = 0L

  // Number of bytes spilled in total
  private[this] var _memoryBytesSpilled = 0L

  // Number of spills
  private[this] var _spillCount = 0

  /**
   * Spills the current in-memory collection to disk if needed. Attempts to acquire more
   * memory before spilling.
   *
   * @param collection collection to spill to disk
   * @param currentMemory estimated size of the collection in bytes
   * @return true if `collection` was spilled to disk; false otherwise
   */
  protected def maybeSpill(collection: C, currentMemory: Long): Boolean = {
    var shouldSpill = false
    if (elementsRead % 32 == 0 && currentMemory >= myMemoryThreshold) {
      // Claim up to double our current memory from the shuffle memory pool
      val amountToRequest = 2 * currentMemory - myMemoryThreshold
<<<<<<< HEAD
      val granted = taskMemoryManager.acquireOnHeapExecutionMemory(amountToRequest)
=======
      val granted = taskMemoryManager.acquireExecutionMemory(amountToRequest, null)
>>>>>>> bb5a2af0
      myMemoryThreshold += granted
      // If we were granted too little memory to grow further (either tryToAcquire returned 0,
      // or we already had more memory than myMemoryThreshold), spill the current collection
      shouldSpill = currentMemory >= myMemoryThreshold
    }
    shouldSpill = shouldSpill || _elementsRead > numElementsForceSpillThreshold
    // Actually spill
    if (shouldSpill) {
      _spillCount += 1
      logSpillage(currentMemory)
      spill(collection)
      _elementsRead = 0
      _memoryBytesSpilled += currentMemory
      releaseMemory()
    }
    shouldSpill
  }

  /**
   * @return number of bytes spilled in total
   */
  def memoryBytesSpilled: Long = _memoryBytesSpilled

  /**
   * Release our memory back to the execution pool so that other tasks can grab it.
   */
  def releaseMemory(): Unit = {
    // The amount we requested does not include the initial memory tracking threshold
<<<<<<< HEAD
    taskMemoryManager.releaseOnHeapExecutionMemory(myMemoryThreshold - initialMemoryThreshold)
=======
    taskMemoryManager.releaseExecutionMemory(myMemoryThreshold - initialMemoryThreshold, null)
>>>>>>> bb5a2af0
    myMemoryThreshold = initialMemoryThreshold
  }

  /**
   * Prints a standard log message detailing spillage.
   *
   * @param size number of bytes spilled
   */
  @inline private def logSpillage(size: Long) {
    val threadId = Thread.currentThread().getId
    logInfo("Thread %d spilling in-memory map of %s to disk (%d time%s so far)"
      .format(threadId, org.apache.spark.util.Utils.bytesToString(size),
        _spillCount, if (_spillCount > 1) "s" else ""))
  }
}<|MERGE_RESOLUTION|>--- conflicted
+++ resolved
@@ -78,11 +78,7 @@
     if (elementsRead % 32 == 0 && currentMemory >= myMemoryThreshold) {
       // Claim up to double our current memory from the shuffle memory pool
       val amountToRequest = 2 * currentMemory - myMemoryThreshold
-<<<<<<< HEAD
-      val granted = taskMemoryManager.acquireOnHeapExecutionMemory(amountToRequest)
-=======
       val granted = taskMemoryManager.acquireExecutionMemory(amountToRequest, null)
->>>>>>> bb5a2af0
       myMemoryThreshold += granted
       // If we were granted too little memory to grow further (either tryToAcquire returned 0,
       // or we already had more memory than myMemoryThreshold), spill the current collection
@@ -111,11 +107,7 @@
    */
   def releaseMemory(): Unit = {
     // The amount we requested does not include the initial memory tracking threshold
-<<<<<<< HEAD
-    taskMemoryManager.releaseOnHeapExecutionMemory(myMemoryThreshold - initialMemoryThreshold)
-=======
     taskMemoryManager.releaseExecutionMemory(myMemoryThreshold - initialMemoryThreshold, null)
->>>>>>> bb5a2af0
     myMemoryThreshold = initialMemoryThreshold
   }
 
