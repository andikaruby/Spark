--- conflicted
+++ resolved
@@ -600,21 +600,12 @@
       }
     }
 
-<<<<<<< HEAD
-    if (contains("spark.executor.cores") && contains("spark.task.cpus")) {
-      val executorCores = getInt("spark.executor.cores", 1)
-      val taskCpus = getInt("spark.task.cpus", 1)
-
-      if (executorCores < taskCpus) {
-        throw new SparkException("spark.executor.cores must not be less than spark.task.cpus.")
-=======
     if (contains(EXECUTOR_CORES) && contains("spark.task.cpus")) {
       val executorCores = get(EXECUTOR_CORES)
       val taskCpus = getInt("spark.task.cpus", 1)
 
       if (executorCores < taskCpus) {
         throw new SparkException(s"${EXECUTOR_CORES.key} must not be less than spark.task.cpus.")
->>>>>>> a17851cb
       }
     }
 
