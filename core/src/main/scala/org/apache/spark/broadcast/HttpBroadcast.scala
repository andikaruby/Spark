/*
 * Licensed to the Apache Software Foundation (ASF) under one or more
 * contributor license agreements.  See the NOTICE file distributed with
 * this work for additional information regarding copyright ownership.
 * The ASF licenses this file to You under the Apache License, Version 2.0
 * (the "License"); you may not use this file except in compliance with
 * the License.  You may obtain a copy of the License at
 *
 *    http://www.apache.org/licenses/LICENSE-2.0
 *
 * Unless required by applicable law or agreed to in writing, software
 * distributed under the License is distributed on an "AS IS" BASIS,
 * WITHOUT WARRANTIES OR CONDITIONS OF ANY KIND, either express or implied.
 * See the License for the specific language governing permissions and
 * limitations under the License.
 */

package org.apache.spark.broadcast

import java.io.{File, FileOutputStream, ObjectInputStream, ObjectOutputStream, OutputStream}
import java.io.{BufferedInputStream, BufferedOutputStream}
import java.net.{URL, URLConnection, URI}
import java.util.concurrent.TimeUnit

import scala.reflect.ClassTag

import org.apache.spark.{HttpServer, Logging, SecurityManager, SparkConf, SparkEnv}
import org.apache.spark.io.CompressionCodec
import org.apache.spark.storage.{BroadcastBlockId, StorageLevel}
import org.apache.spark.util.{MetadataCleaner, MetadataCleanerType, TimeStampedHashSet, Utils}

/**
 * A [[org.apache.spark.broadcast.Broadcast]] implementation that uses HTTP server
 * as a broadcast mechanism. The first time a HTTP broadcast variable (sent as part of a
 * task) is deserialized in the executor, the broadcasted data is fetched from the driver
 * (through a HTTP server running at the driver) and stored in the BlockManager of the
 * executor to speed up future accesses.
 */
private[spark] class HttpBroadcast[T: ClassTag](
    @transient var value_ : T, isLocal: Boolean, id: Long)
  extends Broadcast[T](id) with Logging with Serializable {

  override protected def getValue() = value_

  private val blockId = BroadcastBlockId(id)

  /*
   * Broadcasted data is also stored in the BlockManager of the driver. The BlockManagerMaster
   * does not need to be told about this block as not only need to know about this data block.
   */
  HttpBroadcast.synchronized {
    SparkEnv.get.blockManager.putSingle(
      blockId, value_, StorageLevel.MEMORY_AND_DISK, tellMaster = false)
  }

  if (!isLocal) {
    HttpBroadcast.write(id, value_)
  }

  /**
   * Remove all persisted state associated with this HTTP broadcast on the executors.
   */
  override protected def doUnpersist(blocking: Boolean) {
    HttpBroadcast.unpersist(id, removeFromDriver = false, blocking)
  }

  /**
   * Remove all persisted state associated with this HTTP broadcast on the executors and driver.
   */
  override protected def doDestroy(blocking: Boolean) {
    HttpBroadcast.unpersist(id, removeFromDriver = true, blocking)
  }

  /** Used by the JVM when serializing this object. */
  private def writeObject(out: ObjectOutputStream) {
    assertValid()
    out.defaultWriteObject()
  }

  /** Used by the JVM when deserializing this object. */
  private def readObject(in: ObjectInputStream) {
    in.defaultReadObject()
    HttpBroadcast.synchronized {
      SparkEnv.get.blockManager.getSingle(blockId) match {
        case Some(x) => value_ = x.asInstanceOf[T]
        case None => {
          logInfo("Started reading broadcast variable " + id)
          val start = System.nanoTime
          value_ = HttpBroadcast.read[T](id)
          /*
           * We cache broadcast data in the BlockManager so that subsequent tasks using it
           * do not need to re-fetch. This data is only used locally and no other node
           * needs to fetch this block, so we don't notify the master.
           */
          SparkEnv.get.blockManager.putSingle(
            blockId, value_, StorageLevel.MEMORY_AND_DISK, tellMaster = false)
          val time = (System.nanoTime - start) / 1e9
          logInfo("Reading broadcast variable " + id + " took " + time + " s")
        }
      }
    }
  }
}

private[broadcast] object HttpBroadcast extends Logging {
  private var initialized = false
  private var broadcastDir: File = null
  private var compress: Boolean = false
  private var bufferSize: Int = 65536
  private var serverUri: String = null
  private var server: HttpServer = null
  private var securityManager: SecurityManager = null

  // TODO: This shouldn't be a global variable so that multiple SparkContexts can coexist
  private val files = new TimeStampedHashSet[File]
  private val httpReadTimeout = TimeUnit.MILLISECONDS.convert(5, TimeUnit.MINUTES).toInt
  private var compressionCodec: CompressionCodec = null
  private var cleaner: MetadataCleaner = null

  def initialize(isDriver: Boolean, conf: SparkConf, securityMgr: SecurityManager) {
    synchronized {
      if (!initialized) {
        bufferSize = conf.getInt("spark.buffer.size", 65536)
        compress = conf.getBoolean("spark.broadcast.compress", true)
        securityManager = securityMgr
        if (isDriver) {
          createServer(conf)
          conf.set("spark.httpBroadcast.uri",  serverUri)
        }
        serverUri = conf.get("spark.httpBroadcast.uri")
        cleaner = new MetadataCleaner(MetadataCleanerType.HTTP_BROADCAST, cleanup, conf)
        compressionCodec = CompressionCodec.createCodec(conf)
        initialized = true
      }
    }
  }

  def stop() {
    synchronized {
      if (server != null) {
        server.stop()
        server = null
      }
      if (cleaner != null) {
        cleaner.cancel()
        cleaner = null
      }
      compressionCodec = null
      initialized = false
    }
  }

  private def createServer(conf: SparkConf) {
    broadcastDir = Utils.createTempDir(Utils.getLocalDir(conf))
    server = new HttpServer(broadcastDir, securityManager)
    server.start()
    serverUri = server.uri
    logInfo("Broadcast server started at " + serverUri)
  }

  def getFile(id: Long) = new File(broadcastDir, BroadcastBlockId(id).name)

  private def write(id: Long, value: Any) {
    val file = getFile(id)
    val fileOutputStream = new FileOutputStream(file)
    try {
      val out: OutputStream = {
        if (compress) {
          compressionCodec.compressedOutputStream(fileOutputStream)
        } else {
          new BufferedOutputStream(fileOutputStream, bufferSize)
        }
      }
      val ser = SparkEnv.get.serializer.newInstance()
      val serOut = ser.serializeStream(out)
      serOut.writeObject(value)
      serOut.close()
      files += file.getAbsolutePath
    } finally {
      fileOutputStream.close()
    }
<<<<<<< HEAD
=======
    val ser = SparkEnv.get.serializer.newInstance()
    val serOut = ser.serializeStream(out)
    serOut.writeObject(value)
    serOut.close()
    files += file
>>>>>>> 69ec678d
  }

  private def read[T: ClassTag](id: Long): T = {
    logDebug("broadcast read server: " +  serverUri + " id: broadcast-" + id)
    val url = serverUri + "/" + BroadcastBlockId(id).name

    var uc: URLConnection = null
    if (securityManager.isAuthenticationEnabled()) {
      logDebug("broadcast security enabled")
      val newuri = Utils.constructURIForAuthentication(new URI(url), securityManager)
      uc = newuri.toURL.openConnection()
      uc.setAllowUserInteraction(false)
    } else {
      logDebug("broadcast not using security")
      uc = new URL(url).openConnection()
    }

    val in = {
      uc.setReadTimeout(httpReadTimeout)
      val inputStream = uc.getInputStream
      if (compress) {
        compressionCodec.compressedInputStream(inputStream)
      } else {
        new BufferedInputStream(inputStream, bufferSize)
      }
    }
    val ser = SparkEnv.get.serializer.newInstance()
    val serIn = ser.deserializeStream(in)
    val obj = serIn.readObject[T]()
    serIn.close()
    obj
  }

  /**
   * Remove all persisted blocks associated with this HTTP broadcast on the executors.
   * If removeFromDriver is true, also remove these persisted blocks on the driver
   * and delete the associated broadcast file.
   */
  def unpersist(id: Long, removeFromDriver: Boolean, blocking: Boolean) = synchronized {
    SparkEnv.get.blockManager.master.removeBroadcast(id, removeFromDriver, blocking)
    if (removeFromDriver) {
      val file = getFile(id)
      files.remove(file)
      deleteBroadcastFile(file)
    }
  }

  /**
   * Periodically clean up old broadcasts by removing the associated map entries and
   * deleting the associated files.
   */
  private def cleanup(cleanupTime: Long) {
    val iterator = files.internalMap.entrySet().iterator()
    while(iterator.hasNext) {
      val entry = iterator.next()
      val (file, time) = (entry.getKey, entry.getValue)
      if (time < cleanupTime) {
        iterator.remove()
        deleteBroadcastFile(file)
      }
    }
  }

  private def deleteBroadcastFile(file: File) {
    try {
      if (file.exists) {
        if (file.delete()) {
          logInfo("Deleted broadcast file: %s".format(file))
        } else {
          logWarning("Could not delete broadcast file: %s".format(file))
        }
      }
    } catch {
      case e: Exception =>
        logError("Exception while deleting broadcast file: %s".format(file), e)
    }
  }
}<|MERGE_RESOLUTION|>--- conflicted
+++ resolved
@@ -175,18 +175,10 @@
       val serOut = ser.serializeStream(out)
       serOut.writeObject(value)
       serOut.close()
-      files += file.getAbsolutePath
+      files += file
     } finally {
       fileOutputStream.close()
     }
-<<<<<<< HEAD
-=======
-    val ser = SparkEnv.get.serializer.newInstance()
-    val serOut = ser.serializeStream(out)
-    serOut.writeObject(value)
-    serOut.close()
-    files += file
->>>>>>> 69ec678d
   }
 
   private def read[T: ClassTag](id: Long): T = {
