--- conflicted
+++ resolved
@@ -65,6 +65,9 @@
   @transient private var compressionCodec: Option[CompressionCodec] = _
   /** Size of each block. Default value is 4MB.  This value is only read by the broadcaster. */
   @transient private var blockSize: Int = _
+  /** Max size of block that can be embedded, Default value is 8KB.
+    * This value is only read by the broadcaster. */
+  @transient private var embedSizeLimit : Int = _
 
   private def setConf(conf: SparkConf) {
     compressionCodec = if (conf.getBoolean("spark.broadcast.compress", true)) {
@@ -73,6 +76,7 @@
       None
     }
     blockSize = conf.getInt("spark.broadcast.blockSize", 4096) * 1024
+    embedSizeLimit = conf.getInt("spark.broadcast.embedSizeLimit", 8) * 1024
   }
   setConf(SparkEnv.get.conf)
 
@@ -95,50 +99,31 @@
    * @return number of blocks this broadcast variable is divided into
    */
   private def writeBlocks(): Int = {
-<<<<<<< HEAD
-    // For local mode, just put the object in the BlockManager so we can find it later.
-    SparkEnv.get.blockManager.putSingle(
-      broadcastId, _value, StorageLevel.MEMORY_AND_DISK, tellMaster = false)
-
-    if (!isLocal) {
-      val blocks = TorrentBroadcast.blockifyObject(_value)
-      if (blocks.size == 1 && blocks(0).limit < TorrentBroadcast.EMBEDDED_SIZE) {
-        // embed small object inside Broadcast to avoid RPC
-        embeddedBlock = blocks(0).array()
-      } else {
-        blocks.zipWithIndex.foreach { case (block, i) =>
-          SparkEnv.get.blockManager.putBytes(
-            BroadcastBlockId(id, "piece" + i),
-            block,
-            StorageLevel.MEMORY_AND_DISK_SER,
-            tellMaster = true)
-        }
-      }
-      blocks.length
-    } else {
-      0
-=======
     // Store a copy of the broadcast variable in the driver so that tasks run on the driver
     // do not create a duplicate copy of the broadcast variable's value.
     SparkEnv.get.blockManager.putSingle(broadcastId, _value, StorageLevel.MEMORY_AND_DISK,
       tellMaster = false)
     val blocks =
       TorrentBroadcast.blockifyObject(_value, blockSize, SparkEnv.get.serializer, compressionCodec)
-    blocks.zipWithIndex.foreach { case (block, i) =>
-      SparkEnv.get.blockManager.putBytes(
-        BroadcastBlockId(id, "piece" + i),
-        block,
-        StorageLevel.MEMORY_AND_DISK_SER,
-        tellMaster = true)
->>>>>>> 7c89a8f0
+    assert(blocks.length > 0, "should have at least one block")
+
+    if (blocks.size == 1 && blocks(0).limit < embedSizeLimit) {
+        // embed small object inside Broadcast to avoid RPC
+        embeddedBlock = blocks(0).array()
+    } else {
+      blocks.zipWithIndex.foreach { case (block, i) =>
+        SparkEnv.get.blockManager.putBytes(
+          BroadcastBlockId(id, "piece" + i),
+          block,
+          StorageLevel.MEMORY_AND_DISK_SER,
+          tellMaster = true)
+      }
     }
     blocks.length
   }
 
   /** Fetch torrent blocks from the driver and/or other executors. */
   private def readBlocks(): Array[ByteBuffer] = {
-    assert(numBlocks > 0, "no blocks in local mode")
-
     // Fetch chunks of data. Note that all these chunks are stored in the BlockManager and reported
     // to the driver, so other executors can pull these chunks from this executor as well.
     val blocks = new Array[ByteBuffer](numBlocks)
@@ -156,24 +141,6 @@
       // First try getLocalBytes because there is a chance that previous attempts to fetch the
       // broadcast blocks have already fetched some of the blocks. In that case, some blocks
       // would be available locally (on this executor).
-<<<<<<< HEAD
-      var blockOpt = bm.getLocalBytes(pieceId)
-      if (!blockOpt.isDefined) {
-        blockOpt = bm.getRemoteBytes(pieceId)
-        blockOpt match {
-          case Some(block) =>
-            // If we found the block from remote executors/driver's BlockManager, put the block
-            // in this executor's BlockManager.
-            SparkEnv.get.blockManager.putBytes(
-              pieceId,
-              block,
-              StorageLevel.MEMORY_AND_DISK_SER,
-              tellMaster = true)
-
-          case None =>
-            throw new IOException("Failed to get " + pieceId + " of " + broadcastId)
-        }
-=======
       def getLocal: Option[ByteBuffer] = bm.getLocalBytes(pieceId)
       def getRemote: Option[ByteBuffer] = bm.getRemoteBytes(pieceId).map { block =>
         // If we found the block from remote executors/driver's BlockManager, put the block
@@ -184,7 +151,6 @@
           StorageLevel.MEMORY_AND_DISK_SER,
           tellMaster = true)
         block
->>>>>>> 7c89a8f0
       }
       val block: ByteBuffer = getLocal.orElse(getRemote).getOrElse(
         throw new SparkException(s"Failed to get $pieceId of $broadcastId"))
@@ -243,27 +209,7 @@
 
 
 private object TorrentBroadcast extends Logging {
-<<<<<<< HEAD
-  /** Size of each block. Default value is 4MB. */
-  private lazy val BLOCK_SIZE = conf.getInt("spark.broadcast.blockSize", 4096) * 1024
-  private lazy val EMBEDDED_SIZE = conf.getInt("spark.broadcast.embeddedSize", 8) * 1024
-  private var initialized = false
-  private var conf: SparkConf = null
-  private var compress: Boolean = false
-  private var compressionCodec: CompressionCodec = null
-
-  def initialize(_isDriver: Boolean, conf: SparkConf) {
-    TorrentBroadcast.conf = conf // TODO: we might have to fix it in tests
-    synchronized {
-      if (!initialized) {
-        compress = conf.getBoolean("spark.broadcast.compress", true)
-        compressionCodec = CompressionCodec.createCodec(conf)
-        initialized = true
-      }
-    }
-  }
-=======
->>>>>>> 7c89a8f0
+
 
   def blockifyObject[T: ClassTag](
       obj: T,
@@ -282,7 +228,9 @@
       blocks: Array[ByteBuffer],
       serializer: Serializer,
       compressionCodec: Option[CompressionCodec]): T = {
-    require(blocks.nonEmpty, "Cannot unblockify an empty array of blocks")
+    if (blocks.isEmpty) {
+      throw new IOException("Cannot unblockify an empty array of blocks")
+    }
     val is = new SequenceInputStream(
       asJavaEnumeration(blocks.iterator.map(block => new ByteBufferInputStream(block))))
     val in: InputStream = compressionCodec.map(c => c.compressedInputStream(is)).getOrElse(is)
