--- conflicted
+++ resolved
@@ -407,18 +407,8 @@
 
     def createMemoryEntry(): MemoryEntry[T] = {
       serializationStream.close()
-<<<<<<< HEAD
       val entry = SerializedMemoryEntry[T](bbos.toChunkedByteBuffer, memoryMode, classTag)
       entry
-=======
-      if (bbos.size > unrollMemoryUsedByThisBlock) {
-        val amountToRequest = bbos.size - unrollMemoryUsedByThisBlock
-        keepUnrolling = reserveUnrollMemoryForThisTask(blockId, amountToRequest, memoryMode)
-        if (keepUnrolling) {
-          unrollMemoryUsedByThisBlock += amountToRequest
-        }
-      }
->>>>>>> 14a32a64
     }
 
     putIterator(blockId, values, classTag, memoryMode, storeValue,
