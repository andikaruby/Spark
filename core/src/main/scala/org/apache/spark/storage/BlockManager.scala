/*
 * Licensed to the Apache Software Foundation (ASF) under one or more
 * contributor license agreements.  See the NOTICE file distributed with
 * this work for additional information regarding copyright ownership.
 * The ASF licenses this file to You under the Apache License, Version 2.0
 * (the "License"); you may not use this file except in compliance with
 * the License.  You may obtain a copy of the License at
 *
 *    http://www.apache.org/licenses/LICENSE-2.0
 *
 * Unless required by applicable law or agreed to in writing, software
 * distributed under the License is distributed on an "AS IS" BASIS,
 * WITHOUT WARRANTIES OR CONDITIONS OF ANY KIND, either express or implied.
 * See the License for the specific language governing permissions and
 * limitations under the License.
 */

package org.apache.spark.storage

import java.io._
import java.nio.ByteBuffer
import java.nio.channels.Channels

import scala.collection.mutable
import scala.collection.mutable.HashMap
import scala.concurrent.{Await, ExecutionContext, Future}
import scala.concurrent.duration._
import scala.reflect.ClassTag
import scala.util.Random
import scala.util.control.NonFatal

import com.google.common.io.ByteStreams

import org.apache.spark._
import org.apache.spark.executor.{DataReadMethod, ShuffleWriteMetrics}
import org.apache.spark.internal.Logging
import org.apache.spark.memory.{MemoryManager, MemoryMode}
import org.apache.spark.network._
import org.apache.spark.network.buffer.ManagedBuffer
import org.apache.spark.network.netty.SparkTransportConf
import org.apache.spark.network.shuffle.ExternalShuffleClient
import org.apache.spark.network.shuffle.protocol.ExecutorShuffleInfo
import org.apache.spark.rpc.RpcEnv
import org.apache.spark.security.CryptoStreamUtils
import org.apache.spark.serializer.{SerializerInstance, SerializerManager}
import org.apache.spark.shuffle.ShuffleManager
import org.apache.spark.storage.memory._
import org.apache.spark.unsafe.Platform
import org.apache.spark.util._
import org.apache.spark.util.io.ChunkedByteBuffer


/* Class for returning a fetched block and associated metrics. */
private[spark] class BlockResult(
    val data: Iterator[Any],
    val readMethod: DataReadMethod.Value,
    val bytes: Long)

/**
 * Abstracts away how blocks are stored and provides different ways to read the underlying block
 * data. Callers should call [[dispose()]] when they're done with the block.
 */
private[spark] trait BlockData {

  def toInputStream(): InputStream

  /**
   * Returns a Netty-friendly wrapper for the block's data.
   *
   * @see [[ManagedBuffer#convertToNetty()]]
   */
  def toNetty(): Object

  def toChunkedByteBuffer(allocator: Int => ByteBuffer): ChunkedByteBuffer

  def toByteBuffer(): ByteBuffer

  def size: Long

  def dispose(): Unit

}

private[spark] class ByteBufferBlockData(
    val buffer: ChunkedByteBuffer,
    val shouldDispose: Boolean) extends BlockData {

  override def toInputStream(): InputStream = buffer.toInputStream(dispose = false)

  override def toNetty(): Object = buffer.toNetty

  override def toChunkedByteBuffer(allocator: Int => ByteBuffer): ChunkedByteBuffer = {
    buffer.copy(allocator)
  }

  override def toByteBuffer(): ByteBuffer = buffer.toByteBuffer

  override def size: Long = buffer.size

  override def dispose(): Unit = {
    if (shouldDispose) {
      buffer.dispose()
    }
  }

}

/**
 * Manager running on every node (driver and executors) which provides interfaces for putting and
 * retrieving blocks both locally and remotely into various stores (memory, disk, and off-heap).
 *
 * Note that [[initialize()]] must be called before the BlockManager is usable.
 */
private[spark] class BlockManager(
    executorId: String,
    rpcEnv: RpcEnv,
    val master: BlockManagerMaster,
    val serializerManager: SerializerManager,
    val conf: SparkConf,
    memoryManager: MemoryManager,
    mapOutputTracker: MapOutputTracker,
    shuffleManager: ShuffleManager,
    val blockTransferService: BlockTransferService,
    securityManager: SecurityManager,
    numUsableCores: Int)
  extends BlockDataManager with BlockEvictionHandler with Logging {

  private[spark] val externalShuffleServiceEnabled =
    conf.getBoolean("spark.shuffle.service.enabled", false)

  val diskBlockManager = {
    // Only perform cleanup if an external service is not serving our shuffle files.
    val deleteFilesOnStop =
      !externalShuffleServiceEnabled || executorId == SparkContext.DRIVER_IDENTIFIER
    new DiskBlockManager(conf, deleteFilesOnStop)
  }

  // Visible for testing
  private[storage] val blockInfoManager = new BlockInfoManager

  private val futureExecutionContext = ExecutionContext.fromExecutorService(
    ThreadUtils.newDaemonCachedThreadPool("block-manager-future", 128))

  // Actual storage of where blocks are kept
  private[spark] val memoryStore =
    new MemoryStore(conf, blockInfoManager, serializerManager, memoryManager, this)
  private[spark] val diskStore = new DiskStore(conf, diskBlockManager, securityManager)
  memoryManager.setMemoryStore(memoryStore)

  // Note: depending on the memory manager, `maxMemory` may actually vary over time.
  // However, since we use this only for reporting and logging, what we actually want here is
  // the absolute maximum value that `maxMemory` can ever possibly reach. We may need
  // to revisit whether reporting this value as the "max" is intuitive to the user.
  private val maxMemory =
    memoryManager.maxOnHeapStorageMemory + memoryManager.maxOffHeapStorageMemory

  // Port used by the external shuffle service. In Yarn mode, this may be already be
  // set through the Hadoop configuration as the server is launched in the Yarn NM.
  private val externalShuffleServicePort = {
    val tmpPort = Utils.getSparkOrYarnConfig(conf, "spark.shuffle.service.port", "7337").toInt
    if (tmpPort == 0) {
      // for testing, we set "spark.shuffle.service.port" to 0 in the yarn config, so yarn finds
      // an open port.  But we still need to tell our spark apps the right port to use.  So
      // only if the yarn config has the port set to 0, we prefer the value in the spark config
      conf.get("spark.shuffle.service.port").toInt
    } else {
      tmpPort
    }
  }

  var blockManagerId: BlockManagerId = _

  // Address of the server that serves this executor's shuffle files. This is either an external
  // service, or just our own Executor's BlockManager.
  private[spark] var shuffleServerId: BlockManagerId = _

  // Client to read other executors' shuffle files. This is either an external service, or just the
  // standard BlockTransferService to directly connect to other Executors.
  private[spark] val shuffleClient = if (externalShuffleServiceEnabled) {
    val transConf = SparkTransportConf.fromSparkConf(conf, "shuffle", numUsableCores)
    new ExternalShuffleClient(transConf, securityManager, securityManager.isAuthenticationEnabled())
  } else {
    blockTransferService
  }

  // Max number of failures before this block manager refreshes the block locations from the driver
  private val maxFailuresBeforeLocationRefresh =
    conf.getInt("spark.block.failures.beforeLocationRefresh", 5)

  private val slaveEndpoint = rpcEnv.setupEndpoint(
    "BlockManagerEndpoint" + BlockManager.ID_GENERATOR.next,
    new BlockManagerSlaveEndpoint(rpcEnv, this, mapOutputTracker))

  // Pending re-registration action being executed asynchronously or null if none is pending.
  // Accesses should synchronize on asyncReregisterLock.
  private var asyncReregisterTask: Future[Unit] = null
  private val asyncReregisterLock = new Object

  // Field related to peer block managers that are necessary for block replication
  @volatile private var cachedPeers: Seq[BlockManagerId] = _
  private val peerFetchLock = new Object
  private var lastPeerFetchTime = 0L

  private var blockReplicationPolicy: BlockReplicationPolicy = _

  /**
   * Initializes the BlockManager with the given appId. This is not performed in the constructor as
   * the appId may not be known at BlockManager instantiation time (in particular for the driver,
   * where it is only learned after registration with the TaskScheduler).
   *
   * This method initializes the BlockTransferService and ShuffleClient, registers with the
   * BlockManagerMaster, starts the BlockManagerWorker endpoint, and registers with a local shuffle
   * service if configured.
   */
  def initialize(appId: String): Unit = {
    blockTransferService.init(this)
    shuffleClient.init(appId)

    blockReplicationPolicy = {
      val priorityClass = conf.get(
        "spark.storage.replication.policy", classOf[RandomBlockReplicationPolicy].getName)
      val clazz = Utils.classForName(priorityClass)
      val ret = clazz.newInstance.asInstanceOf[BlockReplicationPolicy]
      logInfo(s"Using $priorityClass for block replication policy")
      ret
    }

    val id =
      BlockManagerId(executorId, blockTransferService.hostName, blockTransferService.port, None)

    val idFromMaster = master.registerBlockManager(
      id,
      maxMemory,
      slaveEndpoint)

    blockManagerId = if (idFromMaster != null) idFromMaster else id

    shuffleServerId = if (externalShuffleServiceEnabled) {
      logInfo(s"external shuffle service port = $externalShuffleServicePort")
      BlockManagerId(executorId, blockTransferService.hostName, externalShuffleServicePort)
    } else {
      blockManagerId
    }

    // Register Executors' configuration with the local shuffle service, if one should exist.
    if (externalShuffleServiceEnabled && !blockManagerId.isDriver) {
      registerWithExternalShuffleServer()
    }

    logInfo(s"Initialized BlockManager: $blockManagerId")
  }

  private def registerWithExternalShuffleServer() {
    logInfo("Registering executor with local external shuffle service.")
    val shuffleConfig = new ExecutorShuffleInfo(
      diskBlockManager.localDirs.map(_.toString),
      diskBlockManager.subDirsPerLocalDir,
      shuffleManager.getClass.getName)

    val MAX_ATTEMPTS = 3
    val SLEEP_TIME_SECS = 5

    for (i <- 1 to MAX_ATTEMPTS) {
      try {
        // Synchronous and will throw an exception if we cannot connect.
        shuffleClient.asInstanceOf[ExternalShuffleClient].registerWithShuffleServer(
          shuffleServerId.host, shuffleServerId.port, shuffleServerId.executorId, shuffleConfig)
        return
      } catch {
        case e: Exception if i < MAX_ATTEMPTS =>
          logError(s"Failed to connect to external shuffle server, will retry ${MAX_ATTEMPTS - i}"
            + s" more times after waiting $SLEEP_TIME_SECS seconds...", e)
          Thread.sleep(SLEEP_TIME_SECS * 1000)
        case NonFatal(e) =>
          throw new SparkException("Unable to register with external shuffle server due to : " +
            e.getMessage, e)
      }
    }
  }

  /**
   * Report all blocks to the BlockManager again. This may be necessary if we are dropped
   * by the BlockManager and come back or if we become capable of recovering blocks on disk after
   * an executor crash.
   *
   * This function deliberately fails silently if the master returns false (indicating that
   * the slave needs to re-register). The error condition will be detected again by the next
   * heart beat attempt or new block registration and another try to re-register all blocks
   * will be made then.
   */
  private def reportAllBlocks(): Unit = {
    logInfo(s"Reporting ${blockInfoManager.size} blocks to the master.")
    for ((blockId, info) <- blockInfoManager.entries) {
      val status = getCurrentBlockStatus(blockId, info)
      if (info.tellMaster && !tryToReportBlockStatus(blockId, status)) {
        logError(s"Failed to report $blockId to master; giving up.")
        return
      }
    }
  }

  /**
   * Re-register with the master and report all blocks to it. This will be called by the heart beat
   * thread if our heartbeat to the block manager indicates that we were not registered.
   *
   * Note that this method must be called without any BlockInfo locks held.
   */
  def reregister(): Unit = {
    // TODO: We might need to rate limit re-registering.
    logInfo(s"BlockManager $blockManagerId re-registering with master")
    master.registerBlockManager(blockManagerId, maxMemory, slaveEndpoint)
    reportAllBlocks()
  }

  /**
   * Re-register with the master sometime soon.
   */
  private def asyncReregister(): Unit = {
    asyncReregisterLock.synchronized {
      if (asyncReregisterTask == null) {
        asyncReregisterTask = Future[Unit] {
          // This is a blocking action and should run in futureExecutionContext which is a cached
          // thread pool
          reregister()
          asyncReregisterLock.synchronized {
            asyncReregisterTask = null
          }
        }(futureExecutionContext)
      }
    }
  }

  /**
   * For testing. Wait for any pending asynchronous re-registration; otherwise, do nothing.
   */
  def waitForAsyncReregister(): Unit = {
    val task = asyncReregisterTask
    if (task != null) {
      try {
        Await.ready(task, Duration.Inf)
      } catch {
        case NonFatal(t) =>
          throw new Exception("Error occurred while waiting for async. reregistration", t)
      }
    }
  }

  /**
   * Interface to get local block data. Throws an exception if the block cannot be found or
   * cannot be read successfully.
   */
  override def getBlockData(blockId: BlockId): ManagedBuffer = {
    if (blockId.isShuffle) {
      shuffleManager.shuffleBlockResolver.getBlockData(blockId.asInstanceOf[ShuffleBlockId])
    } else {
      getLocalBytes(blockId) match {
        case Some(blockData) =>
          new BlockManagerManagedBuffer(blockInfoManager, blockId, blockData, true)
        case None =>
          // If this block manager receives a request for a block that it doesn't have then it's
          // likely that the master has outdated block statuses for this block. Therefore, we send
          // an RPC so that this block is marked as being unavailable from this block manager.
          reportBlockStatus(blockId, BlockStatus.empty)
          throw new BlockNotFoundException(blockId.toString)
      }
    }
  }

  /**
   * Put the block locally, using the given storage level.
   *
   * '''Important!''' Callers must not mutate or release the data buffer underlying `bytes`. Doing
   * so may corrupt or change the data stored by the `BlockManager`.
   */
  override def putBlockData(
      blockId: BlockId,
      data: ManagedBuffer,
      level: StorageLevel,
      classTag: ClassTag[_]): Boolean = {
    putBytes(blockId, new ChunkedByteBuffer(data.nioByteBuffer()), level)(classTag)
  }

  /**
   * Get the BlockStatus for the block identified by the given ID, if it exists.
   * NOTE: This is mainly for testing.
   */
  def getStatus(blockId: BlockId): Option[BlockStatus] = {
    blockInfoManager.get(blockId).map { info =>
      val memSize = if (memoryStore.contains(blockId)) memoryStore.getSize(blockId) else 0L
      val diskSize = if (diskStore.contains(blockId)) diskStore.getSize(blockId) else 0L
      BlockStatus(info.level, memSize = memSize, diskSize = diskSize)
    }
  }

  /**
   * Get the ids of existing blocks that match the given filter. Note that this will
   * query the blocks stored in the disk block manager (that the block manager
   * may not know of).
   */
  def getMatchingBlockIds(filter: BlockId => Boolean): Seq[BlockId] = {
    // The `toArray` is necessary here in order to force the list to be materialized so that we
    // don't try to serialize a lazy iterator when responding to client requests.
    (blockInfoManager.entries.map(_._1) ++ diskBlockManager.getAllBlocks())
      .filter(filter)
      .toArray
      .toSeq
  }

  /**
   * Tell the master about the current storage status of a block. This will send a block update
   * message reflecting the current status, *not* the desired storage level in its block info.
   * For example, a block with MEMORY_AND_DISK set might have fallen out to be only on disk.
   *
   * droppedMemorySize exists to account for when the block is dropped from memory to disk (so
   * it is still valid). This ensures that update in master will compensate for the increase in
   * memory on slave.
   */
  private def reportBlockStatus(
      blockId: BlockId,
      status: BlockStatus,
      droppedMemorySize: Long = 0L): Unit = {
    val needReregister = !tryToReportBlockStatus(blockId, status, droppedMemorySize)
    if (needReregister) {
      logInfo(s"Got told to re-register updating block $blockId")
      // Re-registering will report our new block for free.
      asyncReregister()
    }
    logDebug(s"Told master about block $blockId")
  }

  /**
   * Actually send a UpdateBlockInfo message. Returns the master's response,
   * which will be true if the block was successfully recorded and false if
   * the slave needs to re-register.
   */
  private def tryToReportBlockStatus(
      blockId: BlockId,
      status: BlockStatus,
      droppedMemorySize: Long = 0L): Boolean = {
    val storageLevel = status.storageLevel
    val inMemSize = Math.max(status.memSize, droppedMemorySize)
    val onDiskSize = status.diskSize
    master.updateBlockInfo(blockManagerId, blockId, storageLevel, inMemSize, onDiskSize)
  }

  /**
   * Return the updated storage status of the block with the given ID. More specifically, if
   * the block is dropped from memory and possibly added to disk, return the new storage level
   * and the updated in-memory and on-disk sizes.
   */
  private def getCurrentBlockStatus(blockId: BlockId, info: BlockInfo): BlockStatus = {
    info.synchronized {
      info.level match {
        case null =>
          BlockStatus.empty
        case level =>
          val inMem = level.useMemory && memoryStore.contains(blockId)
          val onDisk = level.useDisk && diskStore.contains(blockId)
          val deserialized = if (inMem) level.deserialized else false
          val replication = if (inMem  || onDisk) level.replication else 1
          val storageLevel = StorageLevel(
            useDisk = onDisk,
            useMemory = inMem,
            useOffHeap = level.useOffHeap,
            deserialized = deserialized,
            replication = replication)
          val memSize = if (inMem) memoryStore.getSize(blockId) else 0L
          val diskSize = if (onDisk) diskStore.getSize(blockId) else 0L
          BlockStatus(storageLevel, memSize, diskSize)
      }
    }
  }

  /**
   * Get locations of an array of blocks.
   */
  private def getLocationBlockIds(blockIds: Array[BlockId]): Array[Seq[BlockManagerId]] = {
    val startTimeMs = System.currentTimeMillis
    val locations = master.getLocations(blockIds).toArray
    logDebug("Got multiple block location in %s".format(Utils.getUsedTimeMs(startTimeMs)))
    locations
  }

  /**
   * Cleanup code run in response to a failed local read.
   * Must be called while holding a read lock on the block.
   */
  private def handleLocalReadFailure(blockId: BlockId): Nothing = {
    releaseLock(blockId)
    // Remove the missing block so that its unavailability is reported to the driver
    removeBlock(blockId)
    throw new SparkException(s"Block $blockId was not found even though it's read-locked")
  }

  /**
   * Get block from local block manager as an iterator of Java objects.
   */
  def getLocalValues(blockId: BlockId): Option[BlockResult] = {
    logDebug(s"Getting local block $blockId")
    blockInfoManager.lockForReading(blockId) match {
      case None =>
        logDebug(s"Block $blockId was not found")
        None
      case Some(info) =>
        val level = info.level
        logDebug(s"Level for block $blockId is $level")
        if (level.useMemory && memoryStore.contains(blockId)) {
          val iter: Iterator[Any] = if (level.deserialized) {
            memoryStore.getValues(blockId).get
          } else {
            serializerManager.dataDeserializeStream(
              blockId, memoryStore.getBytes(blockId).get.toInputStream())(info.classTag)
          }
          val ci = CompletionIterator[Any, Iterator[Any]](iter, releaseLock(blockId))
          Some(new BlockResult(ci, DataReadMethod.Memory, info.size))
        } else if (level.useDisk && diskStore.contains(blockId)) {
          val diskData = diskStore.getBytes(blockId)
          val iterToReturn: Iterator[Any] = {
            if (level.deserialized) {
              val diskValues = serializerManager.dataDeserializeStream(
                blockId,
                diskData.toInputStream())(info.classTag)
              maybeCacheDiskValuesInMemory(info, blockId, level, diskValues)
            } else {
              val stream = maybeCacheDiskBytesInMemory(info, blockId, level, diskData)
                .map { _.toInputStream(dispose = false) }
                .getOrElse { diskData.toInputStream() }
              serializerManager.dataDeserializeStream(blockId, stream)(info.classTag)
            }
          }
          val ci = CompletionIterator[Any, Iterator[Any]](iterToReturn,
            releaseLockAndDispose(blockId, diskData))
          Some(new BlockResult(ci, DataReadMethod.Disk, info.size))
        } else {
          handleLocalReadFailure(blockId)
        }
    }
  }

  /**
   * Get block from the local block manager as serialized bytes.
   */
  def getLocalBytes(blockId: BlockId): Option[BlockData] = {
    logDebug(s"Getting local block $blockId as bytes")
    // As an optimization for map output fetches, if the block is for a shuffle, return it
    // without acquiring a lock; the disk store never deletes (recent) items so this should work
    if (blockId.isShuffle) {
      val shuffleBlockResolver = shuffleManager.shuffleBlockResolver
      // TODO: This should gracefully handle case where local block is not available. Currently
      // downstream code will throw an exception.
      val buf = new ChunkedByteBuffer(
        shuffleBlockResolver.getBlockData(blockId.asInstanceOf[ShuffleBlockId]).nioByteBuffer())
      Some(new ByteBufferBlockData(buf, true))
    } else {
      blockInfoManager.lockForReading(blockId).map { info => doGetLocalBytes(blockId, info) }
    }
  }

  /**
   * Get block from the local block manager as serialized bytes.
   *
   * Must be called while holding a read lock on the block.
   * Releases the read lock upon exception; keeps the read lock upon successful return.
   */
  private def doGetLocalBytes(blockId: BlockId, info: BlockInfo): BlockData = {
    val level = info.level
    logDebug(s"Level for block $blockId is $level")
    // In order, try to read the serialized bytes from memory, then from disk, then fall back to
    // serializing in-memory objects, and, finally, throw an exception if the block does not exist.
    if (level.deserialized) {
      // Try to avoid expensive serialization by reading a pre-serialized copy from disk:
      if (level.useDisk && diskStore.contains(blockId)) {
        // Note: we purposely do not try to put the block back into memory here. Since this branch
        // handles deserialized blocks, this block may only be cached in memory as objects, not
        // serialized bytes. Because the caller only requested bytes, it doesn't make sense to
        // cache the block's deserialized objects since that caching may not have a payoff.
        diskStore.getBytes(blockId)
      } else if (level.useMemory && memoryStore.contains(blockId)) {
        // The block was not found on disk, so serialize an in-memory copy:
        new ByteBufferBlockData(serializerManager.dataSerializeWithExplicitClassTag(
          blockId, memoryStore.getValues(blockId).get, info.classTag), true)
      } else {
        handleLocalReadFailure(blockId)
      }
    } else {  // storage level is serialized
      if (level.useMemory && memoryStore.contains(blockId)) {
        new ByteBufferBlockData(memoryStore.getBytes(blockId).get, false)
      } else if (level.useDisk && diskStore.contains(blockId)) {
        val diskData = diskStore.getBytes(blockId)
        maybeCacheDiskBytesInMemory(info, blockId, level, diskData)
          .map(new ByteBufferBlockData(_, false))
          .getOrElse(diskData)
      } else {
        handleLocalReadFailure(blockId)
      }
    }
  }

  /**
   * Get block from remote block managers.
   *
   * This does not acquire a lock on this block in this JVM.
   */
  private def getRemoteValues[T: ClassTag](blockId: BlockId): Option[BlockResult] = {
    val ct = implicitly[ClassTag[T]]
    getRemoteBytes(blockId).map { data =>
      val values =
        serializerManager.dataDeserializeStream(blockId, data.toInputStream(dispose = true))(ct)
      new BlockResult(values, DataReadMethod.Network, data.size)
    }
  }

  /**
   * Return a list of locations for the given block, prioritizing the local machine since
   * multiple block managers can share the same host.
   */
  private def getLocations(blockId: BlockId): Seq[BlockManagerId] = {
    val locs = Random.shuffle(master.getLocations(blockId))
    val (preferredLocs, otherLocs) = locs.partition { loc => blockManagerId.host == loc.host }
    preferredLocs ++ otherLocs
  }

  /**
   * Get block from remote block managers as serialized bytes.
   */
  def getRemoteBytes(blockId: BlockId): Option[ChunkedByteBuffer] = {
    logDebug(s"Getting remote block $blockId")
    require(blockId != null, "BlockId is null")
    var runningFailureCount = 0
    var totalFailureCount = 0
    val locations = getLocations(blockId)
    val maxFetchFailures = locations.size
    var locationIterator = locations.iterator
    while (locationIterator.hasNext) {
      val loc = locationIterator.next()
      logDebug(s"Getting remote block $blockId from $loc")
      val data = try {
        blockTransferService.fetchBlockSync(
          loc.host, loc.port, loc.executorId, blockId.toString).nioByteBuffer()
      } catch {
        case NonFatal(e) =>
          runningFailureCount += 1
          totalFailureCount += 1

          if (totalFailureCount >= maxFetchFailures) {
            // Give up trying anymore locations. Either we've tried all of the original locations,
            // or we've refreshed the list of locations from the master, and have still
            // hit failures after trying locations from the refreshed list.
            logWarning(s"Failed to fetch block after $totalFailureCount fetch failures. " +
              s"Most recent failure cause:", e)
            return None
          }

          logWarning(s"Failed to fetch remote block $blockId " +
            s"from $loc (failed attempt $runningFailureCount)", e)

          // If there is a large number of executors then locations list can contain a
          // large number of stale entries causing a large number of retries that may
          // take a significant amount of time. To get rid of these stale entries
          // we refresh the block locations after a certain number of fetch failures
          if (runningFailureCount >= maxFailuresBeforeLocationRefresh) {
            locationIterator = getLocations(blockId).iterator
            logDebug(s"Refreshed locations from the driver " +
              s"after ${runningFailureCount} fetch failures.")
            runningFailureCount = 0
          }

          // This location failed, so we retry fetch from a different one by returning null here
          null
      }

      if (data != null) {
        return Some(new ChunkedByteBuffer(data))
      }
      logDebug(s"The value of block $blockId is null")
    }
    logDebug(s"Block $blockId not found")
    None
  }

  /**
   * Get a block from the block manager (either local or remote).
   *
   * This acquires a read lock on the block if the block was stored locally and does not acquire
   * any locks if the block was fetched from a remote block manager. The read lock will
   * automatically be freed once the result's `data` iterator is fully consumed.
   */
  def get[T: ClassTag](blockId: BlockId): Option[BlockResult] = {
    val local = getLocalValues(blockId)
    if (local.isDefined) {
      logInfo(s"Found block $blockId locally")
      return local
    }
    val remote = getRemoteValues[T](blockId)
    if (remote.isDefined) {
      logInfo(s"Found block $blockId remotely")
      return remote
    }
    None
  }

  /**
   * Downgrades an exclusive write lock to a shared read lock.
   */
  def downgradeLock(blockId: BlockId): Unit = {
    blockInfoManager.downgradeLock(blockId)
  }

  /**
   * Release a lock on the given block.
   */
  def releaseLock(blockId: BlockId): Unit = {
    blockInfoManager.unlock(blockId)
  }

  /**
   * Registers a task with the BlockManager in order to initialize per-task bookkeeping structures.
   */
  def registerTask(taskAttemptId: Long): Unit = {
    blockInfoManager.registerTask(taskAttemptId)
  }

  /**
   * Release all locks for the given task.
   *
   * @return the blocks whose locks were released.
   */
  def releaseAllLocksForTask(taskAttemptId: Long): Seq[BlockId] = {
    blockInfoManager.releaseAllLocksForTask(taskAttemptId)
  }

  /**
   * Retrieve the given block if it exists, otherwise call the provided `makeIterator` method
   * to compute the block, persist it, and return its values.
   *
   * @return either a BlockResult if the block was successfully cached, or an iterator if the block
   *         could not be cached.
   */
  def getOrElseUpdate[T](
      blockId: BlockId,
      level: StorageLevel,
      classTag: ClassTag[T],
      makeIterator: () => Iterator[T]): Either[BlockResult, Iterator[T]] = {
    // Attempt to read the block from local or remote storage. If it's present, then we don't need
    // to go through the local-get-or-put path.
    get[T](blockId)(classTag) match {
      case Some(block) =>
        return Left(block)
      case _ =>
        // Need to compute the block.
    }
    // Initially we hold no locks on this block.
    doPutIterator(blockId, makeIterator, level, classTag, keepReadLock = true) match {
      case None =>
        // doPut() didn't hand work back to us, so the block already existed or was successfully
        // stored. Therefore, we now hold a read lock on the block.
        val blockResult = getLocalValues(blockId).getOrElse {
          // Since we held a read lock between the doPut() and get() calls, the block should not
          // have been evicted, so get() not returning the block indicates some internal error.
          releaseLock(blockId)
          throw new SparkException(s"get() failed for block $blockId even though we held a lock")
        }
        // We already hold a read lock on the block from the doPut() call and getLocalValues()
        // acquires the lock again, so we need to call releaseLock() here so that the net number
        // of lock acquisitions is 1 (since the caller will only call release() once).
        releaseLock(blockId)
        Left(blockResult)
      case Some(iter) =>
        // The put failed, likely because the data was too large to fit in memory and could not be
        // dropped to disk. Therefore, we need to pass the input iterator back to the caller so
        // that they can decide what to do with the values (e.g. process them without caching).
       Right(iter)
    }
  }

  /**
   * @return true if the block was stored or false if an error occurred.
   */
  def putIterator[T: ClassTag](
      blockId: BlockId,
      values: Iterator[T],
      level: StorageLevel,
      tellMaster: Boolean = true): Boolean = {
    require(values != null, "Values is null")
    doPutIterator(blockId, () => values, level, implicitly[ClassTag[T]], tellMaster) match {
      case None =>
        true
      case Some(iter) =>
        // Caller doesn't care about the iterator values, so we can close the iterator here
        // to free resources earlier
        iter.close()
        false
    }
  }

  /**
   * A short circuited method to get a block writer that can write data directly to disk.
   * The Block will be appended to the File specified by filename. Callers should handle error
   * cases.
   */
  def getDiskWriter(
      blockId: BlockId,
      file: File,
      serializerInstance: SerializerInstance,
      bufferSize: Int,
      writeMetrics: ShuffleWriteMetrics): DiskBlockObjectWriter = {
    val syncWrites = conf.getBoolean("spark.shuffle.sync", false)
    new DiskBlockObjectWriter(file, serializerManager, serializerInstance, bufferSize,
      syncWrites, writeMetrics, blockId)
  }

  /**
   * Put a new block of serialized bytes to the block manager.
   *
   * '''Important!''' Callers must not mutate or release the data buffer underlying `bytes`. Doing
   * so may corrupt or change the data stored by the `BlockManager`.
   *
   * @return true if the block was stored or false if an error occurred.
   */
  def putBytes[T: ClassTag](
      blockId: BlockId,
      bytes: ChunkedByteBuffer,
      level: StorageLevel,
      tellMaster: Boolean = true): Boolean = {
    require(bytes != null, "Bytes is null")
    doPutBytes(blockId, bytes, level, implicitly[ClassTag[T]], tellMaster)
  }

  /**
   * Put the given bytes according to the given level in one of the block stores, replicating
   * the values if necessary.
   *
   * If the block already exists, this method will not overwrite it.
   *
   * '''Important!''' Callers must not mutate or release the data buffer underlying `bytes`. Doing
   * so may corrupt or change the data stored by the `BlockManager`.
   *
   * @param keepReadLock if true, this method will hold the read lock when it returns (even if the
   *                     block already exists). If false, this method will hold no locks when it
   *                     returns.
   * @return true if the block was already present or if the put succeeded, false otherwise.
   */
  private def doPutBytes[T](
      blockId: BlockId,
      bytes: ChunkedByteBuffer,
      level: StorageLevel,
      classTag: ClassTag[T],
      tellMaster: Boolean = true,
      keepReadLock: Boolean = false): Boolean = {
    doPut(blockId, level, classTag, tellMaster = tellMaster, keepReadLock = keepReadLock) { info =>
      val startTimeMs = System.currentTimeMillis
      // Since we're storing bytes, initiate the replication before storing them locally.
      // This is faster as data is already serialized and ready to send.
      val replicationFuture = if (level.replication > 1) {
        Future {
          // This is a blocking action and should run in futureExecutionContext which is a cached
          // thread pool. The ByteBufferBlockData wrapper is not disposed of to avoid releasing
          // buffers that are owned by the caller.
          replicate(blockId, new ByteBufferBlockData(bytes, false), level, classTag)
        }(futureExecutionContext)
      } else {
        null
      }

      val size = bytes.size

      if (level.useMemory) {
        // Put it in memory first, even if it also has useDisk set to true;
        // We will drop it to disk later if the memory store can't hold it.
        val putSucceeded = if (level.deserialized) {
          val values =
            serializerManager.dataDeserializeStream(blockId, bytes.toInputStream())(classTag)
          memoryStore.putIteratorAsValues(blockId, values, classTag) match {
            case Right(_) => true
            case Left(iter) =>
              // If putting deserialized values in memory failed, we will put the bytes directly to
              // disk, so we don't need this iterator and can close it to free resources earlier.
              iter.close()
              false
          }
        } else {
          val memoryMode = level.memoryMode
          memoryStore.putBytes(blockId, size, memoryMode, () => {
            if (memoryMode == MemoryMode.OFF_HEAP &&
                bytes.chunks.exists(buffer => !buffer.isDirect)) {
              bytes.copy(Platform.allocateDirectBuffer)
            } else {
              bytes
            }
          })
        }
        if (!putSucceeded && level.useDisk) {
          logWarning(s"Persisting block $blockId to disk instead.")
          diskStore.putBytes(blockId, bytes)
        }
      } else if (level.useDisk) {
        diskStore.putBytes(blockId, bytes)
      }

      val putBlockStatus = getCurrentBlockStatus(blockId, info)
      val blockWasSuccessfullyStored = putBlockStatus.storageLevel.isValid
      if (blockWasSuccessfullyStored) {
        // Now that the block is in either the memory or disk store,
        // tell the master about it.
        info.size = size
        if (tellMaster && info.tellMaster) {
          reportBlockStatus(blockId, putBlockStatus)
        }
        addUpdatedBlockStatusToTaskMetrics(blockId, putBlockStatus)
      }
      logDebug("Put block %s locally took %s".format(blockId, Utils.getUsedTimeMs(startTimeMs)))
      if (level.replication > 1) {
        // Wait for asynchronous replication to finish
        try {
          Await.ready(replicationFuture, Duration.Inf)
        } catch {
          case NonFatal(t) =>
            throw new Exception("Error occurred while waiting for replication to finish", t)
        }
      }
      if (blockWasSuccessfullyStored) {
        None
      } else {
        Some(bytes)
      }
    }.isEmpty
  }

  /**
   * Helper method used to abstract common code from [[doPutBytes()]] and [[doPutIterator()]].
   *
   * @param putBody a function which attempts the actual put() and returns None on success
   *                or Some on failure.
   */
  private def doPut[T](
      blockId: BlockId,
      level: StorageLevel,
      classTag: ClassTag[_],
      tellMaster: Boolean,
      keepReadLock: Boolean)(putBody: BlockInfo => Option[T]): Option[T] = {

    require(blockId != null, "BlockId is null")
    require(level != null && level.isValid, "StorageLevel is null or invalid")

    val putBlockInfo = {
      val newInfo = new BlockInfo(level, classTag, tellMaster)
      if (blockInfoManager.lockNewBlockForWriting(blockId, newInfo)) {
        newInfo
      } else {
        logWarning(s"Block $blockId already exists on this machine; not re-adding it")
        if (!keepReadLock) {
          // lockNewBlockForWriting returned a read lock on the existing block, so we must free it:
          releaseLock(blockId)
        }
        return None
      }
    }

    val startTimeMs = System.currentTimeMillis
    var exceptionWasThrown: Boolean = true
    val result: Option[T] = try {
      val res = putBody(putBlockInfo)
      exceptionWasThrown = false
      if (res.isEmpty) {
        // the block was successfully stored
        if (keepReadLock) {
          blockInfoManager.downgradeLock(blockId)
        } else {
          blockInfoManager.unlock(blockId)
        }
      } else {
        removeBlockInternal(blockId, tellMaster = false)
        logWarning(s"Putting block $blockId failed")
      }
      res
    } finally {
      // This cleanup is performed in a finally block rather than a `catch` to avoid having to
      // catch and properly re-throw InterruptedException.
      if (exceptionWasThrown) {
        logWarning(s"Putting block $blockId failed due to an exception")
        // If an exception was thrown then it's possible that the code in `putBody` has already
        // notified the master about the availability of this block, so we need to send an update
        // to remove this block location.
        removeBlockInternal(blockId, tellMaster = tellMaster)
        // The `putBody` code may have also added a new block status to TaskMetrics, so we need
        // to cancel that out by overwriting it with an empty block status. We only do this if
        // the finally block was entered via an exception because doing this unconditionally would
        // cause us to send empty block statuses for every block that failed to be cached due to
        // a memory shortage (which is an expected failure, unlike an uncaught exception).
        addUpdatedBlockStatusToTaskMetrics(blockId, BlockStatus.empty)
      }
    }
    if (level.replication > 1) {
      logDebug("Putting block %s with replication took %s"
        .format(blockId, Utils.getUsedTimeMs(startTimeMs)))
    } else {
      logDebug("Putting block %s without replication took %s"
        .format(blockId, Utils.getUsedTimeMs(startTimeMs)))
    }
    result
  }

  /**
   * Put the given block according to the given level in one of the block stores, replicating
   * the values if necessary.
   *
   * If the block already exists, this method will not overwrite it.
   *
   * @param keepReadLock if true, this method will hold the read lock when it returns (even if the
   *                     block already exists). If false, this method will hold no locks when it
   *                     returns.
   * @return None if the block was already present or if the put succeeded, or Some(iterator)
   *         if the put failed.
   */
  private def doPutIterator[T](
      blockId: BlockId,
      iterator: () => Iterator[T],
      level: StorageLevel,
      classTag: ClassTag[T],
      tellMaster: Boolean = true,
      keepReadLock: Boolean = false): Option[PartiallyUnrolledIterator[T]] = {
    doPut(blockId, level, classTag, tellMaster = tellMaster, keepReadLock = keepReadLock) { info =>
      val startTimeMs = System.currentTimeMillis
      var iteratorFromFailedMemoryStorePut: Option[PartiallyUnrolledIterator[T]] = None
      // Size of the block in bytes
      var size = 0L
      if (level.useMemory) {
        // Put it in memory first, even if it also has useDisk set to true;
        // We will drop it to disk later if the memory store can't hold it.
        if (level.deserialized) {
          memoryStore.putIteratorAsValues(blockId, iterator(), classTag) match {
            case Right(s) =>
              size = s
            case Left(iter) =>
              // Not enough space to unroll this block; drop to disk if applicable
              if (level.useDisk) {
                logWarning(s"Persisting block $blockId to disk instead.")
                diskStore.put(blockId) { channel =>
                  val out = Channels.newOutputStream(channel)
                  serializerManager.dataSerializeStream(blockId, out, iter)(classTag)
                }
                size = diskStore.getSize(blockId)
              } else {
                iteratorFromFailedMemoryStorePut = Some(iter)
              }
          }
        } else { // !level.deserialized
          memoryStore.putIteratorAsBytes(blockId, iterator(), classTag, level.memoryMode) match {
            case Right(s) =>
              size = s
            case Left(partiallySerializedValues) =>
              // Not enough space to unroll this block; drop to disk if applicable
              if (level.useDisk) {
                logWarning(s"Persisting block $blockId to disk instead.")
                diskStore.put(blockId) { channel =>
                  val out = Channels.newOutputStream(channel)
                  partiallySerializedValues.finishWritingToStream(out)
                }
                size = diskStore.getSize(blockId)
              } else {
                iteratorFromFailedMemoryStorePut = Some(partiallySerializedValues.valuesIterator)
              }
          }
        }

      } else if (level.useDisk) {
        diskStore.put(blockId) { channel =>
          val out = Channels.newOutputStream(channel)
          serializerManager.dataSerializeStream(blockId, out, iterator())(classTag)
        }
        size = diskStore.getSize(blockId)
      }

      val putBlockStatus = getCurrentBlockStatus(blockId, info)
      val blockWasSuccessfullyStored = putBlockStatus.storageLevel.isValid
      if (blockWasSuccessfullyStored) {
        // Now that the block is in either the memory or disk store, tell the master about it.
        info.size = size
        if (tellMaster && info.tellMaster) {
          reportBlockStatus(blockId, putBlockStatus)
        }
        addUpdatedBlockStatusToTaskMetrics(blockId, putBlockStatus)
        logDebug("Put block %s locally took %s".format(blockId, Utils.getUsedTimeMs(startTimeMs)))
        if (level.replication > 1) {
          val remoteStartTime = System.currentTimeMillis
          val bytesToReplicate = doGetLocalBytes(blockId, info)
          // [SPARK-16550] Erase the typed classTag when using default serialization, since
          // NettyBlockRpcServer crashes when deserializing repl-defined classes.
          // TODO(ekl) remove this once the classloader issue on the remote end is fixed.
          val remoteClassTag = if (!serializerManager.canUseKryo(classTag)) {
            scala.reflect.classTag[Any]
          } else {
            classTag
          }
          try {
            replicate(blockId, bytesToReplicate, level, remoteClassTag)
          } finally {
            bytesToReplicate.dispose()
          }
          logDebug("Put block %s remotely took %s"
            .format(blockId, Utils.getUsedTimeMs(remoteStartTime)))
        }
      }
      assert(blockWasSuccessfullyStored == iteratorFromFailedMemoryStorePut.isEmpty)
      iteratorFromFailedMemoryStorePut
    }
  }

  /**
   * Attempts to cache spilled bytes read from disk into the MemoryStore in order to speed up
   * subsequent reads. This method requires the caller to hold a read lock on the block.
   *
   * @return a copy of the bytes from the memory store if the put succeeded, otherwise None.
   *         If this returns bytes from the memory store then the original disk store bytes will
   *         automatically be disposed and the caller should not continue to use them. Otherwise,
   *         if this returns None then the original disk store bytes will be unaffected.
   */
  private def maybeCacheDiskBytesInMemory(
      blockInfo: BlockInfo,
      blockId: BlockId,
      level: StorageLevel,
      diskData: BlockData): Option[ChunkedByteBuffer] = {
    require(!level.deserialized)
    if (level.useMemory) {
      // Synchronize on blockInfo to guard against a race condition where two readers both try to
      // put values read from disk into the MemoryStore.
      blockInfo.synchronized {
        if (memoryStore.contains(blockId)) {
          diskData.dispose()
          Some(memoryStore.getBytes(blockId).get)
        } else {
          val allocator = level.memoryMode match {
            case MemoryMode.ON_HEAP => ByteBuffer.allocate _
            case MemoryMode.OFF_HEAP => Platform.allocateDirectBuffer _
          }
          val putSucceeded = memoryStore.putBytes(blockId, diskData.size, level.memoryMode, () => {
            // https://issues.apache.org/jira/browse/SPARK-6076
            // If the file size is bigger than the free memory, OOM will happen. So if we
            // cannot put it into MemoryStore, copyForMemory should not be created. That's why
            // this action is put into a `() => ChunkedByteBuffer` and created lazily.
            diskData.toChunkedByteBuffer(allocator)
          })
          if (putSucceeded) {
            diskData.dispose()
            Some(memoryStore.getBytes(blockId).get)
          } else {
            None
          }
        }
      }
    } else {
      None
    }
  }

  /**
   * Attempts to cache spilled values read from disk into the MemoryStore in order to speed up
   * subsequent reads. This method requires the caller to hold a read lock on the block.
   *
   * @return a copy of the iterator. The original iterator passed this method should no longer
   *         be used after this method returns.
   */
  private def maybeCacheDiskValuesInMemory[T](
      blockInfo: BlockInfo,
      blockId: BlockId,
      level: StorageLevel,
      diskIterator: Iterator[T]): Iterator[T] = {
    require(level.deserialized)
    val classTag = blockInfo.classTag.asInstanceOf[ClassTag[T]]
    if (level.useMemory) {
      // Synchronize on blockInfo to guard against a race condition where two readers both try to
      // put values read from disk into the MemoryStore.
      blockInfo.synchronized {
        if (memoryStore.contains(blockId)) {
          // Note: if we had a means to discard the disk iterator, we would do that here.
          memoryStore.getValues(blockId).get
        } else {
          memoryStore.putIteratorAsValues(blockId, diskIterator, classTag) match {
            case Left(iter) =>
              // The memory store put() failed, so it returned the iterator back to us:
              iter
            case Right(_) =>
              // The put() succeeded, so we can read the values back:
              memoryStore.getValues(blockId).get
          }
        }
      }.asInstanceOf[Iterator[T]]
    } else {
      diskIterator
    }
  }

  /**
   * Get peer block managers in the system.
   */
  private def getPeers(forceFetch: Boolean): Seq[BlockManagerId] = {
    peerFetchLock.synchronized {
      val cachedPeersTtl = conf.getInt("spark.storage.cachedPeersTtl", 60 * 1000) // milliseconds
      val timeout = System.currentTimeMillis - lastPeerFetchTime > cachedPeersTtl
      if (cachedPeers == null || forceFetch || timeout) {
        cachedPeers = master.getPeers(blockManagerId).sortBy(_.hashCode)
        lastPeerFetchTime = System.currentTimeMillis
        logDebug("Fetched peers from master: " + cachedPeers.mkString("[", ",", "]"))
      }
      cachedPeers
    }
  }

  /**
   * Called for pro-active replenishment of blocks lost due to executor failures
   *
   * @param blockId blockId being replicate
   * @param existingReplicas existing block managers that have a replica
   * @param maxReplicas maximum replicas needed
   */
  def replicateBlock(
      blockId: BlockId,
      existingReplicas: Set[BlockManagerId],
      maxReplicas: Int): Unit = {
    logInfo(s"Using $blockManagerId to pro-actively replicate $blockId")
    blockInfoManager.lockForReading(blockId).foreach { info =>
      val data = doGetLocalBytes(blockId, info)
      val storageLevel = StorageLevel(
        useDisk = info.level.useDisk,
        useMemory = info.level.useMemory,
        useOffHeap = info.level.useOffHeap,
        deserialized = info.level.deserialized,
        replication = maxReplicas)
      // we know we are called as a result of an executor removal, so we refresh peer cache
      // this way, we won't try to replicate to a missing executor with a stale reference
      getPeers(forceFetch = true)
      try {
        replicate(blockId, data, storageLevel, info.classTag, existingReplicas)
      } finally {
<<<<<<< HEAD
        releaseLockAndDispose(blockId, data)
=======
        logDebug(s"Releasing lock for $blockId")
        releaseLock(blockId)
>>>>>>> 17eddb35
      }
    }
  }

  /**
   * Replicate block to another node. Note that this is a blocking call that returns after
   * the block has been replicated.
   */
  private def replicate(
      blockId: BlockId,
      data: BlockData,
      level: StorageLevel,
      classTag: ClassTag[_],
      existingReplicas: Set[BlockManagerId] = Set.empty): Unit = {

    val maxReplicationFailures = conf.getInt("spark.storage.maxReplicationFailures", 1)
    val tLevel = StorageLevel(
      useDisk = level.useDisk,
      useMemory = level.useMemory,
      useOffHeap = level.useOffHeap,
      deserialized = level.deserialized,
      replication = 1)

    val numPeersToReplicateTo = level.replication - 1

    val startTime = System.nanoTime

    var peersReplicatedTo = mutable.HashSet.empty ++ existingReplicas
    var peersFailedToReplicateTo = mutable.HashSet.empty[BlockManagerId]
    var numFailures = 0

    val initialPeers = getPeers(false).filterNot(existingReplicas.contains(_))

    var peersForReplication = blockReplicationPolicy.prioritize(
      blockManagerId,
      initialPeers,
      peersReplicatedTo,
      blockId,
      numPeersToReplicateTo)

    while(numFailures <= maxReplicationFailures &&
      !peersForReplication.isEmpty &&
      peersReplicatedTo.size < numPeersToReplicateTo) {
      val peer = peersForReplication.head
      try {
        val onePeerStartTime = System.nanoTime
        logTrace(s"Trying to replicate $blockId of ${data.size} bytes to $peer")
        blockTransferService.uploadBlockSync(
          peer.host,
          peer.port,
          peer.executorId,
          blockId,
          new BlockManagerManagedBuffer(blockInfoManager, blockId, data, false),
          tLevel,
          classTag)
        logTrace(s"Replicated $blockId of ${data.size} bytes to $peer" +
          s" in ${(System.nanoTime - onePeerStartTime).toDouble / 1e6} ms")
        peersForReplication = peersForReplication.tail
        peersReplicatedTo += peer
      } catch {
        case NonFatal(e) =>
          logWarning(s"Failed to replicate $blockId to $peer, failure #$numFailures", e)
          peersFailedToReplicateTo += peer
          // we have a failed replication, so we get the list of peers again
          // we don't want peers we have already replicated to and the ones that
          // have failed previously
          val filteredPeers = getPeers(true).filter { p =>
            !peersFailedToReplicateTo.contains(p) && !peersReplicatedTo.contains(p)
          }

          numFailures += 1
          peersForReplication = blockReplicationPolicy.prioritize(
            blockManagerId,
            filteredPeers,
            peersReplicatedTo,
            blockId,
            numPeersToReplicateTo - peersReplicatedTo.size)
      }
    }

    logDebug(s"Replicating $blockId of ${data.size} bytes to " +
      s"${peersReplicatedTo.size} peer(s) took ${(System.nanoTime - startTime) / 1e6} ms")
    if (peersReplicatedTo.size < numPeersToReplicateTo) {
      logWarning(s"Block $blockId replicated to only " +
        s"${peersReplicatedTo.size} peer(s) instead of $numPeersToReplicateTo peers")
    }

    logDebug(s"block $blockId replicated to ${peersReplicatedTo.mkString(", ")}")
  }

  /**
   * Read a block consisting of a single object.
   */
  def getSingle[T: ClassTag](blockId: BlockId): Option[T] = {
    get[T](blockId).map(_.data.next().asInstanceOf[T])
  }

  /**
   * Write a block consisting of a single object.
   *
   * @return true if the block was stored or false if the block was already stored or an
   *         error occurred.
   */
  def putSingle[T: ClassTag](
      blockId: BlockId,
      value: T,
      level: StorageLevel,
      tellMaster: Boolean = true): Boolean = {
    putIterator(blockId, Iterator(value), level, tellMaster)
  }

  /**
   * Drop a block from memory, possibly putting it on disk if applicable. Called when the memory
   * store reaches its limit and needs to free up space.
   *
   * If `data` is not put on disk, it won't be created.
   *
   * The caller of this method must hold a write lock on the block before calling this method.
   * This method does not release the write lock.
   *
   * @return the block's new effective StorageLevel.
   */
  private[storage] override def dropFromMemory[T: ClassTag](
      blockId: BlockId,
      data: () => Either[Array[T], ChunkedByteBuffer]): StorageLevel = {
    logInfo(s"Dropping block $blockId from memory")
    val info = blockInfoManager.assertBlockIsLockedForWriting(blockId)
    var blockIsUpdated = false
    val level = info.level

    // Drop to disk, if storage level requires
    if (level.useDisk && !diskStore.contains(blockId)) {
      logInfo(s"Writing block $blockId to disk")
      data() match {
        case Left(elements) =>
          diskStore.put(blockId) { channel =>
            val out = Channels.newOutputStream(channel)
            serializerManager.dataSerializeStream(
              blockId,
              out,
              elements.toIterator)(info.classTag.asInstanceOf[ClassTag[T]])
          }
        case Right(bytes) =>
          diskStore.putBytes(blockId, bytes)
      }
      blockIsUpdated = true
    }

    // Actually drop from memory store
    val droppedMemorySize =
      if (memoryStore.contains(blockId)) memoryStore.getSize(blockId) else 0L
    val blockIsRemoved = memoryStore.remove(blockId)
    if (blockIsRemoved) {
      blockIsUpdated = true
    } else {
      logWarning(s"Block $blockId could not be dropped from memory as it does not exist")
    }

    val status = getCurrentBlockStatus(blockId, info)
    if (info.tellMaster) {
      reportBlockStatus(blockId, status, droppedMemorySize)
    }
    if (blockIsUpdated) {
      addUpdatedBlockStatusToTaskMetrics(blockId, status)
    }
    status.storageLevel
  }

  /**
   * Remove all blocks belonging to the given RDD.
   *
   * @return The number of blocks removed.
   */
  def removeRdd(rddId: Int): Int = {
    // TODO: Avoid a linear scan by creating another mapping of RDD.id to blocks.
    logInfo(s"Removing RDD $rddId")
    val blocksToRemove = blockInfoManager.entries.flatMap(_._1.asRDDId).filter(_.rddId == rddId)
    blocksToRemove.foreach { blockId => removeBlock(blockId, tellMaster = false) }
    blocksToRemove.size
  }

  /**
   * Remove all blocks belonging to the given broadcast.
   */
  def removeBroadcast(broadcastId: Long, tellMaster: Boolean): Int = {
    logDebug(s"Removing broadcast $broadcastId")
    val blocksToRemove = blockInfoManager.entries.map(_._1).collect {
      case bid @ BroadcastBlockId(`broadcastId`, _) => bid
    }
    blocksToRemove.foreach { blockId => removeBlock(blockId, tellMaster) }
    blocksToRemove.size
  }

  /**
   * Remove a block from both memory and disk.
   */
  def removeBlock(blockId: BlockId, tellMaster: Boolean = true): Unit = {
    logDebug(s"Removing block $blockId")
    blockInfoManager.lockForWriting(blockId) match {
      case None =>
        // The block has already been removed; do nothing.
        logWarning(s"Asked to remove block $blockId, which does not exist")
      case Some(info) =>
        removeBlockInternal(blockId, tellMaster = tellMaster && info.tellMaster)
        addUpdatedBlockStatusToTaskMetrics(blockId, BlockStatus.empty)
    }
  }

  /**
   * Internal version of [[removeBlock()]] which assumes that the caller already holds a write
   * lock on the block.
   */
  private def removeBlockInternal(blockId: BlockId, tellMaster: Boolean): Unit = {
    // Removals are idempotent in disk store and memory store. At worst, we get a warning.
    val removedFromMemory = memoryStore.remove(blockId)
    val removedFromDisk = diskStore.remove(blockId)
    if (!removedFromMemory && !removedFromDisk) {
      logWarning(s"Block $blockId could not be removed as it was not found on disk or in memory")
    }
    blockInfoManager.removeBlock(blockId)
    if (tellMaster) {
      reportBlockStatus(blockId, BlockStatus.empty)
    }
  }

  private def addUpdatedBlockStatusToTaskMetrics(blockId: BlockId, status: BlockStatus): Unit = {
    Option(TaskContext.get()).foreach { c =>
      c.taskMetrics().incUpdatedBlockStatuses(blockId -> status)
    }
  }

  def releaseLockAndDispose(blockId: BlockId, data: BlockData): Unit = {
    blockInfoManager.unlock(blockId)
    data.dispose()
  }

  def stop(): Unit = {
    blockTransferService.close()
    if (shuffleClient ne blockTransferService) {
      // Closing should be idempotent, but maybe not for the NioBlockTransferService.
      shuffleClient.close()
    }
    diskBlockManager.stop()
    rpcEnv.stop(slaveEndpoint)
    blockInfoManager.clear()
    memoryStore.clear()
    futureExecutionContext.shutdownNow()
    logInfo("BlockManager stopped")
  }
}


private[spark] object BlockManager {
  private val ID_GENERATOR = new IdGenerator

  def blockIdsToHosts(
      blockIds: Array[BlockId],
      env: SparkEnv,
      blockManagerMaster: BlockManagerMaster = null): Map[BlockId, Seq[String]] = {

    // blockManagerMaster != null is used in tests
    assert(env != null || blockManagerMaster != null)
    val blockLocations: Seq[Seq[BlockManagerId]] = if (blockManagerMaster == null) {
      env.blockManager.getLocationBlockIds(blockIds)
    } else {
      blockManagerMaster.getLocations(blockIds)
    }

    val blockManagers = new HashMap[BlockId, Seq[String]]
    for (i <- 0 until blockIds.length) {
      blockManagers(blockIds(i)) = blockLocations(i).map(_.host)
    }
    blockManagers.toMap
  }
}<|MERGE_RESOLUTION|>--- conflicted
+++ resolved
@@ -1232,12 +1232,8 @@
       try {
         replicate(blockId, data, storageLevel, info.classTag, existingReplicas)
       } finally {
-<<<<<<< HEAD
+        logDebug(s"Releasing lock for $blockId")
         releaseLockAndDispose(blockId, data)
-=======
-        logDebug(s"Releasing lock for $blockId")
-        releaseLock(blockId)
->>>>>>> 17eddb35
       }
     }
   }
