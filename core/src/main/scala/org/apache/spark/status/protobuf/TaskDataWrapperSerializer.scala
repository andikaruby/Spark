--- conflicted
+++ resolved
@@ -83,18 +83,7 @@
 
   def deserialize(bytes: Array[Byte]): TaskDataWrapper = {
     val binary = StoreTypes.TaskDataWrapper.parseFrom(bytes)
-<<<<<<< HEAD
-    val accumulatorUpdates = new ArrayBuffer[AccumulableInfo]()
-    binary.getAccumulatorUpdatesList.forEach { update =>
-      accumulatorUpdates.append(new AccumulableInfo(
-        id = update.getId,
-        name = weakIntern(update.getName),
-        update = getOptional(update.hasUpdate, () => weakIntern(update.getUpdate)),
-        value = weakIntern(update.getValue)))
-    }
-=======
     val accumulatorUpdates = AccumulableInfoSerializer.deserialize(binary.getAccumulatorUpdatesList)
->>>>>>> 0f1aceda
     new TaskDataWrapper(
       taskId = binary.getTaskId,
       index = binary.getIndex,
