/*
 * Licensed to the Apache Software Foundation (ASF) under one or more
 * contributor license agreements.  See the NOTICE file distributed with
 * this work for additional information regarding copyright ownership.
 * The ASF licenses this file to You under the Apache License, Version 2.0
 * (the "License"); you may not use this file except in compliance with
 * the License.  You may obtain a copy of the License at
 *
 *    http://www.apache.org/licenses/LICENSE-2.0
 *
 * Unless required by applicable law or agreed to in writing, software
 * distributed under the License is distributed on an "AS IS" BASIS,
 * WITHOUT WARRANTIES OR CONDITIONS OF ANY KIND, either express or implied.
 * See the License for the specific language governing permissions and
 * limitations under the License.
 */

package org.apache.spark.status

import java.util.Date
import java.util.concurrent.atomic.AtomicInteger

import scala.collection.immutable.{HashSet, TreeSet}
import scala.collection.mutable.HashMap

import com.google.common.collect.Interners

import org.apache.spark.JobExecutionStatus
import org.apache.spark.executor.{ExecutorMetrics, TaskMetrics}
import org.apache.spark.resource.ResourceInformation
import org.apache.spark.scheduler.{AccumulableInfo, StageInfo, TaskInfo}
import org.apache.spark.status.api.v1
import org.apache.spark.storage.{RDDInfo, StorageLevel}
import org.apache.spark.ui.SparkUI
import org.apache.spark.util.AccumulatorContext
import org.apache.spark.util.collection.OpenHashSet

/**
 * A mutable representation of a live entity in Spark (jobs, stages, tasks, et al). Every live
 * entity uses one of these instances to keep track of their evolving state, and periodically
 * flush an immutable view of the entity to the app state store.
 */
private[spark] abstract class LiveEntity {

  var lastWriteTime = -1L

  def write(store: ElementTrackingStore, now: Long, checkTriggers: Boolean = false): Unit = {
    // Always check triggers on the first write, since adding an element to the store may
    // cause the maximum count for the element type to be exceeded.
    store.write(doUpdate(), checkTriggers || lastWriteTime == -1L)
    lastWriteTime = now
  }

  /**
   * Returns an updated view of entity data, to be stored in the status store, reflecting the
   * latest information collected by the listener.
   */
  protected def doUpdate(): Any

}

private[spark] class LiveJob(
    val jobId: Int,
    val name: String,
    val submissionTime: Option[Date],
    val stageIds: Seq[Int],
    val jobGroup: Option[String],
    val numTasks: Int,
    val sqlExecutionId: Option[Long]) extends LiveEntity {

  var activeTasks = 0
  var completedTasks = 0
  var failedTasks = 0

  // Holds both the stage ID and the task index, packed into a single long value.
  val completedIndices = new OpenHashSet[Long]()
  // will only be set when recover LiveJob is needed.
  var numCompletedIndices = 0

  var killedTasks = 0
  var killedSummary: Map[String, Int] = Map()

  var skippedTasks = 0
  var skippedStages = Set[Int]()

  var status = JobExecutionStatus.RUNNING
  var completionTime: Option[Date] = None

  var completedStages: Set[Int] = Set()
  // will only be set when recover LiveJob is needed.
  var numCompletedStages = 0
  var activeStages = 0
  var failedStages = 0

  override protected def doUpdate(): Any = {
    val info = new v1.JobData(
      jobId,
      name,
      None, // description is always None?
      submissionTime,
      completionTime,
      stageIds,
      jobGroup,
      status,
      numTasks,
      activeTasks,
      completedTasks,
      skippedTasks,
      failedTasks,
      killedTasks,
      completedIndices.size + numCompletedIndices,
      activeStages,
      completedStages.size + numCompletedStages,
      skippedStages.size,
      failedStages,
      killedSummary)
    new JobDataWrapper(info, skippedStages, sqlExecutionId)
  }

}

private[spark] class LiveTask(
    var info: TaskInfo,
    stageId: Int,
    stageAttemptId: Int,
    lastUpdateTime: Option[Long]) extends LiveEntity {

  import LiveEntityHelpers._

  // The task metrics use a special value when no metrics have been reported. The special value is
  // checked when calculating indexed values when writing to the store (see [[TaskDataWrapper]]).
  private var metrics: v1.TaskMetrics = createMetrics(default = -1L)

  var errorMessage: Option[String] = None

  /**
   * Update the metrics for the task and return the difference between the previous and new
   * values.
   */
  def updateMetrics(metrics: TaskMetrics): v1.TaskMetrics = {
    if (metrics != null) {
      val old = this.metrics
      val newMetrics = createMetrics(
        metrics.executorDeserializeTime,
        metrics.executorDeserializeCpuTime,
        metrics.executorRunTime,
        metrics.executorCpuTime,
        metrics.resultSize,
        metrics.jvmGCTime,
        metrics.resultSerializationTime,
        metrics.memoryBytesSpilled,
        metrics.diskBytesSpilled,
        metrics.peakExecutionMemory,
        metrics.inputMetrics.bytesRead,
        metrics.inputMetrics.recordsRead,
        metrics.outputMetrics.bytesWritten,
        metrics.outputMetrics.recordsWritten,
        metrics.shuffleReadMetrics.remoteBlocksFetched,
        metrics.shuffleReadMetrics.localBlocksFetched,
        metrics.shuffleReadMetrics.fetchWaitTime,
        metrics.shuffleReadMetrics.remoteBytesRead,
        metrics.shuffleReadMetrics.remoteBytesReadToDisk,
        metrics.shuffleReadMetrics.localBytesRead,
        metrics.shuffleReadMetrics.recordsRead,
        metrics.shuffleWriteMetrics.bytesWritten,
        metrics.shuffleWriteMetrics.writeTime,
        metrics.shuffleWriteMetrics.recordsWritten)

      this.metrics = newMetrics

      // Only calculate the delta if the old metrics contain valid information, otherwise
      // the new metrics are the delta.
      if (old.executorDeserializeTime >= 0L) {
        subtractMetrics(newMetrics, old)
      } else {
        newMetrics
      }
    } else {
      null
    }
  }

  override protected def doUpdate(): Any = {
    val duration = if (info.finished) {
      info.duration
    } else {
      info.timeRunning(lastUpdateTime.getOrElse(System.currentTimeMillis()))
    }

    new TaskDataWrapper(
      info.taskId,
      info.index,
      info.attemptNumber,
      info.launchTime,
      if (info.gettingResult) info.gettingResultTime else -1L,
      duration,
      weakIntern(info.executorId),
      weakIntern(info.host),
      weakIntern(info.status),
      weakIntern(info.taskLocality.toString()),
      info.speculative,
      newAccumulatorInfos(info.accumulables),
      errorMessage,

      metrics.executorDeserializeTime,
      metrics.executorDeserializeCpuTime,
      metrics.executorRunTime,
      metrics.executorCpuTime,
      metrics.resultSize,
      metrics.jvmGcTime,
      metrics.resultSerializationTime,
      metrics.memoryBytesSpilled,
      metrics.diskBytesSpilled,
      metrics.peakExecutionMemory,
      metrics.inputMetrics.bytesRead,
      metrics.inputMetrics.recordsRead,
      metrics.outputMetrics.bytesWritten,
      metrics.outputMetrics.recordsWritten,
      metrics.shuffleReadMetrics.remoteBlocksFetched,
      metrics.shuffleReadMetrics.localBlocksFetched,
      metrics.shuffleReadMetrics.fetchWaitTime,
      metrics.shuffleReadMetrics.remoteBytesRead,
      metrics.shuffleReadMetrics.remoteBytesReadToDisk,
      metrics.shuffleReadMetrics.localBytesRead,
      metrics.shuffleReadMetrics.recordsRead,
      metrics.shuffleWriteMetrics.bytesWritten,
      metrics.shuffleWriteMetrics.writeTime,
      metrics.shuffleWriteMetrics.recordsWritten,

      stageId,
      stageAttemptId)
  }

}

private[spark] class LiveExecutor(val executorId: String, _addTime: Long) extends LiveEntity {

  var hostPort: String = null
  var host: String = null
  var isActive = true
  var totalCores = 0

  val addTime = new Date(_addTime)
  var removeTime: Date = null
  var removeReason: String = null

  var rddBlocks = 0
  var memoryUsed = 0L
  var diskUsed = 0L
  var maxTasks = 0
  var maxMemory = 0L

  var totalTasks = 0
  var activeTasks = 0
  var completedTasks = 0
  var failedTasks = 0
  var totalDuration = 0L
  var totalGcTime = 0L
  var totalInputBytes = 0L
  var totalShuffleRead = 0L
  var totalShuffleWrite = 0L
  var isBlacklisted = false
  var blacklistedInStages: Set[Int] = TreeSet()

  var executorLogs = Map[String, String]()
  var attributes = Map[String, String]()
  var resources = Map[String, ResourceInformation]()

  // Memory metrics. They may not be recorded (e.g. old event logs) so if totalOnHeap is not
  // initialized, the store will not contain this information.
  var totalOnHeap = -1L
  var totalOffHeap = 0L
  var usedOnHeap = 0L
  var usedOffHeap = 0L

  def hasMemoryInfo: Boolean = totalOnHeap >= 0L

  // peak values for executor level metrics
  var peakExecutorMetrics = new ExecutorMetrics()

  def hostname: String = if (host != null) host else hostPort.split(":")(0)

  override protected def doUpdate(): Any = {
    val memoryMetrics = if (totalOnHeap >= 0) {
      Some(new v1.MemoryMetrics(usedOnHeap, usedOffHeap, totalOnHeap, totalOffHeap))
    } else {
      None
    }

    val info = new v1.ExecutorSummary(
      executorId,
      if (hostPort != null) hostPort else host,
      isActive,
      rddBlocks,
      memoryUsed,
      diskUsed,
      totalCores,
      maxTasks,
      activeTasks,
      failedTasks,
      completedTasks,
      totalTasks,
      totalDuration,
      totalGcTime,
      totalInputBytes,
      totalShuffleRead,
      totalShuffleWrite,
      isBlacklisted,
      maxMemory,
      addTime,
      Option(removeTime),
      Option(removeReason),
      executorLogs,
      memoryMetrics,
      blacklistedInStages,
      Some(peakExecutorMetrics).filter(_.isSet),
      attributes,
      resources)
    new ExecutorSummaryWrapper(info)
  }
}

private[spark] class LiveExecutorStageSummary(
    stageId: Int,
    attemptId: Int,
    val executorId: String) extends LiveEntity {

  import LiveEntityHelpers._

  var taskTime = 0L
  var succeededTasks = 0
  var failedTasks = 0
  var killedTasks = 0
  var isBlacklisted = false

  var metrics = createMetrics(default = 0L)

  override protected def doUpdate(): Any = {
    val info = new v1.ExecutorStageSummary(
      taskTime,
      failedTasks,
      succeededTasks,
      killedTasks,
      metrics.inputMetrics.bytesRead,
      metrics.inputMetrics.recordsRead,
      metrics.outputMetrics.bytesWritten,
      metrics.outputMetrics.recordsWritten,
      metrics.shuffleReadMetrics.remoteBytesRead + metrics.shuffleReadMetrics.localBytesRead,
      metrics.shuffleReadMetrics.recordsRead,
      metrics.shuffleWriteMetrics.bytesWritten,
      metrics.shuffleWriteMetrics.recordsWritten,
      metrics.memoryBytesSpilled,
      metrics.diskBytesSpilled,
      isBlacklisted)
    new ExecutorStageSummaryWrapper(stageId, attemptId, executorId, info)
  }

}

private[spark] class LiveStage extends LiveEntity {

  import LiveEntityHelpers._

  var jobs = Seq[LiveJob]()
  var jobIds = Set[Int]()

  var info: StageInfo = null
  var status = v1.StageStatus.PENDING

  var description: Option[String] = None
  var schedulingPool: String = SparkUI.DEFAULT_POOL_NAME

  var activeTasks = 0
  var completedTasks = 0
  var failedTasks = 0
  val completedIndices = new OpenHashSet[Int]()
  // will only be set when recover LiveStage is needed.
  var numCompletedIndices = 0

  var killedTasks = 0
  var killedSummary: Map[String, Int] = Map()

  var firstLaunchTime = Long.MaxValue

  var localitySummary: Map[String, Long] = Map()

  var metrics = createMetrics(default = 0L)

  val executorSummaries = new HashMap[String, LiveExecutorStageSummary]()

  val activeTasksPerExecutor = new HashMap[String, Int]().withDefaultValue(0)

  var blackListedExecutors = new HashSet[String]()

  // Used for cleanup of tasks after they reach the configured limit. Not written to the store.
  @volatile var cleaning = false
  var savedTasks = new AtomicInteger(0)

  def executorSummary(executorId: String): LiveExecutorStageSummary = {
    executorSummaries.getOrElseUpdate(executorId,
      new LiveExecutorStageSummary(info.stageId, info.attemptNumber, executorId))
  }

  def toApi(): v1.StageData = {
    new v1.StageData(
      status = status,
      stageId = info.stageId,
      attemptId = info.attemptNumber,
      numTasks = info.numTasks,
      numActiveTasks = activeTasks,
      numCompleteTasks = completedTasks,
      numFailedTasks = failedTasks,
      numKilledTasks = killedTasks,
      numCompletedIndices = completedIndices.size + numCompletedIndices,

      submissionTime = info.submissionTime.map(new Date(_)),
      firstTaskLaunchedTime =
        if (firstLaunchTime < Long.MaxValue) Some(new Date(firstLaunchTime)) else None,
      completionTime = info.completionTime.map(new Date(_)),
      failureReason = info.failureReason,

      executorDeserializeTime = metrics.executorDeserializeTime,
      executorDeserializeCpuTime = metrics.executorDeserializeCpuTime,
      executorRunTime = metrics.executorRunTime,
      executorCpuTime = metrics.executorCpuTime,
      resultSize = metrics.resultSize,
      jvmGcTime = metrics.jvmGcTime,
      resultSerializationTime = metrics.resultSerializationTime,
      memoryBytesSpilled = metrics.memoryBytesSpilled,
      diskBytesSpilled = metrics.diskBytesSpilled,
      peakExecutionMemory = metrics.peakExecutionMemory,
      inputBytes = metrics.inputMetrics.bytesRead,
      inputRecords = metrics.inputMetrics.recordsRead,
      outputBytes = metrics.outputMetrics.bytesWritten,
      outputRecords = metrics.outputMetrics.recordsWritten,
      shuffleRemoteBlocksFetched = metrics.shuffleReadMetrics.remoteBlocksFetched,
      shuffleLocalBlocksFetched = metrics.shuffleReadMetrics.localBlocksFetched,
      shuffleFetchWaitTime = metrics.shuffleReadMetrics.fetchWaitTime,
      shuffleRemoteBytesRead = metrics.shuffleReadMetrics.remoteBytesRead,
      shuffleRemoteBytesReadToDisk = metrics.shuffleReadMetrics.remoteBytesReadToDisk,
      shuffleLocalBytesRead = metrics.shuffleReadMetrics.localBytesRead,
      shuffleReadBytes =
        metrics.shuffleReadMetrics.localBytesRead + metrics.shuffleReadMetrics.remoteBytesRead,
      shuffleReadRecords = metrics.shuffleReadMetrics.recordsRead,
      shuffleWriteBytes = metrics.shuffleWriteMetrics.bytesWritten,
      shuffleWriteTime = metrics.shuffleWriteMetrics.writeTime,
      shuffleWriteRecords = metrics.shuffleWriteMetrics.recordsWritten,

      name = info.name,
      description = description,
      details = info.details,
      schedulingPool = schedulingPool,

      rddIds = info.rddInfos.map(_.id),
      accumulatorUpdates = newAccumulatorInfos(info.accumulables.values),
      tasks = None,
      executorSummary = None,
      killedTasksSummary = killedSummary)
  }

  override protected def doUpdate(): Any = {
    new StageDataWrapper(toApi(), jobIds, localitySummary)
  }

}

<<<<<<< HEAD
private[spark] class LiveRDDPartition(val blockName: String) {
=======
/**
 * Data about a single partition of a cached RDD. The RDD storage level is used to compute the
 * effective storage level of the partition, which takes into account the storage actually being
 * used by the partition in the executors, and thus may differ from the storage level requested
 * by the application.
 */
private class LiveRDDPartition(val blockName: String, rddLevel: StorageLevel) {
>>>>>>> 148cd267

  import LiveEntityHelpers._

  // Pointers used by RDDPartitionSeq.
  @volatile var prev: LiveRDDPartition = null
  @volatile var next: LiveRDDPartition = null

  var value: v1.RDDPartitionInfo = null

  def executors: Seq[String] = value.executors

  def memoryUsed: Long = value.memoryUsed

  def diskUsed: Long = value.diskUsed

  def update(
      executors: Seq[String],
      memoryUsed: Long,
      diskUsed: Long): Unit = {
    val level = StorageLevel(diskUsed > 0, memoryUsed > 0, rddLevel.useOffHeap,
      if (memoryUsed > 0) rddLevel.deserialized else false, executors.size)
    value = new v1.RDDPartitionInfo(
      blockName,
      weakIntern(level.description),
      memoryUsed,
      diskUsed,
      executors)
  }

}

private[spark] class LiveRDDDistribution(exec: LiveExecutor) {

  import LiveEntityHelpers._

  val executorId = exec.executorId
  var memoryUsed = 0L
  var diskUsed = 0L

  var onHeapUsed = 0L
  var offHeapUsed = 0L

  // Keep the last update handy. This avoids recomputing the API view when not needed.
  var lastUpdate: v1.RDDDataDistribution = null

  def toApi(): v1.RDDDataDistribution = {
    if (lastUpdate == null) {
      lastUpdate = new v1.RDDDataDistribution(
        executorId,
        weakIntern(exec.hostPort),
        memoryUsed,
        exec.maxMemory - exec.memoryUsed,
        diskUsed,
        if (exec.hasMemoryInfo) Some(onHeapUsed) else None,
        if (exec.hasMemoryInfo) Some(offHeapUsed) else None,
        if (exec.hasMemoryInfo) Some(exec.totalOnHeap - exec.usedOnHeap) else None,
        if (exec.hasMemoryInfo) Some(exec.totalOffHeap - exec.usedOffHeap) else None)
    }
    lastUpdate
  }

}

<<<<<<< HEAD
private[spark] class LiveRDD(val info: RDDInfo) extends LiveEntity {
=======
/**
 * Tracker for data related to a persisted RDD.
 *
 * The RDD storage level is immutable, following the current behavior of `RDD.persist()`, even
 * though it is mutable in the `RDDInfo` structure. Since the listener does not track unpersisted
 * RDDs, this covers the case where an early stage is run on the unpersisted RDD, and a later stage
 * it started after the RDD is marked for caching.
 */
private class LiveRDD(val info: RDDInfo, storageLevel: StorageLevel) extends LiveEntity {
>>>>>>> 148cd267

  import LiveEntityHelpers._

  var memoryUsed = 0L
  var diskUsed = 0L

<<<<<<< HEAD
  private[spark] val partitions = new HashMap[String, LiveRDDPartition]()
  private[spark] val partitionSeq = new RDDPartitionSeq()
=======
  private val levelDescription = weakIntern(storageLevel.description)
  private val partitions = new HashMap[String, LiveRDDPartition]()
  private val partitionSeq = new RDDPartitionSeq()
>>>>>>> 148cd267

  private[spark] val distributions = new HashMap[String, LiveRDDDistribution]()

  def partition(blockName: String): LiveRDDPartition = {
    partitions.getOrElseUpdate(blockName, {
      val part = new LiveRDDPartition(blockName, storageLevel)
      part.update(Nil, 0L, 0L)
      partitionSeq.addPartition(part)
      part
    })
  }

  def removePartition(blockName: String): Unit = {
    partitions.remove(blockName).foreach(partitionSeq.removePartition)
  }

  def distribution(exec: LiveExecutor): LiveRDDDistribution = {
    distributions.getOrElseUpdate(exec.executorId, new LiveRDDDistribution(exec))
  }

  def removeDistribution(exec: LiveExecutor): Boolean = {
    distributions.remove(exec.executorId).isDefined
  }

  def distributionOpt(exec: LiveExecutor): Option[LiveRDDDistribution] = {
    distributions.get(exec.executorId)
  }

  def getPartitions(): scala.collection.Map[String, LiveRDDPartition] = partitions

  def getDistributions(): scala.collection.Map[String, LiveRDDDistribution] = distributions

  override protected def doUpdate(): Any = {
    val dists = if (distributions.nonEmpty) {
      Some(distributions.values.map(_.toApi()).toSeq)
    } else {
      None
    }

    val rdd = new v1.RDDStorageInfo(
      info.id,
      info.name,
      info.numPartitions,
      partitions.size,
      levelDescription,
      memoryUsed,
      diskUsed,
      dists,
      Some(partitionSeq))

    new RDDStorageInfoWrapper(rdd)
  }

}

private[spark] class SchedulerPool(val name: String) extends LiveEntity {

  var stageIds = Set[Int]()

  override protected def doUpdate(): Any = {
    new PoolData(name, stageIds)
  }

}

private object LiveEntityHelpers {

  private val stringInterner = Interners.newWeakInterner[String]()


  def newAccumulatorInfos(accums: Iterable[AccumulableInfo]): Seq[v1.AccumulableInfo] = {
    accums
      .filter { acc =>
        // We don't need to store internal or SQL accumulables as their values will be shown in
        // other places, so drop them to reduce the memory usage.
        !acc.internal && acc.metadata != Some(AccumulatorContext.SQL_ACCUM_IDENTIFIER)
      }
      .map { acc =>
        new v1.AccumulableInfo(
          acc.id,
          acc.name.map(weakIntern).orNull,
          acc.update.map(_.toString()),
          acc.value.map(_.toString()).orNull)
      }
      .toSeq
  }

  /** String interning to reduce the memory usage. */
  def weakIntern(s: String): String = {
    stringInterner.intern(s)
  }

  // scalastyle:off argcount
  def createMetrics(
      executorDeserializeTime: Long,
      executorDeserializeCpuTime: Long,
      executorRunTime: Long,
      executorCpuTime: Long,
      resultSize: Long,
      jvmGcTime: Long,
      resultSerializationTime: Long,
      memoryBytesSpilled: Long,
      diskBytesSpilled: Long,
      peakExecutionMemory: Long,
      inputBytesRead: Long,
      inputRecordsRead: Long,
      outputBytesWritten: Long,
      outputRecordsWritten: Long,
      shuffleRemoteBlocksFetched: Long,
      shuffleLocalBlocksFetched: Long,
      shuffleFetchWaitTime: Long,
      shuffleRemoteBytesRead: Long,
      shuffleRemoteBytesReadToDisk: Long,
      shuffleLocalBytesRead: Long,
      shuffleRecordsRead: Long,
      shuffleBytesWritten: Long,
      shuffleWriteTime: Long,
      shuffleRecordsWritten: Long): v1.TaskMetrics = {
    new v1.TaskMetrics(
      executorDeserializeTime,
      executorDeserializeCpuTime,
      executorRunTime,
      executorCpuTime,
      resultSize,
      jvmGcTime,
      resultSerializationTime,
      memoryBytesSpilled,
      diskBytesSpilled,
      peakExecutionMemory,
      new v1.InputMetrics(
        inputBytesRead,
        inputRecordsRead),
      new v1.OutputMetrics(
        outputBytesWritten,
        outputRecordsWritten),
      new v1.ShuffleReadMetrics(
        shuffleRemoteBlocksFetched,
        shuffleLocalBlocksFetched,
        shuffleFetchWaitTime,
        shuffleRemoteBytesRead,
        shuffleRemoteBytesReadToDisk,
        shuffleLocalBytesRead,
        shuffleRecordsRead),
      new v1.ShuffleWriteMetrics(
        shuffleBytesWritten,
        shuffleWriteTime,
        shuffleRecordsWritten))
  }
  // scalastyle:on argcount

  def createMetrics(default: Long): v1.TaskMetrics = {
    createMetrics(default, default, default, default, default, default, default, default,
      default, default, default, default, default, default, default, default,
      default, default, default, default, default, default, default, default)
  }

  /** Add m2 values to m1. */
  def addMetrics(m1: v1.TaskMetrics, m2: v1.TaskMetrics): v1.TaskMetrics = addMetrics(m1, m2, 1)

  /** Subtract m2 values from m1. */
  def subtractMetrics(m1: v1.TaskMetrics, m2: v1.TaskMetrics): v1.TaskMetrics = {
    addMetrics(m1, m2, -1)
  }

  private def addMetrics(m1: v1.TaskMetrics, m2: v1.TaskMetrics, mult: Int): v1.TaskMetrics = {
    createMetrics(
      m1.executorDeserializeTime + m2.executorDeserializeTime * mult,
      m1.executorDeserializeCpuTime + m2.executorDeserializeCpuTime * mult,
      m1.executorRunTime + m2.executorRunTime * mult,
      m1.executorCpuTime + m2.executorCpuTime * mult,
      m1.resultSize + m2.resultSize * mult,
      m1.jvmGcTime + m2.jvmGcTime * mult,
      m1.resultSerializationTime + m2.resultSerializationTime * mult,
      m1.memoryBytesSpilled + m2.memoryBytesSpilled * mult,
      m1.diskBytesSpilled + m2.diskBytesSpilled * mult,
      m1.peakExecutionMemory + m2.peakExecutionMemory * mult,
      m1.inputMetrics.bytesRead + m2.inputMetrics.bytesRead * mult,
      m1.inputMetrics.recordsRead + m2.inputMetrics.recordsRead * mult,
      m1.outputMetrics.bytesWritten + m2.outputMetrics.bytesWritten * mult,
      m1.outputMetrics.recordsWritten + m2.outputMetrics.recordsWritten * mult,
      m1.shuffleReadMetrics.remoteBlocksFetched + m2.shuffleReadMetrics.remoteBlocksFetched * mult,
      m1.shuffleReadMetrics.localBlocksFetched + m2.shuffleReadMetrics.localBlocksFetched * mult,
      m1.shuffleReadMetrics.fetchWaitTime + m2.shuffleReadMetrics.fetchWaitTime * mult,
      m1.shuffleReadMetrics.remoteBytesRead + m2.shuffleReadMetrics.remoteBytesRead * mult,
      m1.shuffleReadMetrics.remoteBytesReadToDisk +
        m2.shuffleReadMetrics.remoteBytesReadToDisk * mult,
      m1.shuffleReadMetrics.localBytesRead + m2.shuffleReadMetrics.localBytesRead * mult,
      m1.shuffleReadMetrics.recordsRead + m2.shuffleReadMetrics.recordsRead * mult,
      m1.shuffleWriteMetrics.bytesWritten + m2.shuffleWriteMetrics.bytesWritten * mult,
      m1.shuffleWriteMetrics.writeTime + m2.shuffleWriteMetrics.writeTime * mult,
      m1.shuffleWriteMetrics.recordsWritten + m2.shuffleWriteMetrics.recordsWritten * mult)
  }

}

/**
 * A custom sequence of partitions based on a mutable linked list.
 *
 * The external interface is an immutable Seq, which is thread-safe for traversal. There are no
 * guarantees about consistency though - iteration might return elements that have been removed
 * or miss added elements.
 *
 * Internally, the sequence is mutable, and elements can modify the data they expose. Additions and
 * removals are O(1). It is not safe to do multiple writes concurrently.
 */
private[spark] class RDDPartitionSeq extends Seq[v1.RDDPartitionInfo] {

  @volatile private var _head: LiveRDDPartition = null
  @volatile private var _tail: LiveRDDPartition = null
  @volatile var count = 0

  override def apply(idx: Int): v1.RDDPartitionInfo = {
    var curr = 0
    var e = _head
    while (curr < idx && e != null) {
      curr += 1
      e = e.next
    }
    if (e != null) e.value else throw new IndexOutOfBoundsException(idx.toString)
  }

  override def iterator: Iterator[v1.RDDPartitionInfo] = {
    new Iterator[v1.RDDPartitionInfo] {
      var current = _head

      override def hasNext: Boolean = current != null

      override def next(): v1.RDDPartitionInfo = {
        if (current != null) {
          val tmp = current
          current = tmp.next
          tmp.value
        } else {
          throw new NoSuchElementException()
        }
      }
    }
  }

  override def length: Int = count

  def addPartition(part: LiveRDDPartition): Unit = {
    part.prev = _tail
    if (_tail != null) {
      _tail.next = part
    }
    if (_head == null) {
      _head = part
    }
    _tail = part
    count += 1
  }

  def removePartition(part: LiveRDDPartition): Unit = {
    count -= 1
    // Remove the partition from the list, but leave the pointers unchanged. That ensures a best
    // effort at returning existing elements when iterations still reference the removed partition.
    if (part.prev != null) {
      part.prev.next = part.next
    }
    if (part eq _head) {
      _head = part.next
    }
    if (part.next != null) {
      part.next.prev = part.prev
    }
    if (part eq _tail) {
      _tail = part.prev
    }
  }

}<|MERGE_RESOLUTION|>--- conflicted
+++ resolved
@@ -464,17 +464,13 @@
 
 }
 
-<<<<<<< HEAD
-private[spark] class LiveRDDPartition(val blockName: String) {
-=======
 /**
  * Data about a single partition of a cached RDD. The RDD storage level is used to compute the
  * effective storage level of the partition, which takes into account the storage actually being
  * used by the partition in the executors, and thus may differ from the storage level requested
  * by the application.
  */
-private class LiveRDDPartition(val blockName: String, rddLevel: StorageLevel) {
->>>>>>> 148cd267
+private[spark] class LiveRDDPartition(val blockName: String, rddLevel: StorageLevel) {
 
   import LiveEntityHelpers._
 
@@ -538,9 +534,6 @@
 
 }
 
-<<<<<<< HEAD
-private[spark] class LiveRDD(val info: RDDInfo) extends LiveEntity {
-=======
 /**
  * Tracker for data related to a persisted RDD.
  *
@@ -549,22 +542,16 @@
  * RDDs, this covers the case where an early stage is run on the unpersisted RDD, and a later stage
  * it started after the RDD is marked for caching.
  */
-private class LiveRDD(val info: RDDInfo, storageLevel: StorageLevel) extends LiveEntity {
->>>>>>> 148cd267
+private[spark] class LiveRDD(val info: RDDInfo, storageLevel: StorageLevel) extends LiveEntity {
 
   import LiveEntityHelpers._
 
   var memoryUsed = 0L
   var diskUsed = 0L
 
-<<<<<<< HEAD
+  private val levelDescription = weakIntern(storageLevel.description)
   private[spark] val partitions = new HashMap[String, LiveRDDPartition]()
   private[spark] val partitionSeq = new RDDPartitionSeq()
-=======
-  private val levelDescription = weakIntern(storageLevel.description)
-  private val partitions = new HashMap[String, LiveRDDPartition]()
-  private val partitionSeq = new RDDPartitionSeq()
->>>>>>> 148cd267
 
   private[spark] val distributions = new HashMap[String, LiveRDDDistribution]()
 
