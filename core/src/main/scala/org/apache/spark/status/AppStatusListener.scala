/*
 * Licensed to the Apache Software Foundation (ASF) under one or more
 * contributor license agreements.  See the NOTICE file distributed with
 * this work for additional information regarding copyright ownership.
 * The ASF licenses this file to You under the Apache License, Version 2.0
 * (the "License"); you may not use this file except in compliance with
 * the License.  You may obtain a copy of the License at
 *
 *    http://www.apache.org/licenses/LICENSE-2.0
 *
 * Unless required by applicable law or agreed to in writing, software
 * distributed under the License is distributed on an "AS IS" BASIS,
 * WITHOUT WARRANTIES OR CONDITIONS OF ANY KIND, either express or implied.
 * See the License for the specific language governing permissions and
 * limitations under the License.
 */

package org.apache.spark.status

import java.util.Date

import scala.collection.mutable.HashMap

import org.apache.spark._
import org.apache.spark.executor.TaskMetrics
import org.apache.spark.internal.Logging
import org.apache.spark.scheduler._
import org.apache.spark.status.api.v1
import org.apache.spark.storage._
import org.apache.spark.ui.SparkUI
import org.apache.spark.util.kvstore.KVStore

/**
 * A Spark listener that writes application information to a data store. The types written to the
 * store are defined in the `storeTypes.scala` file and are based on the public REST API.
 */
private[spark] class AppStatusListener(
    kvstore: KVStore,
    conf: SparkConf,
    live: Boolean) extends SparkListener with Logging {

  import config._

  private var sparkVersion = SPARK_VERSION
  private var appInfo: v1.ApplicationInfo = null
  private var coresPerTask: Int = 1

  // How often to update live entities. -1 means "never update" when replaying applications,
  // meaning only the last write will happen. For live applications, this avoids a few
  // operations that we can live without when rapidly processing incoming task events.
  private val liveUpdatePeriodNs = if (live) conf.get(LIVE_ENTITY_UPDATE_PERIOD) else -1L

  // Keep track of live entities, so that task metrics can be efficiently updated (without
  // causing too many writes to the underlying store, and other expensive operations).
  private val liveStages = new HashMap[(Int, Int), LiveStage]()
  private val liveJobs = new HashMap[Int, LiveJob]()
  private val liveExecutors = new HashMap[String, LiveExecutor]()
  private val liveTasks = new HashMap[Long, LiveTask]()
  private val liveRDDs = new HashMap[Int, LiveRDD]()

  override def onOtherEvent(event: SparkListenerEvent): Unit = event match {
    case SparkListenerLogStart(version) => sparkVersion = version
    case _ =>
  }

  override def onApplicationStart(event: SparkListenerApplicationStart): Unit = {
    assert(event.appId.isDefined, "Application without IDs are not supported.")

    val attempt = new v1.ApplicationAttemptInfo(
      event.appAttemptId,
      new Date(event.time),
      new Date(-1),
      new Date(event.time),
      -1L,
      event.sparkUser,
      false,
      sparkVersion)

    appInfo = new v1.ApplicationInfo(
      event.appId.get,
      event.appName,
      None,
      None,
      None,
      None,
      Seq(attempt))

    kvstore.write(new ApplicationInfoWrapper(appInfo))
  }

  override def onEnvironmentUpdate(event: SparkListenerEnvironmentUpdate): Unit = {
    val details = event.environmentDetails

    val jvmInfo = Map(details("JVM Information"): _*)
    val runtime = new v1.RuntimeInfo(
      jvmInfo.get("Java Version").orNull,
      jvmInfo.get("Java Home").orNull,
      jvmInfo.get("Scala Version").orNull)

    val envInfo = new v1.ApplicationEnvironmentInfo(
      runtime,
      details.getOrElse("Spark Properties", Nil),
      details.getOrElse("System Properties", Nil),
      details.getOrElse("Classpath Entries", Nil))

    coresPerTask = envInfo.sparkProperties.toMap.get("spark.task.cpus").map(_.toInt)
      .getOrElse(coresPerTask)

    kvstore.write(new ApplicationEnvironmentInfoWrapper(envInfo))
  }

  override def onApplicationEnd(event: SparkListenerApplicationEnd): Unit = {
    val old = appInfo.attempts.head
    val attempt = new v1.ApplicationAttemptInfo(
      old.attemptId,
      old.startTime,
      new Date(event.time),
      new Date(event.time),
      event.time - old.startTime.getTime(),
      old.sparkUser,
      true,
      old.appSparkVersion)

    appInfo = new v1.ApplicationInfo(
      appInfo.id,
      appInfo.name,
      None,
      None,
      None,
      None,
      Seq(attempt))
    kvstore.write(new ApplicationInfoWrapper(appInfo))
  }

  override def onExecutorAdded(event: SparkListenerExecutorAdded): Unit = {
    // This needs to be an update in case an executor re-registers after the driver has
    // marked it as "dead".
    val exec = getOrCreateExecutor(event.executorId, event.time)
    exec.host = event.executorInfo.executorHost
    exec.isActive = true
    exec.totalCores = event.executorInfo.totalCores
    exec.maxTasks = event.executorInfo.totalCores / coresPerTask
    exec.executorLogs = event.executorInfo.logUrlMap
    liveUpdate(exec, System.nanoTime())
  }

  override def onExecutorRemoved(event: SparkListenerExecutorRemoved): Unit = {
    liveExecutors.remove(event.executorId).foreach { exec =>
      val now = System.nanoTime()
      exec.isActive = false
<<<<<<< HEAD
      update(exec, now)

      // Remove all RDD distributions that reference the removed executor, in case there wasn't
      // a corresponding event.
      liveRDDs.values.foreach { rdd =>
        if (rdd.removeDistribution(exec)) {
          update(rdd, now)
        }
      }
=======
      exec.removeTime = new Date(event.time)
      exec.removeReason = event.reason
      update(exec, System.nanoTime())
>>>>>>> 6447d7bc
    }
  }

  override def onExecutorBlacklisted(event: SparkListenerExecutorBlacklisted): Unit = {
    updateBlackListStatus(event.executorId, true)
  }

  override def onExecutorUnblacklisted(event: SparkListenerExecutorUnblacklisted): Unit = {
    updateBlackListStatus(event.executorId, false)
  }

  override def onNodeBlacklisted(event: SparkListenerNodeBlacklisted): Unit = {
    updateNodeBlackList(event.hostId, true)
  }

  override def onNodeUnblacklisted(event: SparkListenerNodeUnblacklisted): Unit = {
    updateNodeBlackList(event.hostId, false)
  }

  private def updateBlackListStatus(execId: String, blacklisted: Boolean): Unit = {
    liveExecutors.get(execId).foreach { exec =>
      exec.isBlacklisted = blacklisted
      liveUpdate(exec, System.nanoTime())
    }
  }

  private def updateNodeBlackList(host: String, blacklisted: Boolean): Unit = {
    val now = System.nanoTime()

    // Implicitly (un)blacklist every executor associated with the node.
    liveExecutors.values.foreach { exec =>
      if (exec.hostname == host) {
        exec.isBlacklisted = blacklisted
        liveUpdate(exec, now)
      }
    }
  }

  override def onJobStart(event: SparkListenerJobStart): Unit = {
    val now = System.nanoTime()

    // Compute (a potential over-estimate of) the number of tasks that will be run by this job.
    // This may be an over-estimate because the job start event references all of the result
    // stages' transitive stage dependencies, but some of these stages might be skipped if their
    // output is available from earlier runs.
    // See https://github.com/apache/spark/pull/3009 for a more extensive discussion.
    val numTasks = {
      val missingStages = event.stageInfos.filter(_.completionTime.isEmpty)
      missingStages.map(_.numTasks).sum
    }

    val lastStageInfo = event.stageInfos.lastOption
    val lastStageName = lastStageInfo.map(_.name).getOrElse("(Unknown Stage Name)")

    val jobGroup = Option(event.properties)
      .flatMap { p => Option(p.getProperty(SparkContext.SPARK_JOB_GROUP_ID)) }

    val job = new LiveJob(
      event.jobId,
      lastStageName,
      Some(new Date(event.time)),
      event.stageIds,
      jobGroup,
      numTasks)
    liveJobs.put(event.jobId, job)
    liveUpdate(job, now)

    event.stageInfos.foreach { stageInfo =>
      // A new job submission may re-use an existing stage, so this code needs to do an update
      // instead of just a write.
      val stage = getOrCreateStage(stageInfo)
      stage.jobs :+= job
      stage.jobIds += event.jobId
      liveUpdate(stage, now)
    }
  }

  override def onJobEnd(event: SparkListenerJobEnd): Unit = {
    liveJobs.remove(event.jobId).foreach { job =>
      job.status = event.jobResult match {
        case JobSucceeded => JobExecutionStatus.SUCCEEDED
        case JobFailed(_) => JobExecutionStatus.FAILED
      }

      job.completionTime = Some(new Date(event.time))
      update(job, System.nanoTime())
    }
  }

  override def onStageSubmitted(event: SparkListenerStageSubmitted): Unit = {
    val now = System.nanoTime()
    val stage = getOrCreateStage(event.stageInfo)
    stage.status = v1.StageStatus.ACTIVE
    stage.schedulingPool = Option(event.properties).flatMap { p =>
      Option(p.getProperty("spark.scheduler.pool"))
    }.getOrElse(SparkUI.DEFAULT_POOL_NAME)

    // Look at all active jobs to find the ones that mention this stage.
    stage.jobs = liveJobs.values
      .filter(_.stageIds.contains(event.stageInfo.stageId))
      .toSeq
    stage.jobIds = stage.jobs.map(_.jobId).toSet

    stage.jobs.foreach { job =>
      job.completedStages = job.completedStages - event.stageInfo.stageId
      job.activeStages += 1
      liveUpdate(job, now)
    }

    event.stageInfo.rddInfos.foreach { info =>
      if (info.storageLevel.isValid) {
        liveUpdate(liveRDDs.getOrElseUpdate(info.id, new LiveRDD(info)), now)
      }
    }

    liveUpdate(stage, now)
  }

  override def onTaskStart(event: SparkListenerTaskStart): Unit = {
    val now = System.nanoTime()
    val task = new LiveTask(event.taskInfo, event.stageId, event.stageAttemptId)
    liveTasks.put(event.taskInfo.taskId, task)
    liveUpdate(task, now)

    liveStages.get((event.stageId, event.stageAttemptId)).foreach { stage =>
      stage.activeTasks += 1
      stage.firstLaunchTime = math.min(stage.firstLaunchTime, event.taskInfo.launchTime)
      maybeUpdate(stage, now)

      stage.jobs.foreach { job =>
        job.activeTasks += 1
        maybeUpdate(job, now)
      }
    }

    liveExecutors.get(event.taskInfo.executorId).foreach { exec =>
      exec.activeTasks += 1
      exec.totalTasks += 1
      maybeUpdate(exec, now)
    }
  }

  override def onTaskGettingResult(event: SparkListenerTaskGettingResult): Unit = {
    // Call update on the task so that the "getting result" time is written to the store; the
    // value is part of the mutable TaskInfo state that the live entity already references.
    liveTasks.get(event.taskInfo.taskId).foreach { task =>
      maybeUpdate(task, System.nanoTime())
    }
  }

  override def onTaskEnd(event: SparkListenerTaskEnd): Unit = {
    // TODO: can this really happen?
    if (event.taskInfo == null) {
      return
    }

    val now = System.nanoTime()

    val metricsDelta = liveTasks.remove(event.taskInfo.taskId).map { task =>
      val errorMessage = event.reason match {
        case Success =>
          None
        case k: TaskKilled =>
          Some(k.reason)
        case e: ExceptionFailure => // Handle ExceptionFailure because we might have accumUpdates
          Some(e.toErrorString)
        case e: TaskFailedReason => // All other failure cases
          Some(e.toErrorString)
        case other =>
          logInfo(s"Unhandled task end reason: $other")
          None
      }
      task.errorMessage = errorMessage
      val delta = task.updateMetrics(event.taskMetrics)
      update(task, now)
      delta
    }.orNull

    val (completedDelta, failedDelta) = event.reason match {
      case Success =>
        (1, 0)
      case _ =>
        (0, 1)
    }

    liveStages.get((event.stageId, event.stageAttemptId)).foreach { stage =>
      if (metricsDelta != null) {
        stage.metrics.update(metricsDelta)
      }
      stage.activeTasks -= 1
      stage.completedTasks += completedDelta
      stage.failedTasks += failedDelta
      maybeUpdate(stage, now)

      stage.jobs.foreach { job =>
        job.activeTasks -= 1
        job.completedTasks += completedDelta
        job.failedTasks += failedDelta
        maybeUpdate(job, now)
      }

      val esummary = stage.executorSummary(event.taskInfo.executorId)
      esummary.taskTime += event.taskInfo.duration
      esummary.succeededTasks += completedDelta
      esummary.failedTasks += failedDelta
      if (metricsDelta != null) {
        esummary.metrics.update(metricsDelta)
      }
      maybeUpdate(esummary, now)
    }

    liveExecutors.get(event.taskInfo.executorId).foreach { exec =>
      exec.activeTasks -= 1
      exec.completedTasks += completedDelta
      exec.failedTasks += failedDelta
      exec.totalDuration += event.taskInfo.duration

      // Note: For resubmitted tasks, we continue to use the metrics that belong to the
      // first attempt of this task. This may not be 100% accurate because the first attempt
      // could have failed half-way through. The correct fix would be to keep track of the
      // metrics added by each attempt, but this is much more complicated.
      if (event.reason != Resubmitted) {
        if (event.taskMetrics != null) {
          val readMetrics = event.taskMetrics.shuffleReadMetrics
          exec.totalGcTime += event.taskMetrics.jvmGCTime
          exec.totalInputBytes += event.taskMetrics.inputMetrics.bytesRead
          exec.totalShuffleRead += readMetrics.localBytesRead + readMetrics.remoteBytesRead
          exec.totalShuffleWrite += event.taskMetrics.shuffleWriteMetrics.bytesWritten
        }
      }

      maybeUpdate(exec, now)
    }
  }

  override def onStageCompleted(event: SparkListenerStageCompleted): Unit = {
    liveStages.remove((event.stageInfo.stageId, event.stageInfo.attemptId)).foreach { stage =>
      val now = System.nanoTime()
      stage.info = event.stageInfo

      // Because of SPARK-20205, old event logs may contain valid stages without a submission time
      // in their start event. In those cases, we can only detect whether a stage was skipped by
      // waiting until the completion event, at which point the field would have been set.
      stage.status = event.stageInfo.failureReason match {
        case Some(_) => v1.StageStatus.FAILED
        case _ if event.stageInfo.submissionTime.isDefined => v1.StageStatus.COMPLETE
        case _ => v1.StageStatus.SKIPPED
      }

      stage.jobs.foreach { job =>
        stage.status match {
          case v1.StageStatus.COMPLETE =>
            job.completedStages += event.stageInfo.stageId
          case v1.StageStatus.SKIPPED =>
            job.skippedStages += event.stageInfo.stageId
            job.skippedTasks += event.stageInfo.numTasks
          case _ =>
            job.failedStages += 1
        }
        job.activeStages -= 1
        liveUpdate(job, now)
      }

      stage.executorSummaries.values.foreach(update(_, now))
      update(stage, now)
    }
  }

  override def onBlockManagerAdded(event: SparkListenerBlockManagerAdded): Unit = {
    // This needs to set fields that are already set by onExecutorAdded because the driver is
    // considered an "executor" in the UI, but does not have a SparkListenerExecutorAdded event.
    val exec = getOrCreateExecutor(event.blockManagerId.executorId, event.time)
    exec.hostPort = event.blockManagerId.hostPort
    event.maxOnHeapMem.foreach { _ =>
      exec.totalOnHeap = event.maxOnHeapMem.get
      exec.totalOffHeap = event.maxOffHeapMem.get
    }
    exec.isActive = true
    exec.maxMemory = event.maxMem
    liveUpdate(exec, System.nanoTime())
  }

  override def onBlockManagerRemoved(event: SparkListenerBlockManagerRemoved): Unit = {
    // Nothing to do here. Covered by onExecutorRemoved.
  }

  override def onUnpersistRDD(event: SparkListenerUnpersistRDD): Unit = {
    liveRDDs.remove(event.rddId)
    kvstore.delete(classOf[RDDStorageInfoWrapper], event.rddId)
  }

  override def onExecutorMetricsUpdate(event: SparkListenerExecutorMetricsUpdate): Unit = {
    val now = System.nanoTime()

    event.accumUpdates.foreach { case (taskId, sid, sAttempt, accumUpdates) =>
      liveTasks.get(taskId).foreach { task =>
        val metrics = TaskMetrics.fromAccumulatorInfos(accumUpdates)
        val delta = task.updateMetrics(metrics)
        maybeUpdate(task, now)

        liveStages.get((sid, sAttempt)).foreach { stage =>
          stage.metrics.update(delta)
          maybeUpdate(stage, now)

          val esummary = stage.executorSummary(event.execId)
          esummary.metrics.update(delta)
          maybeUpdate(esummary, now)
        }
      }
    }
  }

  override def onBlockUpdated(event: SparkListenerBlockUpdated): Unit = {
    event.blockUpdatedInfo.blockId match {
      case block: RDDBlockId => updateRDDBlock(event, block)
      case stream: StreamBlockId => updateStreamBlock(event, stream)
      case _ =>
    }
  }

  /** Flush all live entities' data to the underlying store. */
  def flush(): Unit = {
    val now = System.nanoTime()
    liveStages.values.foreach(update(_, now))
    liveJobs.values.foreach(update(_, now))
    liveExecutors.values.foreach(update(_, now))
    liveTasks.values.foreach(update(_, now))
    liveRDDs.values.foreach(update(_, now))
  }

  private def updateRDDBlock(event: SparkListenerBlockUpdated, block: RDDBlockId): Unit = {
    val now = System.nanoTime()
    val executorId = event.blockUpdatedInfo.blockManagerId.executorId

    // Whether values are being added to or removed from the existing accounting.
    val storageLevel = event.blockUpdatedInfo.storageLevel
    val diskDelta = event.blockUpdatedInfo.diskSize * (if (storageLevel.useDisk) 1 else -1)
    val memoryDelta = event.blockUpdatedInfo.memSize * (if (storageLevel.useMemory) 1 else -1)

    // Function to apply a delta to a value, but ensure that it doesn't go negative.
    def newValue(old: Long, delta: Long): Long = math.max(0, old + delta)

    val updatedStorageLevel = if (storageLevel.isValid) {
      Some(storageLevel.description)
    } else {
      None
    }

    // We need information about the executor to update some memory accounting values in the
    // RDD info, so read that beforehand.
    val maybeExec = liveExecutors.get(executorId)
    var rddBlocksDelta = 0

    // Update the executor stats first, since they are used to calculate the free memory
    // on tracked RDD distributions.
    maybeExec.foreach { exec =>
      if (exec.hasMemoryInfo) {
        if (storageLevel.useOffHeap) {
          exec.usedOffHeap = newValue(exec.usedOffHeap, memoryDelta)
        } else {
          exec.usedOnHeap = newValue(exec.usedOnHeap, memoryDelta)
        }
      }
      exec.memoryUsed = newValue(exec.memoryUsed, memoryDelta)
      exec.diskUsed = newValue(exec.diskUsed, diskDelta)
    }

    // Update the block entry in the RDD info, keeping track of the deltas above so that we
    // can update the executor information too.
    liveRDDs.get(block.rddId).foreach { rdd =>
      if (updatedStorageLevel.isDefined) {
        rdd.storageLevel = updatedStorageLevel.get
      }

      val partition = rdd.partition(block.name)

      val executors = if (updatedStorageLevel.isDefined) {
        val current = partition.executors
        if (current.contains(executorId)) {
          current
        } else {
          rddBlocksDelta = 1
          current :+ executorId
        }
      } else {
        rddBlocksDelta = -1
        partition.executors.filter(_ != executorId)
      }

      // Only update the partition if it's still stored in some executor, otherwise get rid of it.
      if (executors.nonEmpty) {
        partition.update(executors, rdd.storageLevel,
          newValue(partition.memoryUsed, memoryDelta),
          newValue(partition.diskUsed, diskDelta))
      } else {
        rdd.removePartition(block.name)
      }

      maybeExec.foreach { exec =>
        if (exec.rddBlocks + rddBlocksDelta > 0) {
          val dist = rdd.distribution(exec)
          dist.memoryUsed = newValue(dist.memoryUsed, memoryDelta)
          dist.diskUsed = newValue(dist.diskUsed, diskDelta)

          if (exec.hasMemoryInfo) {
            if (storageLevel.useOffHeap) {
              dist.offHeapUsed = newValue(dist.offHeapUsed, memoryDelta)
            } else {
              dist.onHeapUsed = newValue(dist.onHeapUsed, memoryDelta)
            }
          }
          dist.lastUpdate = null
        } else {
          rdd.removeDistribution(exec)
        }

        // Trigger an update on other RDDs so that the free memory information is updated.
        liveRDDs.values.foreach { otherRdd =>
          if (otherRdd.info.id != block.rddId) {
            otherRdd.distributionOpt(exec).foreach { dist =>
              dist.lastUpdate = null
              update(otherRdd, now)
            }
          }
        }
      }

      rdd.memoryUsed = newValue(rdd.memoryUsed, memoryDelta)
      rdd.diskUsed = newValue(rdd.diskUsed, diskDelta)
      update(rdd, now)
    }

    // Finish updating the executor now that we know the delta in the number of blocks.
    maybeExec.foreach { exec =>
      exec.rddBlocks += rddBlocksDelta
      maybeUpdate(exec, now)
    }
  }

  private def getOrCreateExecutor(executorId: String, addTime: Long): LiveExecutor = {
    liveExecutors.getOrElseUpdate(executorId, new LiveExecutor(executorId, addTime))
  }

  private def updateStreamBlock(event: SparkListenerBlockUpdated, stream: StreamBlockId): Unit = {
    val storageLevel = event.blockUpdatedInfo.storageLevel
    if (storageLevel.isValid) {
      val data = new StreamBlockData(
        stream.name,
        event.blockUpdatedInfo.blockManagerId.executorId,
        event.blockUpdatedInfo.blockManagerId.hostPort,
        storageLevel.description,
        storageLevel.useMemory,
        storageLevel.useDisk,
        storageLevel.deserialized,
        event.blockUpdatedInfo.memSize,
        event.blockUpdatedInfo.diskSize)
      kvstore.write(data)
    } else {
      kvstore.delete(classOf[StreamBlockData],
        Array(stream.name, event.blockUpdatedInfo.blockManagerId.executorId))
    }
  }

  private def getOrCreateStage(info: StageInfo): LiveStage = {
    val stage = liveStages.getOrElseUpdate((info.stageId, info.attemptId), new LiveStage())
    stage.info = info
    stage
  }

  private def update(entity: LiveEntity, now: Long): Unit = {
    entity.write(kvstore, now)
  }

  /** Update a live entity only if it hasn't been updated in the last configured period. */
  private def maybeUpdate(entity: LiveEntity, now: Long): Unit = {
    if (liveUpdatePeriodNs >= 0 && now - entity.lastWriteTime > liveUpdatePeriodNs) {
      update(entity, now)
    }
  }

  /** Update an entity only if in a live app; avoids redundant writes when replaying logs. */
  private def liveUpdate(entity: LiveEntity, now: Long): Unit = {
    if (live) {
      update(entity, now)
    }
  }

}<|MERGE_RESOLUTION|>--- conflicted
+++ resolved
@@ -148,7 +148,8 @@
     liveExecutors.remove(event.executorId).foreach { exec =>
       val now = System.nanoTime()
       exec.isActive = false
-<<<<<<< HEAD
+      exec.removeTime = new Date(event.time)
+      exec.removeReason = event.reason
       update(exec, now)
 
       // Remove all RDD distributions that reference the removed executor, in case there wasn't
@@ -158,11 +159,6 @@
           update(rdd, now)
         }
       }
-=======
-      exec.removeTime = new Date(event.time)
-      exec.removeReason = event.reason
-      update(exec, System.nanoTime())
->>>>>>> 6447d7bc
     }
   }
 
