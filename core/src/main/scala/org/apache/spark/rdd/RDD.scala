--- conflicted
+++ resolved
@@ -817,21 +817,14 @@
   }
 
 
-<<<<<<< HEAD
-=======
   /**
    * Construct an index over the unique elements in this RDD.  The
    * index can then be used to organize a RDD[(T,V)].
    */
->>>>>>> 36a902e5
   def makeIndex(partitioner: Option[Partitioner] = None): RDDIndex[T] = 
     IndexedRDD.makeIndex(this, partitioner)
 
 
-<<<<<<< HEAD
-
-=======
->>>>>>> 36a902e5
   /**
    * Return the first element in this RDD.
    */
