--- conflicted
+++ resolved
@@ -1189,13 +1189,8 @@
   private var storageLevel: StorageLevel = StorageLevel.NONE
 
   /** User code that created this RDD (e.g. `textFile`, `parallelize`). */
-<<<<<<< HEAD
   @transient private[spark] val creationSite = Utils.getCallSite
   private[spark] def getCreationSite: String = creationSite.short
-=======
-  @transient private[spark] val creationSiteInfo = Utils.getCallSiteInfo
-  private[spark] def getCreationSite: String = Option(creationSiteInfo).getOrElse("").toString
->>>>>>> 716c88aa
 
   private[spark] def elementClassTag: ClassTag[T] = classTag[T]
 
