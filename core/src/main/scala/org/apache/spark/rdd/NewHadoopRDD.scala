--- conflicted
+++ resolved
@@ -154,20 +154,7 @@
           throw new java.util.NoSuchElementException("End of stream")
         }
         havePair = false
-<<<<<<< HEAD
-
-        // Update bytes read metric every few records
-        if (recordsSinceMetricsUpdate == HadoopRDD.RECORDS_BETWEEN_BYTES_READ_METRIC_UPDATES
-            && bytesReadCallback.isDefined) {
-          recordsSinceMetricsUpdate = 0
-          val bytesReadFn = bytesReadCallback.get
-          inputMetrics.incBytesRead(bytesReadFn())
-        } else {
-          recordsSinceMetricsUpdate += 1
-        }
-
-=======
->>>>>>> e8422c52
+
         (reader.getCurrentKey, reader.getCurrentValue)
       }
 
@@ -175,22 +162,12 @@
         try {
           reader.close()
           if (bytesReadCallback.isDefined) {
-<<<<<<< HEAD
-            val bytesReadFn = bytesReadCallback.get
-            inputMetrics.incBytesRead(bytesReadFn())
-=======
             inputMetrics.updateBytesRead()
->>>>>>> e8422c52
           } else if (split.serializableHadoopSplit.value.isInstanceOf[FileSplit]) {
             // If we can't get the bytes read from the FS stats, fall back to the split size,
             // which may be inaccurate.
             try {
-<<<<<<< HEAD
-              inputMetrics.incBytesRead(split.serializableHadoopSplit.value.getLength)
-              context.taskMetrics.inputMetrics = Some(inputMetrics)
-=======
               inputMetrics.addBytesRead(split.serializableHadoopSplit.value.getLength)
->>>>>>> e8422c52
             } catch {
               case e: java.io.IOException =>
                 logWarning("Unable to get input size to set InputMetrics for task", e)
