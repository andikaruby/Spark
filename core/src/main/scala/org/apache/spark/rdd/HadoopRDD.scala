--- conflicted
+++ resolved
@@ -137,12 +137,8 @@
   // used to build JobTracker ID
   private val createTime = new Date()
 
-<<<<<<< HEAD
   private val shouldCloneJobConf = sc.conf.getBoolean("spark.hadoop.cloneConf", false)
   private val shouldCacheInputFormat = sc.conf.getBoolean("spark.inputFormat.cache.enabled", true)
-=======
-  private val shouldCloneJobConf = sparkContext.conf.getBoolean("spark.hadoop.cloneConf", false)
->>>>>>> 0f5ef6df
 
   // Returns a JobConf that will be used on slaves to obtain input splits for Hadoop reads.
   protected def getJobConf(): JobConf = {
