/*
 * Licensed to the Apache Software Foundation (ASF) under one or more
 * contributor license agreements.  See the NOTICE file distributed with
 * this work for additional information regarding copyright ownership.
 * The ASF licenses this file to You under the Apache License, Version 2.0
 * (the "License"); you may not use this file except in compliance with
 * the License.  You may obtain a copy of the License at
 *
 *    http://www.apache.org/licenses/LICENSE-2.0
 *
 * Unless required by applicable law or agreed to in writing, software
 * distributed under the License is distributed on an "AS IS" BASIS,
 * WITHOUT WARRANTIES OR CONDITIONS OF ANY KIND, either express or implied.
 * See the License for the specific language governing permissions and
 * limitations under the License.
 */

package org.apache.spark.rpc

import java.net.URI

import scala.concurrent.{Await, Future}
import scala.language.postfixOps

import org.apache.spark.{SecurityManager, SparkConf}
import org.apache.spark.util.{RpcUtils, Utils}


/**
 * A RpcEnv implementation must have a [[RpcEnvFactory]] implementation with an empty constructor
 * so that it can be created via Reflection.
 */
private[spark] object RpcEnv {

  private def getRpcEnvFactory(conf: SparkConf): RpcEnvFactory = {
    // Add more RpcEnv implementations here
    val rpcEnvNames = Map("akka" -> "org.apache.spark.rpc.akka.AkkaRpcEnvFactory")
    val rpcEnvName = conf.get("spark.rpc", "akka")
    val rpcEnvFactoryClassName = rpcEnvNames.getOrElse(rpcEnvName.toLowerCase, rpcEnvName)
    Class.forName(rpcEnvFactoryClassName, true, Utils.getContextOrSparkClassLoader).
      newInstance().asInstanceOf[RpcEnvFactory]
  }

  def create(
      name: String,
      host: String,
      port: Int,
      conf: SparkConf,
      securityManager: SecurityManager): RpcEnv = {
    // Using Reflection to create the RpcEnv to avoid to depend on Akka directly
    val config = RpcEnvConfig(conf, name, host, port, securityManager)
    getRpcEnvFactory(conf).create(config)
  }

}


/**
 * An RPC environment. [[RpcEndpoint]]s need to register itself with a name to [[RpcEnv]] to
 * receives messages. Then [[RpcEnv]] will process messages sent from [[RpcEndpointRef]] or remote
 * nodes, and deliver them to corresponding [[RpcEndpoint]]s. For uncaught exceptions caught by
 * [[RpcEnv]], [[RpcEnv]] will use [[RpcCallContext.sendFailure]] to send exceptions back to the
 * sender, or logging them if no such sender or `NotSerializableException`.
 *
 * [[RpcEnv]] also provides some methods to retrieve [[RpcEndpointRef]]s given name or uri.
 */
private[spark] abstract class RpcEnv(conf: SparkConf) {

  private[spark] val defaultLookupTimeout = RpcUtils.lookupTimeout(conf)

  /**
   * Return RpcEndpointRef of the registered [[RpcEndpoint]]. Will be used to implement
   * [[RpcEndpoint.self]]. Return `null` if the corresponding [[RpcEndpointRef]] does not exist.
   */
  private[rpc] def endpointRef(endpoint: RpcEndpoint): RpcEndpointRef

  /**
   * Return the address that [[RpcEnv]] is listening to.
   */
  def address: RpcAddress

  /**
   * Register a [[RpcEndpoint]] with a name and return its [[RpcEndpointRef]]. [[RpcEnv]] does not
   * guarantee thread-safety.
   */
  def setupEndpoint(name: String, endpoint: RpcEndpoint): RpcEndpointRef

  /**
   * Retrieve the [[RpcEndpointRef]] represented by `uri` asynchronously.
   */
  def asyncSetupEndpointRefByURI(uri: String): Future[RpcEndpointRef]

  /**
   * Retrieve the [[RpcEndpointRef]] represented by `uri`. This is a blocking action.
   */
  def setupEndpointRefByURI(uri: String): RpcEndpointRef = {
    Await.result(asyncSetupEndpointRefByURI(uri), defaultLookupTimeout)
  }

  /**
   * Retrieve the [[RpcEndpointRef]] represented by `systemName`, `address` and `endpointName`
   * asynchronously.
   */
  def asyncSetupEndpointRef(
      systemName: String, address: RpcAddress, endpointName: String): Future[RpcEndpointRef] = {
    asyncSetupEndpointRefByURI(uriOf(systemName, address, endpointName))
  }

  /**
   * Retrieve the [[RpcEndpointRef]] represented by `systemName`, `address` and `endpointName`.
   * This is a blocking action.
   */
  def setupEndpointRef(
      systemName: String, address: RpcAddress, endpointName: String): RpcEndpointRef = {
    setupEndpointRefByURI(uriOf(systemName, address, endpointName))
  }

  /**
   * Stop [[RpcEndpoint]] specified by `endpoint`.
   */
  def stop(endpoint: RpcEndpointRef): Unit

  /**
   * Shutdown this [[RpcEnv]] asynchronously. If need to make sure [[RpcEnv]] exits successfully,
   * call [[awaitTermination()]] straight after [[shutdown()]].
   */
  def shutdown(): Unit

  /**
   * Wait until [[RpcEnv]] exits.
   *
   * TODO do we need a timeout parameter?
   */
  def awaitTermination(): Unit

  /**
   * Create a URI used to create a [[RpcEndpointRef]]. Use this one to create the URI instead of
   * creating it manually because different [[RpcEnv]] may have different formats.
   */
  def uriOf(systemName: String, address: RpcAddress, endpointName: String): String
}


private[spark] case class RpcEnvConfig(
    conf: SparkConf,
    name: String,
    host: String,
    port: String,
    securityManager: SecurityManager)

<<<<<<< HEAD
/**
 * A RpcEnv implementation must have a [[RpcEnvFactory]] implementation with an empty constructor
 * so that it can be created via Reflection.
 */
private[spark] object RpcEnv {

  private def getRpcEnvFactory(conf: SparkConf): RpcEnvFactory = {
    // Add more RpcEnv implementations here
    val rpcEnvNames = Map("akka" -> "org.apache.spark.rpc.akka.AkkaRpcEnvFactory")
    val rpcEnvName = conf.get("spark.rpc", "akka")
    val rpcEnvFactoryClassName = rpcEnvNames.getOrElse(rpcEnvName.toLowerCase, rpcEnvName)
    Class.forName(rpcEnvFactoryClassName, true, Utils.getContextOrSparkClassLoader).
      newInstance().asInstanceOf[RpcEnvFactory]
  }

  def create(
      name: String,
      host: String,
      port: String,
      conf: SparkConf,
      securityManager: SecurityManager): RpcEnv = {
    // Using Reflection to create the RpcEnv to avoid to depend on Akka directly
    val config = RpcEnvConfig(conf, name, host, port, securityManager)
    getRpcEnvFactory(conf).create(config)
  }

}

/**
 * A factory class to create the [[RpcEnv]]. It must have an empty constructor so that it can be
 * created using Reflection.
 */
private[spark] trait RpcEnvFactory {

  def create(config: RpcEnvConfig): RpcEnv
}
=======
>>>>>>> 47bf406d

/**
 * Represents a host and port.
 */
private[spark] case class RpcAddress(host: String, port: Int) {
  // TODO do we need to add the type of RpcEnv in the address?

  val hostPort: String = host + ":" + port

  override val toString: String = hostPort
}


private[spark] object RpcAddress {

  /**
   * Return the [[RpcAddress]] represented by `uri`.
   */
  def fromURI(uri: URI): RpcAddress = {
    RpcAddress(uri.getHost, uri.getPort)
  }

  /**
   * Return the [[RpcAddress]] represented by `uri`.
   */
  def fromURIString(uri: String): RpcAddress = {
    fromURI(new java.net.URI(uri))
  }

  def fromSparkURL(sparkUrl: String): RpcAddress = {
    val (host, port) = Utils.extractHostPortFromSparkUrl(sparkUrl)
    RpcAddress(host, port)
  }
}<|MERGE_RESOLUTION|>--- conflicted
+++ resolved
@@ -44,7 +44,7 @@
   def create(
       name: String,
       host: String,
-      port: Int,
+      port: String,
       conf: SparkConf,
       securityManager: SecurityManager): RpcEnv = {
     // Using Reflection to create the RpcEnv to avoid to depend on Akka directly
@@ -53,7 +53,6 @@
   }
 
 }
-
 
 /**
  * An RPC environment. [[RpcEndpoint]]s need to register itself with a name to [[RpcEnv]] to
@@ -148,45 +147,6 @@
     port: String,
     securityManager: SecurityManager)
 
-<<<<<<< HEAD
-/**
- * A RpcEnv implementation must have a [[RpcEnvFactory]] implementation with an empty constructor
- * so that it can be created via Reflection.
- */
-private[spark] object RpcEnv {
-
-  private def getRpcEnvFactory(conf: SparkConf): RpcEnvFactory = {
-    // Add more RpcEnv implementations here
-    val rpcEnvNames = Map("akka" -> "org.apache.spark.rpc.akka.AkkaRpcEnvFactory")
-    val rpcEnvName = conf.get("spark.rpc", "akka")
-    val rpcEnvFactoryClassName = rpcEnvNames.getOrElse(rpcEnvName.toLowerCase, rpcEnvName)
-    Class.forName(rpcEnvFactoryClassName, true, Utils.getContextOrSparkClassLoader).
-      newInstance().asInstanceOf[RpcEnvFactory]
-  }
-
-  def create(
-      name: String,
-      host: String,
-      port: String,
-      conf: SparkConf,
-      securityManager: SecurityManager): RpcEnv = {
-    // Using Reflection to create the RpcEnv to avoid to depend on Akka directly
-    val config = RpcEnvConfig(conf, name, host, port, securityManager)
-    getRpcEnvFactory(conf).create(config)
-  }
-
-}
-
-/**
- * A factory class to create the [[RpcEnv]]. It must have an empty constructor so that it can be
- * created using Reflection.
- */
-private[spark] trait RpcEnvFactory {
-
-  def create(config: RpcEnvConfig): RpcEnv
-}
-=======
->>>>>>> 47bf406d
 
 /**
  * Represents a host and port.
