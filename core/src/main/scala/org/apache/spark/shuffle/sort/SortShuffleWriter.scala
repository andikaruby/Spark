/*
 * Licensed to the Apache Software Foundation (ASF) under one or more
 * contributor license agreements.  See the NOTICE file distributed with
 * this work for additional information regarding copyright ownership.
 * The ASF licenses this file to You under the Apache License, Version 2.0
 * (the "License"); you may not use this file except in compliance with
 * the License.  You may obtain a copy of the License at
 *
 *    http://www.apache.org/licenses/LICENSE-2.0
 *
 * Unless required by applicable law or agreed to in writing, software
 * distributed under the License is distributed on an "AS IS" BASIS,
 * WITHOUT WARRANTIES OR CONDITIONS OF ANY KIND, either express or implied.
 * See the License for the specific language governing permissions and
 * limitations under the License.
 */

package org.apache.spark.shuffle.sort

import scala.compat.java8.OptionConverters._

import org.apache.spark._
import org.apache.spark.internal.{config, Logging}
import org.apache.spark.scheduler.{MapStatus, MapTaskResult}
import org.apache.spark.shuffle.{BaseShuffleHandle, IndexShuffleBlockResolver, ShuffleWriter}
import org.apache.spark.shuffle.api.ShuffleExecutorComponents
import org.apache.spark.util.collection.ExternalSorter

private[spark] class SortShuffleWriter[K, V, C](
    shuffleBlockResolver: IndexShuffleBlockResolver,
    handle: BaseShuffleHandle[K, V, C],
    mapId: Long,
    context: TaskContext,
    shuffleExecutorComponents: ShuffleExecutorComponents)
  extends ShuffleWriter[K, V] with Logging {

  private val dep = handle.dependency

  private val blockManager = SparkEnv.get.blockManager

  private var sorter: ExternalSorter[K, V, _] = null

  // Are we in the process of stopping? Because map tasks can call stop() with success = true
  // and then call stop() with success = false if they get an exception, we want to make sure
  // we don't try deleting files, etc twice.
  private var stopping = false

  private var taskResult: MapTaskResult = null

  private var partitionLengths: Array[Long] = _

  private val writeMetrics = context.taskMetrics().shuffleWriteMetrics

  /** Write a bunch of records to this task's output */
  override def write(records: Iterator[Product2[K, V]]): Unit = {
    sorter = if (dep.mapSideCombine) {
      new ExternalSorter[K, V, C](
        context, dep.aggregator, Some(dep.partitioner), dep.keyOrdering, dep.serializer)
    } else {
      // In this case we pass neither an aggregator nor an ordering to the sorter, because we don't
      // care whether the keys get sorted in each partition; that will be done on the reduce side
      // if the operation being run is sortByKey.
      new ExternalSorter[K, V, V](
        context, aggregator = None, Some(dep.partitioner), ordering = None, dep.serializer)
    }
    sorter.insertAll(records)

    // Don't bother including the time to open the merged output file in the shuffle write time,
    // because it just opens a single file, so is typically too fast to measure accurately
    // (see SPARK-3570).
    val mapOutputWriter = shuffleExecutorComponents.createMapOutputWriter(
      dep.shuffleId, mapId, dep.partitioner.numPartitions)
    sorter.writePartitionedMapOutput(dep.shuffleId, mapId, mapOutputWriter)
<<<<<<< HEAD
    val mapOutputCommitMessage = mapOutputWriter.commitAllPartitions()
    taskResult = MapTaskResult(
      MapStatus(
        blockManager.shuffleServerId,
        mapOutputCommitMessage.getPartitionLengths,
        mapId),
      mapOutputCommitMessage.getMapOutputMetadata.asScala)
=======
    partitionLengths = mapOutputWriter.commitAllPartitions().getPartitionLengths
    mapStatus = MapStatus(blockManager.shuffleServerId, partitionLengths, mapId)
>>>>>>> 0bcbafb4
  }

  /** Close this writer, passing along whether the map completed */
  override def stop(success: Boolean): Option[MapTaskResult] = {
    try {
      if (stopping) {
        return None
      }
      stopping = true
      if (success) {
        return Option(taskResult)
      } else {
        return None
      }
    } finally {
      // Clean up our sorter, which may have its own intermediate files
      if (sorter != null) {
        val startTime = System.nanoTime()
        sorter.stop()
        writeMetrics.incWriteTime(System.nanoTime - startTime)
        sorter = null
      }
    }
  }

  override def getPartitionLengths(): Array[Long] = partitionLengths
}

private[spark] object SortShuffleWriter {
  def shouldBypassMergeSort(conf: SparkConf, dep: ShuffleDependency[_, _, _]): Boolean = {
    // We cannot bypass sorting if we need to do map-side aggregation.
    if (dep.mapSideCombine) {
      false
    } else {
      val bypassMergeThreshold: Int = conf.get(config.SHUFFLE_SORT_BYPASS_MERGE_THRESHOLD)
      dep.partitioner.numPartitions <= bypassMergeThreshold
    }
  }
}<|MERGE_RESOLUTION|>--- conflicted
+++ resolved
@@ -71,18 +71,14 @@
     val mapOutputWriter = shuffleExecutorComponents.createMapOutputWriter(
       dep.shuffleId, mapId, dep.partitioner.numPartitions)
     sorter.writePartitionedMapOutput(dep.shuffleId, mapId, mapOutputWriter)
-<<<<<<< HEAD
     val mapOutputCommitMessage = mapOutputWriter.commitAllPartitions()
+    partitionLengths = mapOutputCommitMessage.getPartitionLengths()
     taskResult = MapTaskResult(
       MapStatus(
         blockManager.shuffleServerId,
         mapOutputCommitMessage.getPartitionLengths,
         mapId),
       mapOutputCommitMessage.getMapOutputMetadata.asScala)
-=======
-    partitionLengths = mapOutputWriter.commitAllPartitions().getPartitionLengths
-    mapStatus = MapStatus(blockManager.shuffleServerId, partitionLengths, mapId)
->>>>>>> 0bcbafb4
   }
 
   /** Close this writer, passing along whether the map completed */
