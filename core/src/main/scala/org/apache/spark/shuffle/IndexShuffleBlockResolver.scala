--- conflicted
+++ resolved
@@ -202,10 +202,6 @@
     // class of issue from re-occurring in the future which is why they are left here even though
     // SPARK-22982 is fixed.
     val channel = Files.newByteChannel(indexFile.toPath)
-<<<<<<< HEAD
-=======
-    channel.position(blockId.reduceId * 8L)
->>>>>>> 744d5af6
     val in = new DataInputStream(Channels.newInputStream(channel))
     try {
       channel.position(blockId.reduceId * 8)
@@ -221,10 +217,6 @@
       }
       val nextOffset = in.readLong()
       val actualPosition = channel.position()
-<<<<<<< HEAD
-=======
-      val expectedPosition = blockId.reduceId * 8L + 16
->>>>>>> 744d5af6
       if (actualPosition != expectedPosition) {
         throw new Exception(s"SPARK-22982: Incorrect channel position after index file reads: " +
           s"expected $expectedPosition but actual position was $actualPosition.")
