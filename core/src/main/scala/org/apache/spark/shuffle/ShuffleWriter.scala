--- conflicted
+++ resolved
@@ -30,12 +30,8 @@
   def write(records: Iterator[Product2[K, V]]): Unit
 
   /** Close this writer, passing along whether the map completed */
-<<<<<<< HEAD
   def stop(success: Boolean): Option[MapTaskResult]
-=======
-  def stop(success: Boolean): Option[MapStatus]
 
   /** Get the lengths of each partition */
   def getPartitionLengths(): Array[Long]
->>>>>>> 0bcbafb4
 }