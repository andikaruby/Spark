/*
 * Licensed to the Apache Software Foundation (ASF) under one or more
 * contributor license agreements.  See the NOTICE file distributed with
 * this work for additional information regarding copyright ownership.
 * The ASF licenses this file to You under the Apache License, Version 2.0
 * (the "License"); you may not use this file except in compliance with
 * the License.  You may obtain a copy of the License at
 *
 *    http://www.apache.org/licenses/LICENSE-2.0
 *
 * Unless required by applicable law or agreed to in writing, software
 * distributed under the License is distributed on an "AS IS" BASIS,
 * WITHOUT WARRANTIES OR CONDITIONS OF ANY KIND, either express or implied.
 * See the License for the specific language governing permissions and
 * limitations under the License.
 */

package org.apache.spark.executor

import java.net.URL
import java.nio.ByteBuffer
import java.util.Locale
import java.util.concurrent.atomic.AtomicBoolean

import scala.collection.mutable
import scala.util.{Failure, Success}
import scala.util.control.NonFatal

import org.json4s.DefaultFormats

import org.apache.spark._
import org.apache.spark.TaskState.TaskState
import org.apache.spark.deploy.SparkHadoopUtil
import org.apache.spark.deploy.worker.WorkerWatcher
import org.apache.spark.internal.Logging
import org.apache.spark.internal.config._
import org.apache.spark.resource.ResourceInformation
import org.apache.spark.resource.ResourceProfile._
import org.apache.spark.resource.ResourceUtils._
import org.apache.spark.rpc._
import org.apache.spark.scheduler.{ExecutorLossReason, TaskDescription}
import org.apache.spark.scheduler.cluster.CoarseGrainedClusterMessages._
import org.apache.spark.serializer.SerializerInstance
import org.apache.spark.util.{ThreadUtils, Utils}

private[spark] class CoarseGrainedExecutorBackend(
    override val rpcEnv: RpcEnv,
    driverUrl: String,
    executorId: String,
    hostname: String,
    cores: Int,
    userClassPath: Seq[URL],
    env: SparkEnv,
<<<<<<< HEAD
    resourcesFileOpt: Option[String],
    resourceProfileId: Int)
  extends ThreadSafeRpcEndpoint with ExecutorBackend with Logging {
=======
    resourcesFileOpt: Option[String])
  extends IsolatedRpcEndpoint with ExecutorBackend with Logging {
>>>>>>> 246de3c6

  private implicit val formats = DefaultFormats

  private[this] val stopping = new AtomicBoolean(false)
  var executor: Executor = null
  @volatile var driver: Option[RpcEndpointRef] = None

  // If this CoarseGrainedExecutorBackend is changed to support multiple threads, then this may need
  // to be changed so that we don't share the serializer instance across threads
  private[this] val ser: SerializerInstance = env.closureSerializer.newInstance()

  /**
   * Map each taskId to the information about the resource allocated to it, Please refer to
   * [[ResourceInformation]] for specifics.
   * Exposed for testing only.
   */
  private[executor] val taskResources = new mutable.HashMap[Long, Map[String, ResourceInformation]]

  override def onStart(): Unit = {
    logInfo("Connecting to driver: " + driverUrl)
    val resources = parseOrFindResources(resourcesFileOpt)
    rpcEnv.asyncSetupEndpointRefByURI(driverUrl).flatMap { ref =>
      // This is a very fast action so we can use "ThreadUtils.sameThread"
      driver = Some(ref)
      ref.ask[Boolean](RegisterExecutor(executorId, self, hostname, cores, extractLogUrls,
        extractAttributes, resources, resourceProfileId))
    }(ThreadUtils.sameThread).onComplete {
      // This is a very fast action so we can use "ThreadUtils.sameThread"
      case Success(msg) =>
        // Always receive `true`. Just ignore it
      case Failure(e) =>
        exitExecutor(1, s"Cannot register with driver: $driverUrl", e, notifyDriver = false)
    }(ThreadUtils.sameThread)
  }

  // visible for testing
  def parseOrFindResources(resourcesFileOpt: Option[String]): Map[String, ResourceInformation] = {
    logDebug(s"Resource profile id is: $resourceProfileId")
    // if resource profile specified we look at different confs
    if (resourceProfileId == UNKNOWN_RESOURCE_PROFILE_ID) {
      // only parse the resources if a task requires them
      val resourceInfo = if (parseResourceRequirements(env.conf, SPARK_TASK_PREFIX).nonEmpty) {
        val resources = getOrDiscoverAllResources(env.conf, SPARK_EXECUTOR_PREFIX, resourcesFileOpt)
        if (resources.isEmpty) {
          throw new SparkException("User specified resources per task via: " +
            s"$SPARK_TASK_PREFIX, but can't find any resources available on the executor.")
        } else {
          logResourceInfo(SPARK_EXECUTOR_PREFIX, resources)
        }
        resources
      } else {
        if (resourcesFileOpt.nonEmpty) {
          logWarning("A resources file was specified but the application is not configured " +
            s"to use any resources, see the configs with prefix: ${SPARK_TASK_PREFIX}")
        }
        Map.empty[String, ResourceInformation]
      }
      resourceInfo
    } else {
      val taskResourceProf = getTaskRequirementsFromInternalConfs(env.conf, resourceProfileId)
      val resourceInfo = if (taskResourceProf.taskResources.nonEmpty) {
        val resources = getOrDiscoverAllResourcesForResourceProfile(resourceProfileId, env.conf,
          resourcesFileOpt, SPARK_EXECUTOR_PREFIX)
        if (resources.isEmpty) {
          throw new SparkException("User specified resources per task via: " +
            s"$SPARK_TASK_PREFIX, but can't find any resources available on the executor.")
        } else {
          logResourceInfo(SPARK_EXECUTOR_PREFIX, resources)
        }
        resources
      } else {
        if (resourcesFileOpt.nonEmpty) {
          logWarning("A resources file was specified but the application is not configured " +
            s"to use any resources, see the configs with prefix: ${SPARK_TASK_PREFIX}")
        } else {
          logWarning(s"A resource profile id ${resourceProfileId} was specified but no " +
            s"task resources were configured, see the configs with prefix ${SPARK_TASK_PREFIX}")
        }
        Map.empty[String, ResourceInformation]
      }
      resourceInfo
    }
  }

  def extractLogUrls: Map[String, String] = {
    val prefix = "SPARK_LOG_URL_"
    sys.env.filterKeys(_.startsWith(prefix))
      .map(e => (e._1.substring(prefix.length).toLowerCase(Locale.ROOT), e._2))
  }

  def extractAttributes: Map[String, String] = {
    val prefix = "SPARK_EXECUTOR_ATTRIBUTE_"
    sys.env.filterKeys(_.startsWith(prefix))
      .map(e => (e._1.substring(prefix.length).toUpperCase(Locale.ROOT), e._2))
  }

  override def receive: PartialFunction[Any, Unit] = {
    case RegisteredExecutor =>
      logInfo("Successfully registered with driver")
      try {
        executor = new Executor(executorId, hostname, env, userClassPath, isLocal = false)
      } catch {
        case NonFatal(e) =>
          exitExecutor(1, "Unable to create executor due to " + e.getMessage, e)
      }

    case RegisterExecutorFailed(message) =>
      exitExecutor(1, "Slave registration failed: " + message)

    case LaunchTask(data) =>
      if (executor == null) {
        exitExecutor(1, "Received LaunchTask command but executor was null")
      } else {
        val taskDesc = TaskDescription.decode(data.value)
        logInfo("Got assigned task " + taskDesc.taskId)
        taskResources(taskDesc.taskId) = taskDesc.resources
        executor.launchTask(this, taskDesc)
      }

    case KillTask(taskId, _, interruptThread, reason) =>
      if (executor == null) {
        exitExecutor(1, "Received KillTask command but executor was null")
      } else {
        executor.killTask(taskId, interruptThread, reason)
      }

    case StopExecutor =>
      stopping.set(true)
      logInfo("Driver commanded a shutdown")
      // Cannot shutdown here because an ack may need to be sent back to the caller. So send
      // a message to self to actually do the shutdown.
      self.send(Shutdown)

    case Shutdown =>
      stopping.set(true)
      new Thread("CoarseGrainedExecutorBackend-stop-executor") {
        override def run(): Unit = {
          // executor.stop() will call `SparkEnv.stop()` which waits until RpcEnv stops totally.
          // However, if `executor.stop()` runs in some thread of RpcEnv, RpcEnv won't be able to
          // stop until `executor.stop()` returns, which becomes a dead-lock (See SPARK-14180).
          // Therefore, we put this line in a new thread.
          executor.stop()
        }
      }.start()

    case UpdateDelegationTokens(tokenBytes) =>
      logInfo(s"Received tokens of ${tokenBytes.length} bytes")
      SparkHadoopUtil.get.addDelegationTokens(tokenBytes, env.conf)
  }

  override def onDisconnected(remoteAddress: RpcAddress): Unit = {
    if (stopping.get()) {
      logInfo(s"Driver from $remoteAddress disconnected during shutdown")
    } else if (driver.exists(_.address == remoteAddress)) {
      exitExecutor(1, s"Driver $remoteAddress disassociated! Shutting down.", null,
        notifyDriver = false)
    } else {
      logWarning(s"An unknown ($remoteAddress) driver disconnected.")
    }
  }

  override def statusUpdate(taskId: Long, state: TaskState, data: ByteBuffer): Unit = {
    val resources = taskResources.getOrElse(taskId, Map.empty[String, ResourceInformation])
    val msg = StatusUpdate(executorId, taskId, state, data, resources)
    if (TaskState.isFinished(state)) {
      taskResources.remove(taskId)
    }
    driver match {
      case Some(driverRef) => driverRef.send(msg)
      case None => logWarning(s"Drop $msg because has not yet connected to driver")
    }
  }

  /**
   * This function can be overloaded by other child classes to handle
   * executor exits differently. For e.g. when an executor goes down,
   * back-end may not want to take the parent process down.
   */
  protected def exitExecutor(code: Int,
                             reason: String,
                             throwable: Throwable = null,
                             notifyDriver: Boolean = true) = {
    val message = "Executor self-exiting due to : " + reason
    if (throwable != null) {
      logError(message, throwable)
    } else {
      logError(message)
    }

    if (notifyDriver && driver.nonEmpty) {
      driver.get.send(RemoveExecutor(executorId, new ExecutorLossReason(reason)))
    }

    System.exit(code)
  }
}

private[spark] object CoarseGrainedExecutorBackend extends Logging {

  case class Arguments(
      driverUrl: String,
      executorId: String,
      hostname: String,
      cores: Int,
      appId: String,
      workerUrl: Option[String],
      userClassPath: mutable.ListBuffer[URL],
      resourcesFileOpt: Option[String],
      resourceProfileId: Int)

  def main(args: Array[String]): Unit = {
    val createFn: (RpcEnv, Arguments, SparkEnv) =>
      CoarseGrainedExecutorBackend = { case (rpcEnv, arguments, env) =>
      new CoarseGrainedExecutorBackend(rpcEnv, arguments.driverUrl, arguments.executorId,
        arguments.hostname, arguments.cores, arguments.userClassPath, env,
        arguments.resourcesFileOpt, arguments.resourceProfileId)
    }
    run(parseArguments(args, this.getClass.getCanonicalName.stripSuffix("$")), createFn)
    System.exit(0)
  }

  def run(
      arguments: Arguments,
      backendCreateFn: (RpcEnv, Arguments, SparkEnv) => CoarseGrainedExecutorBackend): Unit = {

    Utils.initDaemon(log)

    SparkHadoopUtil.get.runAsSparkUser { () =>
      // Debug code
      Utils.checkHost(arguments.hostname)

      // Bootstrap to fetch the driver's Spark properties.
      val executorConf = new SparkConf
      val fetcher = RpcEnv.create(
        "driverPropsFetcher",
        arguments.hostname,
        -1,
        executorConf,
        new SecurityManager(executorConf),
        clientMode = true)

      var driver: RpcEndpointRef = null
      val nTries = 3
      for (i <- 0 until nTries if driver == null) {
        try {
          driver = fetcher.setupEndpointRefByURI(arguments.driverUrl)
        } catch {
          case e: Throwable => if (i == nTries - 1) {
            throw e
          }
        }
      }

      val cfg = driver.askSync[SparkAppConfig](RetrieveSparkAppConfig)
      val props = cfg.sparkProperties ++ Seq[(String, String)](("spark.app.id", arguments.appId))
      fetcher.shutdown()

      // Create SparkEnv using properties we fetched from the driver.
      val driverConf = new SparkConf()
      for ((key, value) <- props) {
        // this is required for SSL in standalone mode
        if (SparkConf.isExecutorStartupConf(key)) {
          driverConf.setIfMissing(key, value)
        } else {
          driverConf.set(key, value)
        }
      }

      cfg.hadoopDelegationCreds.foreach { tokens =>
        SparkHadoopUtil.get.addDelegationTokens(tokens, driverConf)
      }

      driverConf.set(EXECUTOR_ID, arguments.executorId)
      val env = SparkEnv.createExecutorEnv(driverConf, arguments.executorId, arguments.hostname,
        arguments.cores, cfg.ioEncryptionKey, isLocal = false)

      env.rpcEnv.setupEndpoint("Executor", backendCreateFn(env.rpcEnv, arguments, env))
      arguments.workerUrl.foreach { url =>
        env.rpcEnv.setupEndpoint("WorkerWatcher", new WorkerWatcher(env.rpcEnv, url))
      }
      env.rpcEnv.awaitTermination()
    }
  }

  def parseArguments(args: Array[String], classNameForEntry: String): Arguments = {
    var driverUrl: String = null
    var executorId: String = null
    var hostname: String = null
    var cores: Int = 0
    var resourcesFileOpt: Option[String] = None
    var appId: String = null
    var workerUrl: Option[String] = None
    val userClassPath = new mutable.ListBuffer[URL]()
    var resourceProfileId: Int = UNKNOWN_RESOURCE_PROFILE_ID

    var argv = args.toList
    while (!argv.isEmpty) {
      argv match {
        case ("--driver-url") :: value :: tail =>
          driverUrl = value
          argv = tail
        case ("--executor-id") :: value :: tail =>
          executorId = value
          argv = tail
        case ("--hostname") :: value :: tail =>
          hostname = value
          argv = tail
        case ("--cores") :: value :: tail =>
          cores = value.toInt
          argv = tail
        case ("--resourcesFile") :: value :: tail =>
          resourcesFileOpt = Some(value)
          argv = tail
        case ("--app-id") :: value :: tail =>
          appId = value
          argv = tail
        case ("--worker-url") :: value :: tail =>
          // Worker url is used in spark standalone mode to enforce fate-sharing with worker
          workerUrl = Some(value)
          argv = tail
        case ("--user-class-path") :: value :: tail =>
          userClassPath += new URL(value)
          argv = tail
        case ("--resourceProfileId") :: value :: tail =>
          resourceProfileId = value.toInt
          argv = tail
        case Nil =>
        case tail =>
          // scalastyle:off println
          System.err.println(s"Unrecognized options: ${tail.mkString(" ")}")
          // scalastyle:on println
          printUsageAndExit(classNameForEntry)
      }
    }

    if (hostname == null) {
      hostname = Utils.localHostName()
      log.info(s"Executor hostname is not provided, will use '$hostname' to advertise itself")
    }

    if (driverUrl == null || executorId == null || cores <= 0 || appId == null) {
      printUsageAndExit(classNameForEntry)
    }

    Arguments(driverUrl, executorId, hostname, cores, appId, workerUrl,
      userClassPath, resourcesFileOpt, resourceProfileId)
  }

  private def printUsageAndExit(classNameForEntry: String): Unit = {
    // scalastyle:off println
    System.err.println(
      s"""
      |Usage: $classNameForEntry [options]
      |
      | Options are:
      |   --driver-url <driverUrl>
      |   --executor-id <executorId>
      |   --hostname <hostname>
      |   --cores <cores>
      |   --resourcesFile <fileWithJSONResourceInformation>
      |   --app-id <appid>
      |   --worker-url <workerUrl>
      |   --user-class-path <url>
      |   --resourceProfileId <id>
      |""".stripMargin)
    // scalastyle:on println
    System.exit(1)
  }
}<|MERGE_RESOLUTION|>--- conflicted
+++ resolved
@@ -51,14 +51,9 @@
     cores: Int,
     userClassPath: Seq[URL],
     env: SparkEnv,
-<<<<<<< HEAD
     resourcesFileOpt: Option[String],
     resourceProfileId: Int)
-  extends ThreadSafeRpcEndpoint with ExecutorBackend with Logging {
-=======
-    resourcesFileOpt: Option[String])
   extends IsolatedRpcEndpoint with ExecutorBackend with Logging {
->>>>>>> 246de3c6
 
   private implicit val formats = DefaultFormats
 
