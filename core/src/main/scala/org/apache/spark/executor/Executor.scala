--- conflicted
+++ resolved
@@ -203,10 +203,10 @@
         val afterSerialization = System.currentTimeMillis()
 
         for (m <- task.metrics) {
-          m.incExecutorDeserializeTime(taskStart - deserializeStartTime)
-          m.incExecutorRunTime(taskFinish - taskStart)
-          m.incJvmGCTime(gcTime - startGCTime)
-          m.incResultSerializationTime(afterSerialization - beforeSerialization)
+          m.setExecutorDeserializeTime(taskStart - deserializeStartTime)
+          m.setExecutorRunTime(taskFinish - taskStart)
+          m.setJvmGCTime(gcTime - startGCTime)
+          m.setResultSerializationTime(afterSerialization - beforeSerialization)
         }
 
         val accumUpdates = Accumulators.values
@@ -257,8 +257,8 @@
           val serviceTime = System.currentTimeMillis() - taskStart
           val metrics = attemptedTask.flatMap(t => t.metrics)
           for (m <- metrics) {
-            m.incExecutorRunTime(serviceTime)
-            m.incJvmGCTime(gcTime - startGCTime)
+            m.setExecutorRunTime(serviceTime)
+            m.setJvmGCTime(gcTime - startGCTime)
           }
           val reason = new ExceptionFailure(t, metrics)
           execBackend.statusUpdate(taskId, TaskState.FAILED, ser.serialize(reason))
@@ -376,15 +376,12 @@
           val curGCTime = gcTime
 
           for (taskRunner <- runningTasks.values()) {
-            if (!taskRunner.attemptedTask.isEmpty) {
+            if (taskRunner.attemptedTask.nonEmpty) {
               Option(taskRunner.task).flatMap(_.metrics).foreach { metrics =>
-                metrics.updateShuffleReadMetrics
-<<<<<<< HEAD
-                metrics.incJvmGCTime(curGCTime - taskRunner.startGCTime)
-=======
+                metrics.updateShuffleReadMetrics()
                 metrics.updateInputMetrics()
-                metrics.jvmGCTime = curGCTime - taskRunner.startGCTime
->>>>>>> e8422c52
+                metrics.setJvmGCTime(curGCTime - taskRunner.startGCTime)
+
                 if (isLocal) {
                   // JobProgressListener will hold an reference of it during
                   // onExecutorMetricsUpdate(), then JobProgressListener can not see
