/*
 * Licensed to the Apache Software Foundation (ASF) under one or more
 * contributor license agreements.  See the NOTICE file distributed with
 * this work for additional information regarding copyright ownership.
 * The ASF licenses this file to You under the Apache License, Version 2.0
 * (the "License"); you may not use this file except in compliance with
 * the License.  You may obtain a copy of the License at
 *
 *    http://www.apache.org/licenses/LICENSE-2.0
 *
 * Unless required by applicable law or agreed to in writing, software
 * distributed under the License is distributed on an "AS IS" BASIS,
 * WITHOUT WARRANTIES OR CONDITIONS OF ANY KIND, either express or implied.
 * See the License for the specific language governing permissions and
 * limitations under the License.
 */

package org.apache.spark.executor

import scala.collection.mutable.{ArrayBuffer, LinkedHashMap}

import org.apache.spark._
import org.apache.spark.annotation.DeveloperApi
import org.apache.spark.internal.Logging
import org.apache.spark.scheduler.AccumulableInfo
import org.apache.spark.storage.{BlockId, BlockStatus}
import org.apache.spark.util.{AccumulatorContext, AccumulatorMetadata, AccumulatorV2, LongAccumulator}


/**
 * :: DeveloperApi ::
 * Metrics tracked during the execution of a task.
 *
 * This class is wrapper around a collection of internal accumulators that represent metrics
 * associated with a task. The local values of these accumulators are sent from the executor
 * to the driver when the task completes. These values are then merged into the corresponding
 * accumulator previously registered on the driver.
 *
 * The accumulator updates are also sent to the driver periodically (on executor heartbeat)
 * and when the task failed with an exception. The [[TaskMetrics]] object itself should never
 * be sent to the driver.
 */
@DeveloperApi
class TaskMetrics private[spark] () extends Serializable {
  // Each metric is internally represented as an accumulator
  private val _executorDeserializeTime = new LongAccumulator
  private val _executorRunTime = new LongAccumulator
  private val _resultSize = new LongAccumulator
  private val _jvmGCTime = new LongAccumulator
  private val _resultSerializationTime = new LongAccumulator
  private val _memoryBytesSpilled = new LongAccumulator
  private val _diskBytesSpilled = new LongAccumulator
  private val _peakExecutionMemory = new LongAccumulator
  private val _updatedBlockStatuses = new BlockStatusesAccumulator

  /**
   * Time taken on the executor to deserialize this task.
   */
  def executorDeserializeTime: Long = _executorDeserializeTime.sum

  /**
   * Time the executor spends actually running the task (including fetching shuffle data).
   */
  def executorRunTime: Long = _executorRunTime.sum

  /**
   * The number of bytes this task transmitted back to the driver as the TaskResult.
   */
  def resultSize: Long = _resultSize.sum

  /**
   * Amount of time the JVM spent in garbage collection while executing this task.
   */
  def jvmGCTime: Long = _jvmGCTime.sum

  /**
   * Amount of time spent serializing the task result.
   */
  def resultSerializationTime: Long = _resultSerializationTime.sum

  /**
   * The number of in-memory bytes spilled by this task.
   */
  def memoryBytesSpilled: Long = _memoryBytesSpilled.sum

  /**
   * The number of on-disk bytes spilled by this task.
   */
  def diskBytesSpilled: Long = _diskBytesSpilled.sum

  /**
   * Peak memory used by internal data structures created during shuffles, aggregations and
   * joins. The value of this accumulator should be approximately the sum of the peak sizes
   * across all such data structures created in this task. For SQL jobs, this only tracks all
   * unsafe operators and ExternalSort.
   */
  def peakExecutionMemory: Long = _peakExecutionMemory.sum

  /**
   * Storage statuses of any blocks that have been updated as a result of this task.
   */
  def updatedBlockStatuses: Seq[(BlockId, BlockStatus)] = _updatedBlockStatuses.value

  // Setters and increment-ers
  private[spark] def setExecutorDeserializeTime(v: Long): Unit =
    _executorDeserializeTime.setValue(v)
  private[spark] def setExecutorRunTime(v: Long): Unit = _executorRunTime.setValue(v)
  private[spark] def setResultSize(v: Long): Unit = _resultSize.setValue(v)
  private[spark] def setJvmGCTime(v: Long): Unit = _jvmGCTime.setValue(v)
  private[spark] def setResultSerializationTime(v: Long): Unit =
    _resultSerializationTime.setValue(v)
  private[spark] def incMemoryBytesSpilled(v: Long): Unit = _memoryBytesSpilled.add(v)
  private[spark] def incDiskBytesSpilled(v: Long): Unit = _diskBytesSpilled.add(v)
  private[spark] def incPeakExecutionMemory(v: Long): Unit = _peakExecutionMemory.add(v)
  private[spark] def incUpdatedBlockStatuses(v: (BlockId, BlockStatus)): Unit =
    _updatedBlockStatuses.add(v)
  private[spark] def setUpdatedBlockStatuses(v: Seq[(BlockId, BlockStatus)]): Unit =
    _updatedBlockStatuses.setValue(v)

  /**
   * Metrics related to reading data from a [[org.apache.spark.rdd.HadoopRDD]] or from persisted
   * data, defined only in tasks with input.
   */
  val inputMetrics: InputMetrics = new InputMetrics()

  /**
   * Metrics related to writing data externally (e.g. to a distributed filesystem),
   * defined only in tasks with output.
   */
  val outputMetrics: OutputMetrics = new OutputMetrics()

  /**
   * Metrics related to shuffle read aggregated across all shuffle dependencies.
   * This is defined only if there are shuffle dependencies in this task.
   */
  val shuffleReadMetrics: ShuffleReadMetrics = new ShuffleReadMetrics()

  /**
   * Metrics related to shuffle write, defined only in shuffle map stages.
   */
  val shuffleWriteMetrics: ShuffleWriteMetrics = new ShuffleWriteMetrics()

  /**
   * A list of [[TempShuffleReadMetrics]], one per shuffle dependency.
   *
   * A task may have multiple shuffle readers for multiple dependencies. To avoid synchronization
   * issues from readers in different threads, in-progress tasks use a [[TempShuffleReadMetrics]]
   * for each dependency and merge these metrics before reporting them to the driver.
   */
  @transient private lazy val tempShuffleReadMetrics = new ArrayBuffer[TempShuffleReadMetrics]

  /**
   * Create a [[TempShuffleReadMetrics]] for a particular shuffle dependency.
   *
   * All usages are expected to be followed by a call to [[mergeShuffleReadMetrics]], which
   * merges the temporary values synchronously. Otherwise, all temporary data collected will
   * be lost.
   */
  private[spark] def createTempShuffleReadMetrics(): TempShuffleReadMetrics = synchronized {
    val readMetrics = new TempShuffleReadMetrics
    tempShuffleReadMetrics += readMetrics
    readMetrics
  }

  /**
   * Merge values across all temporary [[ShuffleReadMetrics]] into `_shuffleReadMetrics`.
   * This is expected to be called on executor heartbeat and at the end of a task.
   */
  private[spark] def mergeShuffleReadMetrics(): Unit = synchronized {
    if (tempShuffleReadMetrics.nonEmpty) {
      shuffleReadMetrics.setMergeValues(tempShuffleReadMetrics)
    }
  }

  // Only used for test
  private[spark] val testAccum = sys.props.get("spark.testing").map(_ => new LongAccumulator)


  import InternalAccumulator._
  @transient private[spark] lazy val nameToAccums = LinkedHashMap(
    EXECUTOR_DESERIALIZE_TIME -> _executorDeserializeTime,
    EXECUTOR_RUN_TIME -> _executorRunTime,
    RESULT_SIZE -> _resultSize,
    JVM_GC_TIME -> _jvmGCTime,
    RESULT_SERIALIZATION_TIME -> _resultSerializationTime,
    MEMORY_BYTES_SPILLED -> _memoryBytesSpilled,
    DISK_BYTES_SPILLED -> _diskBytesSpilled,
    PEAK_EXECUTION_MEMORY -> _peakExecutionMemory,
    UPDATED_BLOCK_STATUSES -> _updatedBlockStatuses,
    shuffleRead.REMOTE_BLOCKS_FETCHED -> shuffleReadMetrics._remoteBlocksFetched,
    shuffleRead.LOCAL_BLOCKS_FETCHED -> shuffleReadMetrics._localBlocksFetched,
    shuffleRead.REMOTE_BYTES_READ -> shuffleReadMetrics._remoteBytesRead,
    shuffleRead.LOCAL_BYTES_READ -> shuffleReadMetrics._localBytesRead,
    shuffleRead.FETCH_WAIT_TIME -> shuffleReadMetrics._fetchWaitTime,
    shuffleRead.RECORDS_READ -> shuffleReadMetrics._recordsRead,
    shuffleWrite.BYTES_WRITTEN -> shuffleWriteMetrics._bytesWritten,
    shuffleWrite.RECORDS_WRITTEN -> shuffleWriteMetrics._recordsWritten,
    shuffleWrite.WRITE_TIME -> shuffleWriteMetrics._writeTime,
    input.BYTES_READ -> inputMetrics._bytesRead,
    input.RECORDS_READ -> inputMetrics._recordsRead,
    output.BYTES_WRITTEN -> outputMetrics._bytesWritten,
    output.RECORDS_WRITTEN -> outputMetrics._recordsWritten
  ) ++ testAccum.map(TEST_ACCUM -> _)

  @transient private[spark] lazy val internalAccums: Seq[AccumulatorV2[_, _]] =
    nameToAccums.values.toIndexedSeq

  /* ========================== *
   |        OTHER THINGS        |
   * ========================== */

  private[spark] def register(sc: SparkContext): Unit = {
    nameToAccums.foreach {
      case (name, acc) => acc.register(sc, name = Some(name), countFailedValues = true)
    }
  }

  /**
   * External accumulators registered with this task.
   */
  @transient private[spark] lazy val externalAccums = new ArrayBuffer[AccumulatorV2[_, _]]

   /**
    * All data property accumulators registered with this task.
    */
   @transient private lazy val dataPropertyAccums = new ArrayBuffer[AccumulatorV2[_, _]]

  private[spark] def registerAccumulator(a: AccumulatorV2[_, _]): Unit = {
    externalAccums += a
    if (a.dataProperty) {
      dataPropertyAccums += a
    }
  }

  private[spark] def hasDataPropertyAccumulators(): Boolean = {
    !dataPropertyAccums.isEmpty
  }

  /**
   * Mark an rdd/shuffle/and partition as fully processed for all dataProperty accumulators.
   */
  private[spark] def markFullyProcessed(rddId: Int, shuffleWriteId: Int, partitionId: Int) = {
    dataPropertyAccums.map(_.markFullyProcessed(rddId, shuffleWriteId, partitionId))
  }

  private[spark] def accumulators(): Seq[AccumulatorV2[_, _]] = internalAccums ++ externalAccums
}


private[spark] object TaskMetrics extends Logging {
  import InternalAccumulator._

  /**
   * Create an empty task metrics that doesn't register its accumulators.
   */
  def empty: TaskMetrics = {
    val tm = new TaskMetrics
    tm.nameToAccums.foreach { case (name, acc) =>
      acc.metadata = AccumulatorMetadata(AccumulatorContext.newId(), Some(name), true, false)
    }
    tm
  }

  def registered: TaskMetrics = {
    val tm = empty
    tm.internalAccums.foreach(AccumulatorContext.register)
    tm
  }

  /**
   * Construct a [[TaskMetrics]] object from a list of [[AccumulableInfo]], called on driver only.
   * The returned [[TaskMetrics]] is only used to get some internal metrics, we don't need to take
   * care of external accumulator info passed in.
   */
  def fromAccumulatorInfos(infos: Seq[AccumulableInfo]): TaskMetrics = {
    val tm = new TaskMetrics
    infos.filter(info => info.name.isDefined && info.update.isDefined).foreach { info =>
      val name = info.name.get
      val value = info.update.get
      if (name == UPDATED_BLOCK_STATUSES) {
        tm.setUpdatedBlockStatuses(value.asInstanceOf[Seq[(BlockId, BlockStatus)]])
      } else {
        tm.nameToAccums.get(name).foreach(
          _.asInstanceOf[LongAccumulator].setValue(value.asInstanceOf[Long])
        )
      }
    }
    tm
  }

  /**
   * Construct a [[TaskMetrics]] object from a list of accumulator updates, called on driver only.
   */
  def fromAccumulators(accums: Seq[AccumulatorV2[_, _]]): TaskMetrics = {
    val tm = new TaskMetrics
    val (internalAccums, externalAccums) =
      accums.partition(a => a.name.isDefined && tm.nameToAccums.contains(a.name.get))

    internalAccums.foreach { acc =>
      val tmAcc = tm.nameToAccums(acc.name.get).asInstanceOf[AccumulatorV2[Any, Any]]
      tmAcc.metadata = acc.metadata
      tmAcc.merge(acc.asInstanceOf[AccumulatorV2[Any, Any]])
    }

    tm.externalAccums ++= externalAccums
    tm
  }
}


private[spark] class BlockStatusesAccumulator
  extends AccumulatorV2[(BlockId, BlockStatus), Seq[(BlockId, BlockStatus)]] {
  private var _seq = ArrayBuffer.empty[(BlockId, BlockStatus)]

  override def isZero(): Boolean = _seq.isEmpty

  override def copyAndReset(): BlockStatusesAccumulator = new BlockStatusesAccumulator

<<<<<<< HEAD
  override def addImpl(v: (BlockId, BlockStatus)): Unit = _seq += v
=======
  override def copy(): BlockStatusesAccumulator = {
    val newAcc = new BlockStatusesAccumulator
    newAcc._seq = _seq.clone()
    newAcc
  }

  override def reset(): Unit = _seq.clear()

  override def add(v: (BlockId, BlockStatus)): Unit = _seq += v
>>>>>>> 3ded5bc4

  override def mergeImpl(other: AccumulatorV2[(BlockId, BlockStatus), Seq[(BlockId, BlockStatus)]])
  : Unit = other match {
    case o: BlockStatusesAccumulator => _seq ++= o.value
    case _ => throw new UnsupportedOperationException(
      s"Cannot merge ${this.getClass.getName} with ${other.getClass.getName}")
  }

  override def value: Seq[(BlockId, BlockStatus)] = _seq

  def setValue(newValue: Seq[(BlockId, BlockStatus)]): Unit = {
    _seq.clear()
    _seq ++= newValue
  }
}<|MERGE_RESOLUTION|>--- conflicted
+++ resolved
@@ -316,9 +316,6 @@
 
   override def copyAndReset(): BlockStatusesAccumulator = new BlockStatusesAccumulator
 
-<<<<<<< HEAD
-  override def addImpl(v: (BlockId, BlockStatus)): Unit = _seq += v
-=======
   override def copy(): BlockStatusesAccumulator = {
     val newAcc = new BlockStatusesAccumulator
     newAcc._seq = _seq.clone()
@@ -327,8 +324,7 @@
 
   override def reset(): Unit = _seq.clear()
 
-  override def add(v: (BlockId, BlockStatus)): Unit = _seq += v
->>>>>>> 3ded5bc4
+  override def addImpl(v: (BlockId, BlockStatus)): Unit = _seq += v
 
   override def mergeImpl(other: AccumulatorV2[(BlockId, BlockStatus), Seq[(BlockId, BlockStatus)]])
   : Unit = other match {
