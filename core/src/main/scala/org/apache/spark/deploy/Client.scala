--- conflicted
+++ resolved
@@ -40,14 +40,7 @@
   }
   val timeout = AkkaUtils.askTimeout(conf)
 
-<<<<<<< HEAD
-  override def preStart() = {
-=======
   override def preStart(): Unit = {
-    masterActor = context.actorSelection(
-      Master.toAkkaUrl(driverArgs.master, AkkaUtils.protocol(context.system)))
-
->>>>>>> c14ddd97
     context.system.eventStream.subscribe(self, classOf[RemotingLifecycleEvent])
 
     println(s"Sending ${driverArgs.cmd} command to ${driverArgs.masters}")
