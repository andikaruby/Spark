/*
 * Licensed to the Apache Software Foundation (ASF) under one or more
 * contributor license agreements.  See the NOTICE file distributed with
 * this work for additional information regarding copyright ownership.
 * The ASF licenses this file to You under the Apache License, Version 2.0
 * (the "License"); you may not use this file except in compliance with
 * the License.  You may obtain a copy of the License at
 *
 *    http://www.apache.org/licenses/LICENSE-2.0
 *
 * Unless required by applicable law or agreed to in writing, software
 * distributed under the License is distributed on an "AS IS" BASIS,
 * WITHOUT WARRANTIES OR CONDITIONS OF ANY KIND, either express or implied.
 * See the License for the specific language governing permissions and
 * limitations under the License.
 */

package org.apache.spark.deploy

import scala.concurrent._

import akka.actor._
import akka.pattern.ask
import akka.remote.{AssociationErrorEvent, DisassociatedEvent, RemotingLifecycleEvent}
import org.apache.log4j.{Level, Logger}

import org.apache.spark.{Logging, SecurityManager, SparkConf}
import org.apache.spark.deploy.DeployMessages._
import org.apache.spark.deploy.master.{DriverState, Master}
import org.apache.spark.util.{AkkaUtils, Utils}

/**
 * Proxy that relays messages to the driver.
 */
private class ClientActor(driverArgs: ClientArguments, conf: SparkConf) extends Actor with Logging {
  var masterActor: ActorSelection = _
  val timeout = AkkaUtils.askTimeout(conf)

  override def preStart() = {
    masterActor = context.actorSelection(Master.toAkkaUrl(driverArgs.master))

    context.system.eventStream.subscribe(self, classOf[RemotingLifecycleEvent])

    println(s"Sending ${driverArgs.cmd} command to ${driverArgs.master}")

    driverArgs.cmd match {
      case "launch" =>
        // TODO: We could add an env variable here and intercept it in `sc.addJar` that would
        //       truncate filesystem paths similar to what YARN does. For now, we just require
        //       people call `addJar` assuming the jar is in the same directory.
        val mainClass = "org.apache.spark.deploy.worker.DriverWrapper"

        val classPathConf = "spark.driver.extraClassPath"
        val classPathEntries = sys.props.get(classPathConf).toSeq.flatMap { cp =>
          cp.split(java.io.File.pathSeparator)
        }

        val libraryPathConf = "spark.driver.extraLibraryPath"
        val libraryPathEntries = sys.props.get(libraryPathConf).toSeq.flatMap { cp =>
          cp.split(java.io.File.pathSeparator)
        }

        val extraJavaOptsConf = "spark.driver.extraJavaOptions"
        val extraJavaOpts = sys.props.get(extraJavaOptsConf)
          .map(Utils.splitCommandString).getOrElse(Seq.empty)
        val sparkJavaOpts = Utils.sparkJavaOpts(conf)
        val javaOpts = sparkJavaOpts ++ extraJavaOpts
        val command = new Command(mainClass, Seq("{{WORKER_URL}}", driverArgs.mainClass) ++
<<<<<<< HEAD
          driverArgs.driverOptions, env, classPathEntries, libraryPathEntries, javaOpts)
        // TODO: document this once standalone-cluster mode is fixed (SPARK-2260)
        val driverSparkHome = conf.getOption("spark.driver.home")
=======
          driverArgs.driverOptions, sys.env, classPathEntries, libraryPathEntries, javaOpts)
>>>>>>> 0da07da5

        val driverDescription = new DriverDescription(
          driverArgs.jarUrl,
          driverArgs.memory,
          driverArgs.cores,
          driverArgs.supervise,
          command,
          driverSparkHome)

        masterActor ! RequestSubmitDriver(driverDescription)

      case "kill" =>
        val driverId = driverArgs.driverId
        masterActor ! RequestKillDriver(driverId)
    }
  }

  /* Find out driver status then exit the JVM */
  def pollAndReportStatus(driverId: String) {
    println(s"... waiting before polling master for driver state")
    Thread.sleep(5000)
    println("... polling master for driver state")
    val statusFuture = (masterActor ? RequestDriverStatus(driverId))(timeout)
      .mapTo[DriverStatusResponse]
    val statusResponse = Await.result(statusFuture, timeout)

    statusResponse.found match {
      case false =>
        println(s"ERROR: Cluster master did not recognize $driverId")
        System.exit(-1)
      case true =>
        println(s"State of $driverId is ${statusResponse.state.get}")
        // Worker node, if present
        (statusResponse.workerId, statusResponse.workerHostPort, statusResponse.state) match {
          case (Some(id), Some(hostPort), Some(DriverState.RUNNING)) =>
            println(s"Driver running on $hostPort ($id)")
          case _ =>
        }
        // Exception, if present
        statusResponse.exception.map { e =>
          println(s"Exception from cluster was: $e")
          e.printStackTrace()
          System.exit(-1)
        }
        System.exit(0)
    }
  }

  override def receive = {

    case SubmitDriverResponse(success, driverId, message) =>
      println(message)
      if (success) pollAndReportStatus(driverId.get) else System.exit(-1)

    case KillDriverResponse(driverId, success, message) =>
      println(message)
      if (success) pollAndReportStatus(driverId) else System.exit(-1)

    case DisassociatedEvent(_, remoteAddress, _) =>
      println(s"Error connecting to master ${driverArgs.master} ($remoteAddress), exiting.")
      System.exit(-1)

    case AssociationErrorEvent(cause, _, remoteAddress, _) =>
      println(s"Error connecting to master ${driverArgs.master} ($remoteAddress), exiting.")
      println(s"Cause was: $cause")
      System.exit(-1)
  }
}

/**
 * Executable utility for starting and terminating drivers inside of a standalone cluster.
 */
object Client {
  def main(args: Array[String]) {
    if (!sys.props.contains("SPARK_SUBMIT")) {
      println("WARNING: This client is deprecated and will be removed in a future version of Spark")
      println("Use ./bin/spark-submit with \"--master spark://host:port\"")
    }

    val conf = new SparkConf()
    val driverArgs = new ClientArguments(args)

    if (!driverArgs.logLevel.isGreaterOrEqual(Level.WARN)) {
      conf.set("spark.akka.logLifecycleEvents", "true")
    }
    conf.set("spark.akka.askTimeout", "10")
    conf.set("akka.loglevel", driverArgs.logLevel.toString.replace("WARN", "WARNING"))
    Logger.getRootLogger.setLevel(driverArgs.logLevel)

    // TODO: See if we can initialize akka so return messages are sent back using the same TCP
    //       flow. Else, this (sadly) requires the DriverClient be routable from the Master.
    val (actorSystem, _) = AkkaUtils.createActorSystem(
      "driverClient", Utils.localHostName(), 0, conf, new SecurityManager(conf))

    actorSystem.actorOf(Props(classOf[ClientActor], driverArgs, conf))

    actorSystem.awaitTermination()
  }
}<|MERGE_RESOLUTION|>--- conflicted
+++ resolved
@@ -66,13 +66,9 @@
         val sparkJavaOpts = Utils.sparkJavaOpts(conf)
         val javaOpts = sparkJavaOpts ++ extraJavaOpts
         val command = new Command(mainClass, Seq("{{WORKER_URL}}", driverArgs.mainClass) ++
-<<<<<<< HEAD
-          driverArgs.driverOptions, env, classPathEntries, libraryPathEntries, javaOpts)
+          driverArgs.driverOptions, sys.env, classPathEntries, libraryPathEntries, javaOpts)
         // TODO: document this once standalone-cluster mode is fixed (SPARK-2260)
         val driverSparkHome = conf.getOption("spark.driver.home")
-=======
-          driverArgs.driverOptions, sys.env, classPathEntries, libraryPathEntries, javaOpts)
->>>>>>> 0da07da5
 
         val driverDescription = new DriverDescription(
           driverArgs.jarUrl,
