/*
 * Licensed to the Apache Software Foundation (ASF) under one or more
 * contributor license agreements.  See the NOTICE file distributed with
 * this work for additional information regarding copyright ownership.
 * The ASF licenses this file to You under the Apache License, Version 2.0
 * (the "License"); you may not use this file except in compliance with
 * the License.  You may obtain a copy of the License at
 *
 *    http://www.apache.org/licenses/LICENSE-2.0
 *
 * Unless required by applicable law or agreed to in writing, software
 * distributed under the License is distributed on an "AS IS" BASIS,
 * WITHOUT WARRANTIES OR CONDITIONS OF ANY KIND, either express or implied.
 * See the License for the specific language governing permissions and
 * limitations under the License.
 */

package org.apache.spark.deploy.worker.ui

import java.io.File
import javax.servlet.http.HttpServletRequest

import scala.xml.{Node, Unparsed}

import org.apache.spark.internal.Logging
import org.apache.spark.ui.{UIUtils, WebUIPage}
import org.apache.spark.util.Utils
import org.apache.spark.util.logging.RollingFileAppender

private[ui] class LogPage(parent: WorkerWebUI) extends WebUIPage("logPage") with Logging {
  private val worker = parent.worker
  private val workDir = new File(parent.workDir.toURI.normalize().getPath)
  private val supportedLogTypes = Set("stderr", "stdout")
  private val defaultBytes = 100 * 1024

  def renderLog(request: HttpServletRequest): String = {
    val appId = Option(request.getParameter("appId"))
    val executorId = Option(request.getParameter("executorId"))
    val driverId = Option(request.getParameter("driverId"))
    val logType = request.getParameter("logType")
    val offset = Option(request.getParameter("offset")).map(_.toLong)
    val byteLength = Option(request.getParameter("byteLength")).map(_.toInt).getOrElse(defaultBytes)

    val logDir = (appId, executorId, driverId) match {
      case (Some(a), Some(e), None) =>
        s"${workDir.getPath}/$a/$e/"
      case (None, None, Some(d)) =>
        s"${workDir.getPath}/$d/"
      case _ =>
        throw new Exception("Request must specify either application or driver identifiers")
    }

    val (logText, startByte, endByte, logLength) = getLog(logDir, logType, offset, byteLength)
    val pre = s"==== Bytes $startByte-$endByte of $logLength of $logDir$logType ====\n"
    pre + logText
  }

  def render(request: HttpServletRequest): Seq[Node] = {
    val appId = Option(request.getParameter("appId"))
    val executorId = Option(request.getParameter("executorId"))
    val driverId = Option(request.getParameter("driverId"))
    val logType = request.getParameter("logType")
    val offset = Option(request.getParameter("offset")).map(_.toLong)
    val byteLength = Option(request.getParameter("byteLength")).map(_.toInt).getOrElse(defaultBytes)

    val (logDir, params, pageName) = (appId, executorId, driverId) match {
      case (Some(a), Some(e), None) =>
        (s"${workDir.getPath}/$a/$e/", s"appId=$a&executorId=$e", s"$a/$e")
      case (None, None, Some(d)) =>
        (s"${workDir.getPath}/$d/", s"driverId=$d", d)
      case _ =>
        throw new Exception("Request must specify either application or driver identifiers")
    }

    val (logText, startByte, endByte, logLength) = getLog(logDir, logType, offset, byteLength)
    val linkToMaster = <p><a href={worker.activeMasterWebUiUrl}>Back to Master</a></p>
    val curLogLength = endByte - startByte;
    val range =
      <span id="log-data">
        Showing {curLogLength} Bytes: {startByte.toString} - {endByte.toString} of {logLength}
      </span>

    val moreButton =
      <button type="button" onclick={"loadMore()"} class="log-more-btn btn btn-default">
        Load More
      </button>

    val newButton =
      <button type="button" onclick={"loadNew()"} class="log-new-btn btn btn-default">
        Load New
      </button>

    val alert =
      <div class="no-new-alert alert alert-info" style="display: none;">
        End of Log
      </div>

    val logParams = "?%s&logType=%s".format(params, logType)
    val jsOnload = "window.onload = " +
      s"initLogPage('$logParams', $curLogLength, $startByte, $endByte, $logLength, $byteLength);"

    val content =
<<<<<<< HEAD
      <html>
        <body>
          {linkToMaster}
          {range}
          <div class="log-content" style="height:80vh; overflow:auto; padding:5px;">
            <div>{moreButton}</div>
            <pre>{logText}</pre>
            {alert}
            <div>{newButton}</div>
          </div>
          <script>{Unparsed(jsOnload)}</script>
        </body>
      </html>
=======
      <div>
        {linkToMaster}
        <div>
          <div style="float:left; margin-right:10px">{backButton}</div>
          <div style="float:left;">{range}</div>
          <div style="float:right; margin-left:10px">{nextButton}</div>
        </div>
        <br />
        <div style="height:500px; overflow:auto; padding:5px;">
          <pre>{logText}</pre>
        </div>
      </div>
>>>>>>> 8dcb0c7c
    UIUtils.basicSparkPage(content, logType + " log page for " + pageName)
  }

  /** Get the part of the log files given the offset and desired length of bytes */
  private def getLog(
      logDirectory: String,
      logType: String,
      offsetOption: Option[Long],
      byteLength: Int
    ): (String, Long, Long, Long) = {

    if (!supportedLogTypes.contains(logType)) {
      return ("Error: Log type must be one of " + supportedLogTypes.mkString(", "), 0, 0, 0)
    }

    // Verify that the normalized path of the log directory is in the working directory
    val normalizedUri = new File(logDirectory).toURI.normalize()
    val normalizedLogDir = new File(normalizedUri.getPath)
    if (!Utils.isInDirectory(workDir, normalizedLogDir)) {
      return ("Error: invalid log directory " + logDirectory, 0, 0, 0)
    }

    try {
      val files = RollingFileAppender.getSortedRolledOverFiles(logDirectory, logType)
      logDebug(s"Sorted log files of type $logType in $logDirectory:\n${files.mkString("\n")}")

      val totalLength = files.map { _.length }.sum
      val offset = offsetOption.getOrElse(totalLength - byteLength)
      val startIndex = {
        if (offset < 0) {
          0L
        } else if (offset > totalLength) {
          totalLength
        } else {
          offset
        }
      }
      val endIndex = math.min(startIndex + byteLength, totalLength)
      logDebug(s"Getting log from $startIndex to $endIndex")
      val logText = Utils.offsetBytes(files, startIndex, endIndex)
      logDebug(s"Got log of length ${logText.length} bytes")
      (logText, startIndex, endIndex, totalLength)
    } catch {
      case e: Exception =>
        logError(s"Error getting $logType logs from directory $logDirectory", e)
        ("Error getting logs due to exception: " + e.getMessage, 0, 0, 0)
    }
  }
}<|MERGE_RESOLUTION|>--- conflicted
+++ resolved
@@ -100,34 +100,18 @@
       s"initLogPage('$logParams', $curLogLength, $startByte, $endByte, $logLength, $byteLength);"
 
     val content =
-<<<<<<< HEAD
-      <html>
-        <body>
-          {linkToMaster}
-          {range}
-          <div class="log-content" style="height:80vh; overflow:auto; padding:5px;">
-            <div>{moreButton}</div>
-            <pre>{logText}</pre>
-            {alert}
-            <div>{newButton}</div>
-          </div>
-          <script>{Unparsed(jsOnload)}</script>
-        </body>
-      </html>
-=======
       <div>
         {linkToMaster}
-        <div>
-          <div style="float:left; margin-right:10px">{backButton}</div>
-          <div style="float:left;">{range}</div>
-          <div style="float:right; margin-left:10px">{nextButton}</div>
+        {range}
+        <div class="log-content" style="height:80vh; overflow:auto; padding:5px;">
+          <div>{moreButton}</div>
+          <pre>{logText}</pre>
+          {alert}
+          <div>{newButton}</div>
         </div>
-        <br />
-        <div style="height:500px; overflow:auto; padding:5px;">
-          <pre>{logText}</pre>
-        </div>
+        <script>{Unparsed(jsOnload)}</script>
       </div>
->>>>>>> 8dcb0c7c
+
     UIUtils.basicSparkPage(content, logType + " log page for " + pageName)
   }
 
