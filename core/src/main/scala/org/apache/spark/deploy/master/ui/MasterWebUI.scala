--- conflicted
+++ resolved
@@ -47,18 +47,11 @@
     attachPage(new HistoryNotFoundPage(this))
     attachPage(masterPage)
     attachHandler(createStaticHandler(MasterWebUI.STATIC_RESOURCE_DIR, "/static"))
-<<<<<<< HEAD
     attachHandler(JsonRootResource.getJsonServlet(this))
-    attachHandler(
-      createRedirectHandler("/app/kill", "/", masterPage.handleAppKillRequest))
-    attachHandler(
-      createRedirectHandler("/driver/kill", "/", masterPage.handleDriverKillRequest))
-=======
     attachHandler(createRedirectHandler(
       "/app/kill", "/", masterPage.handleAppKillRequest, httpMethod = "POST"))
     attachHandler(createRedirectHandler(
       "/driver/kill", "/", masterPage.handleDriverKillRequest, httpMethod = "POST"))
->>>>>>> 73db132b
   }
 
   /** Attach a reconstructed UI to this Master UI. Only valid after bind(). */
