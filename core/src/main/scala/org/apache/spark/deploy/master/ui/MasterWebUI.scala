--- conflicted
+++ resolved
@@ -32,12 +32,7 @@
   extends WebUI(master.securityMgr, requestedPort, master.conf, name = "MasterUI") with Logging
   with UIRoot {
 
-<<<<<<< HEAD
-  val masterActorRef = master.self
-  val timeout = RpcUtils.askRpcTimeout(master.conf)
-=======
   val masterEndpointRef = master.self
->>>>>>> 184de91d
   val killEnabled = master.conf.getBoolean("spark.ui.killEnabled", true)
 
   val masterPage = new MasterPage(this)
