/*
 * Licensed to the Apache Software Foundation (ASF) under one or more
 * contributor license agreements.  See the NOTICE file distributed with
 * this work for additional information regarding copyright ownership.
 * The ASF licenses this file to You under the Apache License, Version 2.0
 * (the "License"); you may not use this file except in compliance with
 * the License.  You may obtain a copy of the License at
 *
 *    http://www.apache.org/licenses/LICENSE-2.0
 *
 * Unless required by applicable law or agreed to in writing, software
 * distributed under the License is distributed on an "AS IS" BASIS,
 * WITHOUT WARRANTIES OR CONDITIONS OF ANY KIND, either express or implied.
 * See the License for the specific language governing permissions and
 * limitations under the License.
 */

package org.apache.spark.deploy.client

import java.util.concurrent.{ScheduledFuture, TimeUnit, Executors, TimeoutException}

import scala.concurrent.duration._

<<<<<<< HEAD
import org.apache.spark.{Logging, SparkConf, SparkException}
=======
import akka.actor._
import akka.pattern.ask
import akka.remote.{AssociationErrorEvent, DisassociatedEvent, RemotingLifecycleEvent}

import org.apache.spark.{Logging, SparkConf}
>>>>>>> c0823857
import org.apache.spark.deploy.{ApplicationDescription, ExecutorState}
import org.apache.spark.deploy.DeployMessages._
import org.apache.spark.deploy.master.Master
import org.apache.spark.rpc._
import org.apache.spark.util.Utils

/**
 * Interface allowing applications to speak with a Spark deploy cluster. Takes a master URL,
 * an app description, and a listener for cluster events, and calls back the listener when various
 * events occur.
 *
 * @param masterUrls Each url should look like spark://host:port.
 */
private[spark] class AppClient(
    rpcEnv: RpcEnv,
    masterUrls: Array[String],
    appDescription: ApplicationDescription,
    listener: AppClientListener,
    conf: SparkConf)
  extends Logging {

<<<<<<< HEAD
  val REGISTRATION_TIMEOUT = 20.seconds.toMillis
=======
  val masterAkkaUrls = masterUrls.map(Master.toAkkaUrl)

  val REGISTRATION_TIMEOUT = 20.seconds
>>>>>>> c0823857
  val REGISTRATION_RETRIES = 3

  var masterAddress: RpcAddress = null
  var actor: RpcEndpointRef = null
  var appId: String = null
  var registered = false
  var activeMasterUrl: String = null

  class ClientActor(override val rpcEnv: RpcEnv) extends NetworkRpcEndpoint with Logging {
    var master: RpcEndpointRef = null
    var alreadyDisconnected = false  // To avoid calling listener.disconnected() multiple times
    var alreadyDead = false  // To avoid calling listener.dead() multiple times
    var registrationRetryTimer: Option[ScheduledFuture[_]] = None

    private val scheduler =
      Executors.newScheduledThreadPool(1, Utils.namedThreadFactory("client-actor"))

    override def onStart() {
      try {
        registerWithMaster()
      } catch {
        case e: Exception =>
          logWarning("Failed to connect to master", e)
          markDisconnected()
          stop()
      }
    }

    def tryRegisterAllMasters() {
<<<<<<< HEAD
      for (masterUrl <- masterUrls) {
        logInfo("Connecting to master " + masterUrl + "...")
        val actor = rpcEnv.setupEndpointRefByUrl(Master.toAkkaUrl(masterUrl))
        actor.send(RegisterApplication(appDescription))
=======
      for (masterAkkaUrl <- masterAkkaUrls) {
        logInfo("Connecting to master " + masterAkkaUrl + "...")
        val actor = context.actorSelection(masterAkkaUrl)
        actor ! RegisterApplication(appDescription)
>>>>>>> c0823857
      }
    }

    def registerWithMaster() {
      tryRegisterAllMasters()
      var retries = 0
      registrationRetryTimer = Some {
        scheduler.scheduleAtFixedRate(new Runnable {
          override def run(): Unit = {
            Utils.tryOrExit {
              retries += 1
              if (registered) {
                registrationRetryTimer.foreach(_.cancel(true))
              } else if (retries >= REGISTRATION_RETRIES) {
                markDead("All masters are unresponsive! Giving up.")
              } else {
                tryRegisterAllMasters()
              }
            }
          }
        }, REGISTRATION_TIMEOUT, REGISTRATION_TIMEOUT, TimeUnit.MILLISECONDS)
      }
    }

    def changeMaster(url: String) {
      // activeMasterUrl is a valid Spark url since we receive it from master.
      activeMasterUrl = url
<<<<<<< HEAD
      master = rpcEnv.setupEndpointRefByUrl(Master.toAkkaUrl(activeMasterUrl))
      masterAddress = activeMasterUrl match {
        case Master.sparkUrlRegex(host, port) =>
          RpcAddress(host, port.toInt)
        case x =>
          throw new SparkException("Invalid spark URL: " + x)
      }
    }

    private def isPossibleMaster(remoteUrl: RpcAddress) = {
      masterUrls.map(RpcAddress.fromURIString(_).hostPort)
        .contains(remoteUrl.hostPort)
=======
      master = context.actorSelection(Master.toAkkaUrl(activeMasterUrl))
      masterAddress = Master.toAkkaAddress(activeMasterUrl)
    }

    private def isPossibleMaster(remoteUrl: Address) = {
      masterAkkaUrls.map(AddressFromURIString(_).hostPort).contains(remoteUrl.hostPort)
>>>>>>> c0823857
    }

    override def receive(sender: RpcEndpointRef) = {
      case RegisteredApplication(appId_, masterUrl) =>
        appId = appId_
        registered = true
        changeMaster(masterUrl)
        listener.connected(appId)

      case ApplicationRemoved(message) =>
        markDead("Master removed our application: %s".format(message))
        stop()

      case ExecutorAdded(id: Int, workerId: String, hostPort: String, cores: Int, memory: Int) =>
        val fullId = appId + "/" + id
        logInfo("Executor added: %s on %s (%s) with %d cores".format(fullId, workerId, hostPort,
          cores))
        master.send(ExecutorStateChanged(appId, id, ExecutorState.RUNNING, None, None))
        listener.executorAdded(fullId, workerId, hostPort, cores, memory)

      case ExecutorUpdated(id, state, message, exitStatus) =>
        val fullId = appId + "/" + id
        val messageText = message.map(s => " (" + s + ")").getOrElse("")
        logInfo("Executor updated: %s is now %s%s".format(fullId, state, messageText))
        if (ExecutorState.isFinished(state)) {
          listener.executorRemoved(fullId, message.getOrElse(""), exitStatus)
        }

      case MasterChanged(masterUrl, masterWebUiUrl) =>
        logInfo("Master has changed, new master is at " + masterUrl)
        changeMaster(masterUrl)
        alreadyDisconnected = false
        sender.send(MasterChangeAcknowledged(appId))

      case StopAppClient =>
        markDead("Application has been stopped.")
        sender.send(true)
        stop()
    }

    override def onDisconnected(address: RpcAddress): Unit = {
      if (address == masterAddress) {
        logWarning(s"Connection to $address failed; waiting for master to reconnect...")
        markDisconnected()
      }
    }

    override def onNetworkError(cause: Throwable, remoteAddress: RpcAddress): Unit = {
      if (isPossibleMaster(remoteAddress)) {
        logWarning(s"Could not connect to $remoteAddress: $cause")
      }
    }

    /**
     * Notify the listener that we disconnected, if we hadn't already done so before.
     */
    def markDisconnected() {
      if (!alreadyDisconnected) {
        listener.disconnected()
        alreadyDisconnected = true
      }
    }

    def markDead(reason: String) {
      if (!alreadyDead) {
        listener.dead(reason)
        alreadyDead = true
      }
    }

    override def onStop() {
      registrationRetryTimer.foreach(_.cancel(true))
    }

  }

  def start() {
    // Just launch an actor; it will call back into the listener.
    actor = rpcEnv.setupEndpoint("client-actor", new ClientActor(rpcEnv))
  }

  def stop() {
    if (actor != null) {
      try {
        actor.askWithReply(StopAppClient)
      } catch {
        case e: TimeoutException =>
          logInfo("Stop request to Master timed out; it may already be shut down.")
      }
      actor = null
    }
  }
}<|MERGE_RESOLUTION|>--- conflicted
+++ resolved
@@ -21,15 +21,7 @@
 
 import scala.concurrent.duration._
 
-<<<<<<< HEAD
-import org.apache.spark.{Logging, SparkConf, SparkException}
-=======
-import akka.actor._
-import akka.pattern.ask
-import akka.remote.{AssociationErrorEvent, DisassociatedEvent, RemotingLifecycleEvent}
-
 import org.apache.spark.{Logging, SparkConf}
->>>>>>> c0823857
 import org.apache.spark.deploy.{ApplicationDescription, ExecutorState}
 import org.apache.spark.deploy.DeployMessages._
 import org.apache.spark.deploy.master.Master
@@ -40,31 +32,23 @@
  * Interface allowing applications to speak with a Spark deploy cluster. Takes a master URL,
  * an app description, and a listener for cluster events, and calls back the listener when various
  * events occur.
- *
- * @param masterUrls Each url should look like spark://host:port.
  */
 private[spark] class AppClient(
     rpcEnv: RpcEnv,
-    masterUrls: Array[String],
+    masterAddresses: Set[RpcAddress],
     appDescription: ApplicationDescription,
     listener: AppClientListener,
     conf: SparkConf)
   extends Logging {
 
-<<<<<<< HEAD
   val REGISTRATION_TIMEOUT = 20.seconds.toMillis
-=======
-  val masterAkkaUrls = masterUrls.map(Master.toAkkaUrl)
-
-  val REGISTRATION_TIMEOUT = 20.seconds
->>>>>>> c0823857
+
   val REGISTRATION_RETRIES = 3
 
   var masterAddress: RpcAddress = null
   var actor: RpcEndpointRef = null
   var appId: String = null
   var registered = false
-  var activeMasterUrl: String = null
 
   class ClientActor(override val rpcEnv: RpcEnv) extends NetworkRpcEndpoint with Logging {
     var master: RpcEndpointRef = null
@@ -87,17 +71,10 @@
     }
 
     def tryRegisterAllMasters() {
-<<<<<<< HEAD
-      for (masterUrl <- masterUrls) {
-        logInfo("Connecting to master " + masterUrl + "...")
-        val actor = rpcEnv.setupEndpointRefByUrl(Master.toAkkaUrl(masterUrl))
+      for (masterAddress <- masterAddresses) {
+        logInfo("Connecting to master " + masterAddress + "...")
+        val actor = Master.toEndpointRef(rpcEnv, masterAddress)
         actor.send(RegisterApplication(appDescription))
-=======
-      for (masterAkkaUrl <- masterAkkaUrls) {
-        logInfo("Connecting to master " + masterAkkaUrl + "...")
-        val actor = context.actorSelection(masterAkkaUrl)
-        actor ! RegisterApplication(appDescription)
->>>>>>> c0823857
       }
     }
 
@@ -123,29 +100,13 @@
     }
 
     def changeMaster(url: String) {
-      // activeMasterUrl is a valid Spark url since we receive it from master.
-      activeMasterUrl = url
-<<<<<<< HEAD
-      master = rpcEnv.setupEndpointRefByUrl(Master.toAkkaUrl(activeMasterUrl))
-      masterAddress = activeMasterUrl match {
-        case Master.sparkUrlRegex(host, port) =>
-          RpcAddress(host, port.toInt)
-        case x =>
-          throw new SparkException("Invalid spark URL: " + x)
-      }
+      // url is a valid Spark url since we receive it from master.
+      master = Master.toEndpointRef(rpcEnv, url)
+      masterAddress = master.address
     }
 
     private def isPossibleMaster(remoteUrl: RpcAddress) = {
-      masterUrls.map(RpcAddress.fromURIString(_).hostPort)
-        .contains(remoteUrl.hostPort)
-=======
-      master = context.actorSelection(Master.toAkkaUrl(activeMasterUrl))
-      masterAddress = Master.toAkkaAddress(activeMasterUrl)
-    }
-
-    private def isPossibleMaster(remoteUrl: Address) = {
-      masterAkkaUrls.map(AddressFromURIString(_).hostPort).contains(remoteUrl.hostPort)
->>>>>>> c0823857
+      masterAddresses.contains(remoteUrl)
     }
 
     override def receive(sender: RpcEndpointRef) = {
