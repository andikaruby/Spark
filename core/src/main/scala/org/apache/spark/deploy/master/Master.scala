--- conflicted
+++ resolved
@@ -341,10 +341,6 @@
         case Some(workerInfo) =>
           workerInfo.lastHeartbeat = System.currentTimeMillis()
         case None =>
-<<<<<<< HEAD
-          logWarning("Got heartbeat from unregistered worker " + workerId)
-          sender ! UnregisteredWorker
-=======
           if (workers.map(_.id).contains(workerId)) {
             logWarning(s"Got heartbeat from unregistered worker $workerId." +
               " Asking it to re-register.")
@@ -353,7 +349,6 @@
             logWarning(s"Got heartbeat from unregistered worker $workerId." +
               " This worker was never registered, so ignoring the heartbeat.")
           }
->>>>>>> 4e6a7a0b
       }
     }
 
