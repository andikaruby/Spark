/*
 * Licensed to the Apache Software Foundation (ASF) under one or more
 * contributor license agreements.  See the NOTICE file distributed with
 * this work for additional information regarding copyright ownership.
 * The ASF licenses this file to You under the Apache License, Version 2.0
 * (the "License"); you may not use this file except in compliance with
 * the License.  You may obtain a copy of the License at
 *
 *    http://www.apache.org/licenses/LICENSE-2.0
 *
 * Unless required by applicable law or agreed to in writing, software
 * distributed under the License is distributed on an "AS IS" BASIS,
 * WITHOUT WARRANTIES OR CONDITIONS OF ANY KIND, either express or implied.
 * See the License for the specific language governing permissions and
 * limitations under the License.
 */

package org.apache.spark.deploy.master

import java.io.FileNotFoundException
import java.net.URLEncoder
import java.text.SimpleDateFormat
import java.util.Date

import scala.collection.mutable.{ArrayBuffer, HashMap, HashSet}
import scala.concurrent.Await
import scala.concurrent.duration._
import scala.language.postfixOps
import scala.util.Random

import akka.actor._
import akka.pattern.ask
import akka.remote.{DisassociatedEvent, RemotingLifecycleEvent}
import akka.serialization.Serialization
import akka.serialization.SerializationExtension
import org.apache.hadoop.fs.Path

import org.apache.spark.{Logging, SecurityManager, SparkConf, SparkException}
import org.apache.spark.deploy.{ApplicationDescription, DriverDescription,
  ExecutorState, SparkHadoopUtil}
import org.apache.spark.deploy.DeployMessages._
import org.apache.spark.deploy.history.HistoryServer
import org.apache.spark.deploy.master.DriverState.DriverState
import org.apache.spark.deploy.master.MasterMessages._
import org.apache.spark.deploy.master.ui.MasterWebUI
import org.apache.spark.deploy.rest.StandaloneRestServer
import org.apache.spark.metrics.MetricsSystem
import org.apache.spark.scheduler.{EventLoggingListener, ReplayListenerBus}
import org.apache.spark.ui.SparkUI
import org.apache.spark.util.{ActorLogReceive, AkkaUtils, RpcUtils, SignalLogger, Utils}

private[master] class Master(
    host: String,
    port: Int,
    webUiPort: String,
    val securityMgr: SecurityManager,
    val conf: SparkConf)
  extends Actor with ActorLogReceive with Logging with LeaderElectable {

  import context.dispatcher   // to use Akka's scheduler.schedule()

  private val hadoopConf = SparkHadoopUtil.get.newConfiguration(conf)

  private def createDateFormat = new SimpleDateFormat("yyyyMMddHHmmss")  // For application IDs
  
  private val WORKER_TIMEOUT = conf.getLong("spark.worker.timeout", 60) * 1000
  private val RETAINED_APPLICATIONS = conf.getInt("spark.deploy.retainedApplications", 200)
  private val RETAINED_DRIVERS = conf.getInt("spark.deploy.retainedDrivers", 200)
  private val REAPER_ITERATIONS = conf.getInt("spark.dead.worker.persistence", 15)
  private val RECOVERY_MODE = conf.get("spark.deploy.recoveryMode", "NONE")

  val workers = new HashSet[WorkerInfo]
  val idToApp = new HashMap[String, ApplicationInfo]
  val waitingApps = new ArrayBuffer[ApplicationInfo]
  val apps = new HashSet[ApplicationInfo]

  private val idToWorker = new HashMap[String, WorkerInfo]
  private val addressToWorker = new HashMap[Address, WorkerInfo]

  private val actorToApp = new HashMap[ActorRef, ApplicationInfo]
  private val addressToApp = new HashMap[Address, ApplicationInfo]
  private val completedApps = new ArrayBuffer[ApplicationInfo]
  private var nextAppNumber = 0
  private val appIdToUI = new HashMap[String, SparkUI]

  private val drivers = new HashSet[DriverInfo]
  private val completedDrivers = new ArrayBuffer[DriverInfo]
  // Drivers currently spooled for scheduling
  private val waitingDrivers = new ArrayBuffer[DriverInfo] 
  private var nextDriverNumber = 0

  Utils.checkHost(host, "Expected hostname")

  private val masterMetricsSystem = MetricsSystem.createMetricsSystem("master", conf, securityMgr)
  private val applicationMetricsSystem = MetricsSystem.createMetricsSystem("applications", conf,
    securityMgr)
  private val masterSource = new MasterSource(this)

  private val webUi = new MasterWebUI(this, webUiPort)

  private val masterPublicAddress = {
    val envVar = conf.getenv("SPARK_PUBLIC_DNS")
    if (envVar != null) envVar else host
  }

  private val masterUrl = "spark://" + host + ":" + port
  private var masterWebUiUrl: String = _

  private var state = RecoveryState.STANDBY

  private var persistenceEngine: PersistenceEngine = _

  private var leaderElectionAgent: LeaderElectionAgent = _

  private var recoveryCompletionTask: Cancellable = _

  // As a temporary workaround before better ways of configuring memory, we allow users to set
  // a flag that will perform round-robin scheduling across the nodes (spreading out each app
  // among all the nodes) instead of trying to consolidate each app onto a small # of nodes.
  private val spreadOutApps = conf.getBoolean("spark.deploy.spreadOut", true)

  // Default maxCores for applications that don't specify it (i.e. pass Int.MaxValue)
  private val defaultCores = conf.getInt("spark.deploy.defaultCores", Int.MaxValue)
  if (defaultCores < 1) {
    throw new SparkException("spark.deploy.defaultCores must be positive")
  }

  // Alternative application submission gateway that is stable across Spark versions
  private val restServerEnabled = conf.getBoolean("spark.master.rest.enabled", true)
  private val restServer =
    if (restServerEnabled) {
<<<<<<< HEAD
      val port = conf.get("spark.master.rest.port", "6066")
      Some(new StandaloneRestServer(host, port, self, masterUrl, conf))
=======
      val port = conf.getInt("spark.master.rest.port", 6066)
      Some(new StandaloneRestServer(host, port, conf, self, masterUrl))
>>>>>>> d36e6735
    } else {
      None
    }
  private val restServerBoundPort = restServer.map(_.start())

  override def preStart() {
    logInfo("Starting Spark master at " + masterUrl)
    logInfo(s"Running Spark version ${org.apache.spark.SPARK_VERSION}")
    // Listen for remote client disconnection events, since they don't go through Akka's watch()
    context.system.eventStream.subscribe(self, classOf[RemotingLifecycleEvent])
    webUi.bind()
    masterWebUiUrl = "http://" + masterPublicAddress + ":" + webUi.boundPort
    context.system.scheduler.schedule(0 millis, WORKER_TIMEOUT millis, self, CheckForWorkerTimeOut)

    masterMetricsSystem.registerSource(masterSource)
    masterMetricsSystem.start()
    applicationMetricsSystem.start()
    // Attach the master and app metrics servlet handler to the web ui after the metrics systems are
    // started.
    masterMetricsSystem.getServletHandlers.foreach(webUi.attachHandler)
    applicationMetricsSystem.getServletHandlers.foreach(webUi.attachHandler)

    val (persistenceEngine_, leaderElectionAgent_) = RECOVERY_MODE match {
      case "ZOOKEEPER" =>
        logInfo("Persisting recovery state to ZooKeeper")
        val zkFactory =
          new ZooKeeperRecoveryModeFactory(conf, SerializationExtension(context.system))
        (zkFactory.createPersistenceEngine(), zkFactory.createLeaderElectionAgent(this))
      case "FILESYSTEM" =>
        val fsFactory =
          new FileSystemRecoveryModeFactory(conf, SerializationExtension(context.system))
        (fsFactory.createPersistenceEngine(), fsFactory.createLeaderElectionAgent(this))
      case "CUSTOM" =>
        val clazz = Class.forName(conf.get("spark.deploy.recoveryMode.factory"))
        val factory = clazz.getConstructor(conf.getClass, Serialization.getClass)
          .newInstance(conf, SerializationExtension(context.system))
          .asInstanceOf[StandaloneRecoveryModeFactory]
        (factory.createPersistenceEngine(), factory.createLeaderElectionAgent(this))
      case _ =>
        (new BlackHolePersistenceEngine(), new MonarchyLeaderAgent(this))
    }
    persistenceEngine = persistenceEngine_
    leaderElectionAgent = leaderElectionAgent_
  }

  override def preRestart(reason: Throwable, message: Option[Any]) {
    super.preRestart(reason, message) // calls postStop()!
    logError("Master actor restarted due to exception", reason)
  }

  override def postStop() {
    masterMetricsSystem.report()
    applicationMetricsSystem.report()
    // prevent the CompleteRecovery message sending to restarted master
    if (recoveryCompletionTask != null) {
      recoveryCompletionTask.cancel()
    }
    webUi.stop()
    restServer.foreach(_.stop())
    masterMetricsSystem.stop()
    applicationMetricsSystem.stop()
    persistenceEngine.close()
    leaderElectionAgent.stop()
  }

  override def electedLeader() {
    self ! ElectedLeader
  }

  override def revokedLeadership() {
    self ! RevokedLeadership
  }

  override def receiveWithLogging: PartialFunction[Any, Unit] = {
    case ElectedLeader => {
      val (storedApps, storedDrivers, storedWorkers) = persistenceEngine.readPersistedData()
      state = if (storedApps.isEmpty && storedDrivers.isEmpty && storedWorkers.isEmpty) {
        RecoveryState.ALIVE
      } else {
        RecoveryState.RECOVERING
      }
      logInfo("I have been elected leader! New state: " + state)
      if (state == RecoveryState.RECOVERING) {
        beginRecovery(storedApps, storedDrivers, storedWorkers)
        recoveryCompletionTask = context.system.scheduler.scheduleOnce(WORKER_TIMEOUT millis, self,
          CompleteRecovery)
      }
    }

    case CompleteRecovery => completeRecovery()

    case RevokedLeadership => {
      logError("Leadership has been revoked -- master shutting down.")
      System.exit(0)
    }

    case RegisterWorker(id, workerHost, workerPort, cores, memory, workerUiPort, publicAddress) =>
    {
      logInfo("Registering worker %s:%d with %d cores, %s RAM".format(
        workerHost, workerPort, cores, Utils.megabytesToString(memory)))
      if (state == RecoveryState.STANDBY) {
        // ignore, don't send response
      } else if (idToWorker.contains(id)) {
        sender ! RegisterWorkerFailed("Duplicate worker ID")
      } else {
        val worker = new WorkerInfo(id, workerHost, workerPort, cores, memory,
          sender, workerUiPort, publicAddress)
        if (registerWorker(worker)) {
          persistenceEngine.addWorker(worker)
          sender ! RegisteredWorker(masterUrl, masterWebUiUrl)
          schedule()
        } else {
          val workerAddress = worker.actor.path.address
          logWarning("Worker registration failed. Attempted to re-register worker at same " +
            "address: " + workerAddress)
          sender ! RegisterWorkerFailed("Attempted to re-register worker at same address: "
            + workerAddress)
        }
      }
    }

    case RequestSubmitDriver(description) => {
      if (state != RecoveryState.ALIVE) {
        val msg = s"Can only accept driver submissions in ALIVE state. Current state: $state."
        sender ! SubmitDriverResponse(false, None, msg)
      } else {
        logInfo("Driver submitted " + description.command.mainClass)
        val driver = createDriver(description)
        persistenceEngine.addDriver(driver)
        waitingDrivers += driver
        drivers.add(driver)
        schedule()

        // TODO: It might be good to instead have the submission client poll the master to determine
        //       the current status of the driver. For now it's simply "fire and forget".

        sender ! SubmitDriverResponse(true, Some(driver.id),
          s"Driver successfully submitted as ${driver.id}")
      }
    }

    case RequestKillDriver(driverId) => {
      if (state != RecoveryState.ALIVE) {
        val msg = s"Can only kill drivers in ALIVE state. Current state: $state."
        sender ! KillDriverResponse(driverId, success = false, msg)
      } else {
        logInfo("Asked to kill driver " + driverId)
        val driver = drivers.find(_.id == driverId)
        driver match {
          case Some(d) =>
            if (waitingDrivers.contains(d)) {
              waitingDrivers -= d
              self ! DriverStateChanged(driverId, DriverState.KILLED, None)
            } else {
              // We just notify the worker to kill the driver here. The final bookkeeping occurs
              // on the return path when the worker submits a state change back to the master
              // to notify it that the driver was successfully killed.
              d.worker.foreach { w =>
                w.actor ! KillDriver(driverId)
              }
            }
            // TODO: It would be nice for this to be a synchronous response
            val msg = s"Kill request for $driverId submitted"
            logInfo(msg)
            sender ! KillDriverResponse(driverId, success = true, msg)
          case None =>
            val msg = s"Driver $driverId has already finished or does not exist"
            logWarning(msg)
            sender ! KillDriverResponse(driverId, success = false, msg)
        }
      }
    }

    case RequestDriverStatus(driverId) => {
      (drivers ++ completedDrivers).find(_.id == driverId) match {
        case Some(driver) =>
          sender ! DriverStatusResponse(found = true, Some(driver.state),
            driver.worker.map(_.id), driver.worker.map(_.hostPort), driver.exception)
        case None =>
          sender ! DriverStatusResponse(found = false, None, None, None, None)
      }
    }

    case RegisterApplication(description) => {
      if (state == RecoveryState.STANDBY) {
        // ignore, don't send response
      } else {
        logInfo("Registering app " + description.name)
        val app = createApplication(description, sender)
        registerApplication(app)
        logInfo("Registered app " + description.name + " with ID " + app.id)
        persistenceEngine.addApplication(app)
        sender ! RegisteredApplication(app.id, masterUrl)
        schedule()
      }
    }

    case ExecutorStateChanged(appId, execId, state, message, exitStatus) => {
      val execOption = idToApp.get(appId).flatMap(app => app.executors.get(execId))
      execOption match {
        case Some(exec) => {
          val appInfo = idToApp(appId)
          exec.state = state
          if (state == ExecutorState.RUNNING) { appInfo.resetRetryCount() }
          exec.application.driver ! ExecutorUpdated(execId, state, message, exitStatus)
          if (ExecutorState.isFinished(state)) {
            // Remove this executor from the worker and app
            logInfo(s"Removing executor ${exec.fullId} because it is $state")
            // If an application has already finished, preserve its
            // state to display its information properly on the UI
            if (!appInfo.isFinished) {
              appInfo.removeExecutor(exec)
            }
            exec.worker.removeExecutor(exec)

            val normalExit = exitStatus == Some(0)
            // Only retry certain number of times so we don't go into an infinite loop.
            if (!normalExit) {
              if (appInfo.incrementRetryCount() < ApplicationState.MAX_NUM_RETRY) {
                schedule()
              } else {
                val execs = appInfo.executors.values
                if (!execs.exists(_.state == ExecutorState.RUNNING)) {
                  logError(s"Application ${appInfo.desc.name} with ID ${appInfo.id} failed " +
                    s"${appInfo.retryCount} times; removing it")
                  removeApplication(appInfo, ApplicationState.FAILED)
                }
              }
            }
          }
        }
        case None =>
          logWarning(s"Got status update for unknown executor $appId/$execId")
      }
    }

    case DriverStateChanged(driverId, state, exception) => {
      state match {
        case DriverState.ERROR | DriverState.FINISHED | DriverState.KILLED | DriverState.FAILED =>
          removeDriver(driverId, state, exception)
        case _ =>
          throw new Exception(s"Received unexpected state update for driver $driverId: $state")
      }
    }

    case Heartbeat(workerId) => {
      idToWorker.get(workerId) match {
        case Some(workerInfo) =>
          workerInfo.lastHeartbeat = System.currentTimeMillis()
        case None =>
          if (workers.map(_.id).contains(workerId)) {
            logWarning(s"Got heartbeat from unregistered worker $workerId." +
              " Asking it to re-register.")
            sender ! ReconnectWorker(masterUrl)
          } else {
            logWarning(s"Got heartbeat from unregistered worker $workerId." +
              " This worker was never registered, so ignoring the heartbeat.")
          }
      }
    }

    case MasterChangeAcknowledged(appId) => {
      idToApp.get(appId) match {
        case Some(app) =>
          logInfo("Application has been re-registered: " + appId)
          app.state = ApplicationState.WAITING
        case None =>
          logWarning("Master change ack from unknown app: " + appId)
      }

      if (canCompleteRecovery) { completeRecovery() }
    }

    case WorkerSchedulerStateResponse(workerId, executors, driverIds) => {
      idToWorker.get(workerId) match {
        case Some(worker) =>
          logInfo("Worker has been re-registered: " + workerId)
          worker.state = WorkerState.ALIVE

          val validExecutors = executors.filter(exec => idToApp.get(exec.appId).isDefined)
          for (exec <- validExecutors) {
            val app = idToApp.get(exec.appId).get
            val execInfo = app.addExecutor(worker, exec.cores, Some(exec.execId))
            worker.addExecutor(execInfo)
            execInfo.copyState(exec)
          }

          for (driverId <- driverIds) {
            drivers.find(_.id == driverId).foreach { driver =>
              driver.worker = Some(worker)
              driver.state = DriverState.RUNNING
              worker.drivers(driverId) = driver
            }
          }
        case None =>
          logWarning("Scheduler state from unknown worker: " + workerId)
      }

      if (canCompleteRecovery) { completeRecovery() }
    }

    case UnregisterApplication(applicationId) =>
      logInfo(s"Received unregister request from application $applicationId")
      idToApp.get(applicationId).foreach(finishApplication)

    case DisassociatedEvent(_, address, _) => {
      // The disconnected client could've been either a worker or an app; remove whichever it was
      logInfo(s"$address got disassociated, removing it.")
      addressToWorker.get(address).foreach(removeWorker)
      addressToApp.get(address).foreach(finishApplication)
      if (state == RecoveryState.RECOVERING && canCompleteRecovery) { completeRecovery() }
    }

    case RequestMasterState => {
      sender ! MasterStateResponse(
        host, port, restServerBoundPort,
        workers.toArray, apps.toArray, completedApps.toArray,
        drivers.toArray, completedDrivers.toArray, state)
    }

    case CheckForWorkerTimeOut => {
      timeOutDeadWorkers()
    }

    case BoundPortsRequest => {
      sender ! BoundPortsResponse(port, webUi.boundPort, restServerBoundPort)
    }
  }

  private def canCompleteRecovery =
    workers.count(_.state == WorkerState.UNKNOWN) == 0 &&
      apps.count(_.state == ApplicationState.UNKNOWN) == 0

  private def beginRecovery(storedApps: Seq[ApplicationInfo], storedDrivers: Seq[DriverInfo],
      storedWorkers: Seq[WorkerInfo]) {
    for (app <- storedApps) {
      logInfo("Trying to recover app: " + app.id)
      try {
        registerApplication(app)
        app.state = ApplicationState.UNKNOWN
        app.driver ! MasterChanged(masterUrl, masterWebUiUrl)
      } catch {
        case e: Exception => logInfo("App " + app.id + " had exception on reconnect")
      }
    }

    for (driver <- storedDrivers) {
      // Here we just read in the list of drivers. Any drivers associated with now-lost workers
      // will be re-launched when we detect that the worker is missing.
      drivers += driver
    }

    for (worker <- storedWorkers) {
      logInfo("Trying to recover worker: " + worker.id)
      try {
        registerWorker(worker)
        worker.state = WorkerState.UNKNOWN
        worker.actor ! MasterChanged(masterUrl, masterWebUiUrl)
      } catch {
        case e: Exception => logInfo("Worker " + worker.id + " had exception on reconnect")
      }
    }
  }

  private def completeRecovery() {
    // Ensure "only-once" recovery semantics using a short synchronization period.
    synchronized {
      if (state != RecoveryState.RECOVERING) { return }
      state = RecoveryState.COMPLETING_RECOVERY
    }

    // Kill off any workers and apps that didn't respond to us.
    workers.filter(_.state == WorkerState.UNKNOWN).foreach(removeWorker)
    apps.filter(_.state == ApplicationState.UNKNOWN).foreach(finishApplication)

    // Reschedule drivers which were not claimed by any workers
    drivers.filter(_.worker.isEmpty).foreach { d =>
      logWarning(s"Driver ${d.id} was not found after master recovery")
      if (d.desc.supervise) {
        logWarning(s"Re-launching ${d.id}")
        relaunchDriver(d)
      } else {
        removeDriver(d.id, DriverState.ERROR, None)
        logWarning(s"Did not re-launch ${d.id} because it was not supervised")
      }
    }

    state = RecoveryState.ALIVE
    schedule()
    logInfo("Recovery complete - resuming operations!")
  }

  /**
   * Schedule executors to be launched on the workers.
   *
   * There are two modes of launching executors. The first attempts to spread out an application's
   * executors on as many workers as possible, while the second does the opposite (i.e. launch them
   * on as few workers as possible). The former is usually better for data locality purposes and is
   * the default.
   *
   * The number of cores assigned to each executor is configurable. When this is explicitly set,
   * multiple executors from the same application may be launched on the same worker if the worker
   * has enough cores and memory. Otherwise, each executor grabs all the cores available on the
   * worker by default, in which case only one executor may be launched on each worker.
   */
  private def startExecutorsOnWorkers(): Unit = {
    // Right now this is a very simple FIFO scheduler. We keep trying to fit in the first app
    // in the queue, then the second app, etc.
    if (spreadOutApps) {
      // Try to spread out each app among all the workers, until it has all its cores
      for (app <- waitingApps if app.coresLeft > 0) {
        val usableWorkers = workers.toArray.filter(_.state == WorkerState.ALIVE)
          .filter(worker => worker.memoryFree >= app.desc.memoryPerExecutorMB &&
            worker.coresFree >= app.desc.coresPerExecutor.getOrElse(1))
          .sortBy(_.coresFree).reverse
        val numUsable = usableWorkers.length
        val assigned = new Array[Int](numUsable) // Number of cores to give on each node
        var toAssign = math.min(app.coresLeft, usableWorkers.map(_.coresFree).sum)
        var pos = 0
        while (toAssign > 0) {
          if (usableWorkers(pos).coresFree - assigned(pos) > 0) {
            toAssign -= 1
            assigned(pos) += 1
          }
          pos = (pos + 1) % numUsable
        }
        // Now that we've decided how many cores to give on each node, let's actually give them
        for (pos <- 0 until numUsable if assigned(pos) > 0) {
          allocateWorkerResourceToExecutors(app, assigned(pos), usableWorkers(pos))
        }
      }
    } else {
      // Pack each app into as few workers as possible until we've assigned all its cores
      for (worker <- workers if worker.coresFree > 0 && worker.state == WorkerState.ALIVE) {
        for (app <- waitingApps if app.coresLeft > 0) {
          allocateWorkerResourceToExecutors(app, app.coresLeft, worker)
        }
      }
    }
  }

  /**
   * Allocate a worker's resources to one or more executors.
   * @param app the info of the application which the executors belong to
   * @param coresToAllocate cores on this worker to be allocated to this application
   * @param worker the worker info
   */
  private def allocateWorkerResourceToExecutors(
      app: ApplicationInfo,
      coresToAllocate: Int,
      worker: WorkerInfo): Unit = {
    val memoryPerExecutor = app.desc.memoryPerExecutorMB
    val coresPerExecutor = app.desc.coresPerExecutor.getOrElse(coresToAllocate)
    var coresLeft = coresToAllocate
    while (coresLeft >= coresPerExecutor && worker.memoryFree >= memoryPerExecutor) {
      val exec = app.addExecutor(worker, coresPerExecutor)
      coresLeft -= coresPerExecutor
      launchExecutor(worker, exec)
      app.state = ApplicationState.RUNNING
    }
  }

  /**
   * Schedule the currently available resources among waiting apps. This method will be called
   * every time a new app joins or resource availability changes.
   */
  private def schedule(): Unit = {
    if (state != RecoveryState.ALIVE) { return }
    // Drivers take strict precedence over executors
    val shuffledWorkers = Random.shuffle(workers) // Randomization helps balance drivers
    for (worker <- shuffledWorkers if worker.state == WorkerState.ALIVE) {
      for (driver <- waitingDrivers) {
        if (worker.memoryFree >= driver.desc.mem && worker.coresFree >= driver.desc.cores) {
          launchDriver(worker, driver)
          waitingDrivers -= driver
        }
      }
    }
    startExecutorsOnWorkers()
  }

  private def launchExecutor(worker: WorkerInfo, exec: ExecutorDesc): Unit = {
    logInfo("Launching executor " + exec.fullId + " on worker " + worker.id)
    worker.addExecutor(exec)
    worker.actor ! LaunchExecutor(masterUrl,
      exec.application.id, exec.id, exec.application.desc, exec.cores, exec.memory)
    exec.application.driver ! ExecutorAdded(
      exec.id, worker.id, worker.hostPort, exec.cores, exec.memory)
  }

  private def registerWorker(worker: WorkerInfo): Boolean = {
    // There may be one or more refs to dead workers on this same node (w/ different ID's),
    // remove them.
    workers.filter { w =>
      (w.host == worker.host && w.port == worker.port) && (w.state == WorkerState.DEAD)
    }.foreach { w =>
      workers -= w
    }

    val workerAddress = worker.actor.path.address
    if (addressToWorker.contains(workerAddress)) {
      val oldWorker = addressToWorker(workerAddress)
      if (oldWorker.state == WorkerState.UNKNOWN) {
        // A worker registering from UNKNOWN implies that the worker was restarted during recovery.
        // The old worker must thus be dead, so we will remove it and accept the new worker.
        removeWorker(oldWorker)
      } else {
        logInfo("Attempted to re-register worker at same address: " + workerAddress)
        return false
      }
    }

    workers += worker
    idToWorker(worker.id) = worker
    addressToWorker(workerAddress) = worker
    true
  }

  private def removeWorker(worker: WorkerInfo) {
    logInfo("Removing worker " + worker.id + " on " + worker.host + ":" + worker.port)
    worker.setState(WorkerState.DEAD)
    idToWorker -= worker.id
    addressToWorker -= worker.actor.path.address
    for (exec <- worker.executors.values) {
      logInfo("Telling app of lost executor: " + exec.id)
      exec.application.driver ! ExecutorUpdated(
        exec.id, ExecutorState.LOST, Some("worker lost"), None)
      exec.application.removeExecutor(exec)
    }
    for (driver <- worker.drivers.values) {
      if (driver.desc.supervise) {
        logInfo(s"Re-launching ${driver.id}")
        relaunchDriver(driver)
      } else {
        logInfo(s"Not re-launching ${driver.id} because it was not supervised")
        removeDriver(driver.id, DriverState.ERROR, None)
      }
    }
    persistenceEngine.removeWorker(worker)
  }

  private def relaunchDriver(driver: DriverInfo) {
    driver.worker = None
    driver.state = DriverState.RELAUNCHING
    waitingDrivers += driver
    schedule()
  }

  private def createApplication(desc: ApplicationDescription, driver: ActorRef): ApplicationInfo = {
    val now = System.currentTimeMillis()
    val date = new Date(now)
    new ApplicationInfo(now, newApplicationId(date), desc, date, driver, defaultCores)
  }

  private def registerApplication(app: ApplicationInfo): Unit = {
    val appAddress = app.driver.path.address
    if (addressToApp.contains(appAddress)) {
      logInfo("Attempted to re-register application at same address: " + appAddress)
      return
    }

    applicationMetricsSystem.registerSource(app.appSource)
    apps += app
    idToApp(app.id) = app
    actorToApp(app.driver) = app
    addressToApp(appAddress) = app
    waitingApps += app
  }

  private def finishApplication(app: ApplicationInfo) {
    removeApplication(app, ApplicationState.FINISHED)
  }

  def removeApplication(app: ApplicationInfo, state: ApplicationState.Value) {
    if (apps.contains(app)) {
      logInfo("Removing app " + app.id)
      apps -= app
      idToApp -= app.id
      actorToApp -= app.driver
      addressToApp -= app.driver.path.address
      if (completedApps.size >= RETAINED_APPLICATIONS) {
        val toRemove = math.max(RETAINED_APPLICATIONS / 10, 1)
        completedApps.take(toRemove).foreach( a => {
          appIdToUI.remove(a.id).foreach { ui => webUi.detachSparkUI(ui) }
          applicationMetricsSystem.removeSource(a.appSource)
        })
        completedApps.trimStart(toRemove)
      }
      completedApps += app // Remember it in our history
      waitingApps -= app

      // If application events are logged, use them to rebuild the UI
      rebuildSparkUI(app)

      for (exec <- app.executors.values) {
        exec.worker.removeExecutor(exec)
        exec.worker.actor ! KillExecutor(masterUrl, exec.application.id, exec.id)
        exec.state = ExecutorState.KILLED
      }
      app.markFinished(state)
      if (state != ApplicationState.FINISHED) {
        app.driver ! ApplicationRemoved(state.toString)
      }
      persistenceEngine.removeApplication(app)
      schedule()

      // Tell all workers that the application has finished, so they can clean up any app state.
      workers.foreach { w =>
        w.actor ! ApplicationFinished(app.id)
      }
    }
  }

  /**
   * Rebuild a new SparkUI from the given application's event logs.
   * Return whether this is successful.
   */
  private def rebuildSparkUI(app: ApplicationInfo): Boolean = {
    val appName = app.desc.name
    val notFoundBasePath = HistoryServer.UI_PATH_PREFIX + "/not-found"
    try {
      val eventLogDir = app.desc.eventLogDir
        .getOrElse {
          // Event logging is not enabled for this application
          app.desc.appUiUrl = notFoundBasePath
          return false
        }
      
      val eventLogFilePrefix = EventLoggingListener.getLogPath(
          eventLogDir, app.id, app.desc.eventLogCodec)
      val fs = Utils.getHadoopFileSystem(eventLogDir, hadoopConf)
      val inProgressExists = fs.exists(new Path(eventLogFilePrefix + 
          EventLoggingListener.IN_PROGRESS))
      
      if (inProgressExists) {
        // Event logging is enabled for this application, but the application is still in progress
        logWarning(s"Application $appName is still in progress, it may be terminated abnormally.")
      }
      
      val (eventLogFile, status) = if (inProgressExists) {
        (eventLogFilePrefix + EventLoggingListener.IN_PROGRESS, " (in progress)")
      } else {
        (eventLogFilePrefix, " (completed)")
      }
      
      val logInput = EventLoggingListener.openEventLog(new Path(eventLogFile), fs)
      val replayBus = new ReplayListenerBus()
      val ui = SparkUI.createHistoryUI(new SparkConf, replayBus, new SecurityManager(conf),
        appName + status, HistoryServer.UI_PATH_PREFIX + s"/${app.id}")
      val maybeTruncated = eventLogFile.endsWith(EventLoggingListener.IN_PROGRESS)
      try {
        replayBus.replay(logInput, eventLogFile, maybeTruncated)
      } finally {
        logInput.close()
      }
      appIdToUI(app.id) = ui
      webUi.attachSparkUI(ui)
      // Application UI is successfully rebuilt, so link the Master UI to it
      app.desc.appUiUrl = ui.basePath
      true
    } catch {
      case fnf: FileNotFoundException =>
        // Event logging is enabled for this application, but no event logs are found
        val title = s"Application history not found (${app.id})"
        var msg = s"No event logs found for application $appName in ${app.desc.eventLogDir.get}."
        logWarning(msg)
        msg += " Did you specify the correct logging directory?"
        msg = URLEncoder.encode(msg, "UTF-8")
        app.desc.appUiUrl = notFoundBasePath + s"?msg=$msg&title=$title"
        false
      case e: Exception =>
        // Relay exception message to application UI page
        val title = s"Application history load error (${app.id})"
        val exception = URLEncoder.encode(Utils.exceptionString(e), "UTF-8")
        var msg = s"Exception in replaying log for application $appName!"
        logError(msg, e)
        msg = URLEncoder.encode(msg, "UTF-8")
        app.desc.appUiUrl = notFoundBasePath + s"?msg=$msg&exception=$exception&title=$title"
        false
    }
  }

  /** Generate a new app ID given a app's submission date */
  private def newApplicationId(submitDate: Date): String = {
    val appId = "app-%s-%04d".format(createDateFormat.format(submitDate), nextAppNumber)
    nextAppNumber += 1
    appId
  }

  /** Check for, and remove, any timed-out workers */
  private def timeOutDeadWorkers() {
    // Copy the workers into an array so we don't modify the hashset while iterating through it
    val currentTime = System.currentTimeMillis()
    val toRemove = workers.filter(_.lastHeartbeat < currentTime - WORKER_TIMEOUT).toArray
    for (worker <- toRemove) {
      if (worker.state != WorkerState.DEAD) {
        logWarning("Removing %s because we got no heartbeat in %d seconds".format(
          worker.id, WORKER_TIMEOUT/1000))
        removeWorker(worker)
      } else {
        if (worker.lastHeartbeat < currentTime - ((REAPER_ITERATIONS + 1) * WORKER_TIMEOUT)) {
          workers -= worker // we've seen this DEAD worker in the UI, etc. for long enough; cull it
        }
      }
    }
  }

  private def newDriverId(submitDate: Date): String = {
    val appId = "driver-%s-%04d".format(createDateFormat.format(submitDate), nextDriverNumber)
    nextDriverNumber += 1
    appId
  }

  private def createDriver(desc: DriverDescription): DriverInfo = {
    val now = System.currentTimeMillis()
    val date = new Date(now)
    new DriverInfo(now, newDriverId(date), desc, date)
  }

  private def launchDriver(worker: WorkerInfo, driver: DriverInfo) {
    logInfo("Launching driver " + driver.id + " on worker " + worker.id)
    worker.addDriver(driver)
    driver.worker = Some(worker)
    worker.actor ! LaunchDriver(driver.id, driver.desc)
    driver.state = DriverState.RUNNING
  }

  private def removeDriver(
      driverId: String, 
      finalState: DriverState, 
      exception: Option[Exception]) {
    drivers.find(d => d.id == driverId) match {
      case Some(driver) =>
        logInfo(s"Removing driver: $driverId")
        drivers -= driver
        if (completedDrivers.size >= RETAINED_DRIVERS) {
          val toRemove = math.max(RETAINED_DRIVERS / 10, 1)
          completedDrivers.trimStart(toRemove)
        }
        completedDrivers += driver
        persistenceEngine.removeDriver(driver)
        driver.state = finalState
        driver.exception = exception
        driver.worker.foreach(w => w.removeDriver(driver))
        schedule()
      case None =>
        logWarning(s"Asked to remove unknown driver: $driverId")
    }
  }
}

private[deploy] object Master extends Logging {
  val systemName = "sparkMaster"
  private val actorName = "Master"

  def main(argStrings: Array[String]) {
    SignalLogger.register(log)
    val conf = new SparkConf
    val args = new MasterArguments(argStrings, conf)
    val (actorSystem, _, _, _) = startSystemAndActor(args.host, args.port, args.webUiPort, conf)
    actorSystem.awaitTermination()
  }

  /**
   * Returns an `akka.tcp://...` URL for the Master actor given a sparkUrl `spark://host:port`.
   *
   * @throws SparkException if the url is invalid
   */
  def toAkkaUrl(sparkUrl: String, protocol: String): String = {
    val (host, port) = Utils.extractHostPortFromSparkUrl(sparkUrl)
    AkkaUtils.address(protocol, systemName, host, port, actorName)
  }

  /**
   * Returns an akka `Address` for the Master actor given a sparkUrl `spark://host:port`.
   *
   * @throws SparkException if the url is invalid
   */
  def toAkkaAddress(sparkUrl: String, protocol: String): Address = {
    val (host, port) = Utils.extractHostPortFromSparkUrl(sparkUrl)
    Address(protocol, systemName, host, port)
  }

  /**
   * Start the Master and return a four tuple of:
   *   (1) The Master actor system
   *   (2) The bound port
   *   (3) The web UI bound port
   *   (4) The REST server bound port, if any
   */
  def startSystemAndActor(
      host: String,
      port: String,
      webUiPort: String,
      conf: SparkConf): (ActorSystem, Int, Int, Option[Int]) = {
    val securityMgr = new SecurityManager(conf)
    val (actorSystem, boundPort) = AkkaUtils.createActorSystem(systemName, host, port, conf = conf,
      securityManager = securityMgr)
    val actor = actorSystem.actorOf(
      Props(classOf[Master], host, boundPort, webUiPort, securityMgr, conf), actorName)
    val timeout = RpcUtils.askTimeout(conf)
    val portsRequest = actor.ask(BoundPortsRequest)(timeout)
    val portsResponse = Await.result(portsRequest, timeout).asInstanceOf[BoundPortsResponse]
    (actorSystem, boundPort, portsResponse.webUIPort, portsResponse.restPort)
  }
}<|MERGE_RESOLUTION|>--- conflicted
+++ resolved
@@ -129,13 +129,8 @@
   private val restServerEnabled = conf.getBoolean("spark.master.rest.enabled", true)
   private val restServer =
     if (restServerEnabled) {
-<<<<<<< HEAD
       val port = conf.get("spark.master.rest.port", "6066")
-      Some(new StandaloneRestServer(host, port, self, masterUrl, conf))
-=======
-      val port = conf.getInt("spark.master.rest.port", 6066)
       Some(new StandaloneRestServer(host, port, conf, self, masterUrl))
->>>>>>> d36e6735
     } else {
       None
     }
