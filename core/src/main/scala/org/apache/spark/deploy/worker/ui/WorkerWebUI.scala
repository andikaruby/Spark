--- conflicted
+++ resolved
@@ -37,7 +37,6 @@
 
   val timeout = AkkaUtils.askTimeout(worker.conf)
 
-<<<<<<< HEAD
   private val host = Utils.localHostName()
   private val port = requestedPort.getOrElse(
     worker.conf.get("worker.ui.port",  WorkerWebUI.DEFAULT_PORT).toInt)
@@ -47,7 +46,7 @@
   private val handlers: Seq[ServletContextHandler] = {
     worker.metricsSystem.getServletHandlers ++
     Seq[ServletContextHandler](
-      createStaticHandler(WorkerWebUI.STATIC_RESOURCE_BASE, "/static/*"),
+      createStaticHandler(WorkerWebUI.STATIC_RESOURCE_BASE, "/static"),
       createServletHandler("/log",
         (request: HttpServletRequest) => log(request), worker.securityMgr),
       createServletHandler("/logPage",
@@ -58,19 +57,6 @@
         (request: HttpServletRequest) => indexPage.render(request), worker.securityMgr)
     )
   }
-=======
-  val handlers = metricsHandlers ++ Seq[ServletContextHandler](
-    createStaticHandler(WorkerWebUI.STATIC_RESOURCE_BASE + "/static", "/static"),
-    createServletHandler("/log", createServlet((request: HttpServletRequest) => log(request),
-      worker.securityMgr)),
-    createServletHandler("/logPage", createServlet((request: HttpServletRequest) => logPage
-      (request), worker.securityMgr)),
-    createServletHandler("/json", createServlet((request: HttpServletRequest) => indexPage
-      .renderJson(request), worker.securityMgr)),
-    createServletHandler("*", createServlet((request: HttpServletRequest) => indexPage.render
-      (request), worker.securityMgr))
-  )
->>>>>>> a18ea00f
 
   def bind() {
     try {
