/*
 * Licensed to the Apache Software Foundation (ASF) under one or more
 * contributor license agreements.  See the NOTICE file distributed with
 * this work for additional information regarding copyright ownership.
 * The ASF licenses this file to You under the Apache License, Version 2.0
 * (the "License"); you may not use this file except in compliance with
 * the License.  You may obtain a copy of the License at
 *
 *    http://www.apache.org/licenses/LICENSE-2.0
 *
 * Unless required by applicable law or agreed to in writing, software
 * distributed under the License is distributed on an "AS IS" BASIS,
 * WITHOUT WARRANTIES OR CONDITIONS OF ANY KIND, either express or implied.
 * See the License for the specific language governing permissions and
 * limitations under the License.
 */

package org.apache.spark.deploy

<<<<<<< HEAD
import java.io._
=======
import java.io.{File, IOException}
>>>>>>> b83b502c
import java.security.PrivilegedExceptionAction
import java.text.DateFormat
import java.util.{Arrays, Comparator, Date, Locale}

import scala.collection.JavaConverters._
import scala.collection.immutable.Map
import scala.collection.mutable
import scala.collection.mutable.HashMap
import scala.util.control.NonFatal

import com.google.common.primitives.Longs
import org.apache.hadoop.conf.Configuration
import org.apache.hadoop.fs.{FileStatus, FileSystem, Path, PathFilter}
import org.apache.hadoop.fs.permission.FsAction
import org.apache.hadoop.mapred.JobConf
import org.apache.hadoop.security.{Credentials, UserGroupInformation}
import org.apache.hadoop.security.token.{Token, TokenIdentifier}
import org.apache.hadoop.security.token.delegation.AbstractDelegationTokenIdentifier

import org.apache.spark.{SparkConf, SparkException}
import org.apache.spark.annotation.DeveloperApi
import org.apache.spark.internal.Logging
import org.apache.spark.util.Utils

/**
 * :: DeveloperApi ::
 * Contains util methods to interact with Hadoop from Spark.
 */
@DeveloperApi
class SparkHadoopUtil extends Logging {
  private val sparkConf = new SparkConf(false).loadFromSystemProperties(true)
  val conf: Configuration = newConfiguration(sparkConf)
  UserGroupInformation.setConfiguration(conf)

  /**
   * Runs the given function with a Hadoop UserGroupInformation as a thread local variable
   * (distributed to child threads), used for authenticating HDFS and YARN calls.
   *
   * IMPORTANT NOTE: If this function is going to be called repeated in the same process
   * you need to look https://issues.apache.org/jira/browse/HDFS-3545 and possibly
   * do a FileSystem.closeAllForUGI in order to avoid leaking Filesystems
   */
  def runAsSparkUser(func: () => Unit) {
    val user = Utils.getCurrentUserName()
    logDebug("running as user: " + user)
    val ugi = UserGroupInformation.createRemoteUser(user)
    transferCredentials(UserGroupInformation.getCurrentUser(), ugi)
    ugi.doAs(new PrivilegedExceptionAction[Unit] {
      def run: Unit = func()
    })
  }

  def transferCredentials(source: UserGroupInformation, dest: UserGroupInformation) {
    for (token <- source.getTokens.asScala) {
      dest.addToken(token)
    }
  }

  /**
   * Appends S3-specific, spark.hadoop.*, and spark.buffer.size configurations to a Hadoop
   * configuration.
   */
  def appendS3AndSparkHadoopConfigurations(conf: SparkConf, hadoopConf: Configuration): Unit = {
    // Note: this null check is around more than just access to the "conf" object to maintain
    // the behavior of the old implementation of this code, for backwards compatibility.
    if (conf != null) {
      // Explicitly check for S3 environment variables
      val keyId = System.getenv("AWS_ACCESS_KEY_ID")
      val accessKey = System.getenv("AWS_SECRET_ACCESS_KEY")
      if (keyId != null && accessKey != null) {
        hadoopConf.set("fs.s3.awsAccessKeyId", keyId)
        hadoopConf.set("fs.s3n.awsAccessKeyId", keyId)
        hadoopConf.set("fs.s3a.access.key", keyId)
        hadoopConf.set("fs.s3.awsSecretAccessKey", accessKey)
        hadoopConf.set("fs.s3n.awsSecretAccessKey", accessKey)
        hadoopConf.set("fs.s3a.secret.key", accessKey)

        val sessionToken = System.getenv("AWS_SESSION_TOKEN")
        if (sessionToken != null) {
          hadoopConf.set("fs.s3a.session.token", sessionToken)
        }
      }
      appendSparkHadoopConfigs(conf, hadoopConf)
      val bufferSize = conf.get("spark.buffer.size", "65536")
      hadoopConf.set("io.file.buffer.size", bufferSize)
    }
  }

  /**
   * Appends spark.hadoop.* configurations from a [[SparkConf]] to a Hadoop
   * configuration without the spark.hadoop. prefix.
   */
  def appendSparkHadoopConfigs(conf: SparkConf, hadoopConf: Configuration): Unit = {
    // Copy any "spark.hadoop.foo=bar" spark properties into conf as "foo=bar"
    for ((key, value) <- conf.getAll if key.startsWith("spark.hadoop.")) {
      hadoopConf.set(key.substring("spark.hadoop.".length), value)
    }
  }

  /**
   * Appends spark.hadoop.* configurations from a Map to another without the spark.hadoop. prefix.
   */
  def appendSparkHadoopConfigs(
      srcMap: Map[String, String],
      destMap: HashMap[String, String]): Unit = {
    // Copy any "spark.hadoop.foo=bar" system properties into destMap as "foo=bar"
    for ((key, value) <- srcMap if key.startsWith("spark.hadoop.")) {
      destMap.put(key.substring("spark.hadoop.".length), value)
    }
  }

  /**
   * Return an appropriate (subclass) of Configuration. Creating config can initializes some Hadoop
   * subsystems.
   */
  def newConfiguration(conf: SparkConf): Configuration = {
    val hadoopConf = new Configuration()
    appendS3AndSparkHadoopConfigurations(conf, hadoopConf)
    hadoopConf
  }

  /**
   * Add any user credentials to the job conf which are necessary for running on a secure Hadoop
   * cluster.
   */
  def addCredentials(conf: JobConf) {}

  def isYarnMode(): Boolean = { false }

  def addSecretKeyToUserCredentials(key: String, secret: String) {}

  def getSecretKeyFromUserCredentials(key: String): Array[Byte] = { null }

<<<<<<< HEAD
  def getCurrentUserCredentials(): Credentials = {
    UserGroupInformation.getCurrentUser().getCredentials()
  }

  def addCurrentUserCredentials(creds: Credentials): Unit = {
    UserGroupInformation.getCurrentUser.addCredentials(creds)
  }

  def loginUserFromKeytab(principalName: String, keytabFilename: String) {
    UserGroupInformation.loginUserFromKeytab(principalName, keytabFilename)
=======
  def loginUserFromKeytab(principalName: String, keytabFilename: String): Unit = {
    if (!new File(keytabFilename).exists()) {
      throw new SparkException(s"Keytab file: ${keytabFilename} does not exist")
    } else {
      logInfo("Attempting to login to Kerberos" +
        s" using principal: ${principalName} and keytab: ${keytabFilename}")
      UserGroupInformation.loginUserFromKeytab(principalName, keytabFilename)
    }
>>>>>>> b83b502c
  }

  /**
   * Returns a function that can be called to find Hadoop FileSystem bytes read. If
   * getFSBytesReadOnThreadCallback is called from thread r at time t, the returned callback will
   * return the bytes read on r since t.
   */
  private[spark] def getFSBytesReadOnThreadCallback(): () => Long = {
    val f = () => FileSystem.getAllStatistics.asScala.map(_.getThreadStatistics.getBytesRead).sum
    val baseline = (Thread.currentThread().getId, f())

    /**
     * This function may be called in both spawned child threads and parent task thread (in
     * PythonRDD), and Hadoop FileSystem uses thread local variables to track the statistics.
     * So we need a map to track the bytes read from the child threads and parent thread,
     * summing them together to get the bytes read of this task.
     */
    new Function0[Long] {
      private val bytesReadMap = new mutable.HashMap[Long, Long]()

      override def apply(): Long = {
        bytesReadMap.synchronized {
          bytesReadMap.put(Thread.currentThread().getId, f())
          bytesReadMap.map { case (k, v) =>
            v - (if (k == baseline._1) baseline._2 else 0)
          }.sum
        }
      }
    }
  }

  /**
   * Returns a function that can be called to find Hadoop FileSystem bytes written. If
   * getFSBytesWrittenOnThreadCallback is called from thread r at time t, the returned callback will
   * return the bytes written on r since t.
   *
   * @return None if the required method can't be found.
   */
  private[spark] def getFSBytesWrittenOnThreadCallback(): () => Long = {
    val threadStats = FileSystem.getAllStatistics.asScala.map(_.getThreadStatistics)
    val f = () => threadStats.map(_.getBytesWritten).sum
    val baselineBytesWritten = f()
    () => f() - baselineBytesWritten
  }

  /**
   * Get [[FileStatus]] objects for all leaf children (files) under the given base path. If the
   * given path points to a file, return a single-element collection containing [[FileStatus]] of
   * that file.
   */
  def listLeafStatuses(fs: FileSystem, basePath: Path): Seq[FileStatus] = {
    listLeafStatuses(fs, fs.getFileStatus(basePath))
  }

  /**
   * Get [[FileStatus]] objects for all leaf children (files) under the given base path. If the
   * given path points to a file, return a single-element collection containing [[FileStatus]] of
   * that file.
   */
  def listLeafStatuses(fs: FileSystem, baseStatus: FileStatus): Seq[FileStatus] = {
    def recurse(status: FileStatus): Seq[FileStatus] = {
      val (directories, leaves) = fs.listStatus(status.getPath).partition(_.isDirectory)
      leaves ++ directories.flatMap(f => listLeafStatuses(fs, f))
    }

    if (baseStatus.isDirectory) recurse(baseStatus) else Seq(baseStatus)
  }

  def listLeafDirStatuses(fs: FileSystem, basePath: Path): Seq[FileStatus] = {
    listLeafDirStatuses(fs, fs.getFileStatus(basePath))
  }

  def listLeafDirStatuses(fs: FileSystem, baseStatus: FileStatus): Seq[FileStatus] = {
    def recurse(status: FileStatus): Seq[FileStatus] = {
      val (directories, files) = fs.listStatus(status.getPath).partition(_.isDirectory)
      val leaves = if (directories.isEmpty) Seq(status) else Seq.empty[FileStatus]
      leaves ++ directories.flatMap(dir => listLeafDirStatuses(fs, dir))
    }

    assert(baseStatus.isDirectory)
    recurse(baseStatus)
  }

  def isGlobPath(pattern: Path): Boolean = {
    pattern.toString.exists("{}[]*?\\".toSet.contains)
  }

  def globPath(pattern: Path): Seq[Path] = {
    val fs = pattern.getFileSystem(conf)
    globPath(fs, pattern)
  }

  def globPath(fs: FileSystem, pattern: Path): Seq[Path] = {
    Option(fs.globStatus(pattern)).map { statuses =>
      statuses.map(_.getPath.makeQualified(fs.getUri, fs.getWorkingDirectory)).toSeq
    }.getOrElse(Seq.empty[Path])
  }

  def globPathIfNecessary(pattern: Path): Seq[Path] = {
    if (isGlobPath(pattern)) globPath(pattern) else Seq(pattern)
  }

  def globPathIfNecessary(fs: FileSystem, pattern: Path): Seq[Path] = {
    if (isGlobPath(pattern)) globPath(fs, pattern) else Seq(pattern)
  }

  /**
   * Lists all the files in a directory with the specified prefix, and does not end with the
   * given suffix. The returned {{FileStatus}} instances are sorted by the modification times of
   * the respective files.
   */
  def listFilesSorted(
      remoteFs: FileSystem,
      dir: Path,
      prefix: String,
      exclusionSuffix: String): Array[FileStatus] = {
    try {
      val fileStatuses = remoteFs.listStatus(dir,
        new PathFilter {
          override def accept(path: Path): Boolean = {
            val name = path.getName
            name.startsWith(prefix) && !name.endsWith(exclusionSuffix)
          }
        })
      Arrays.sort(fileStatuses, new Comparator[FileStatus] {
        override def compare(o1: FileStatus, o2: FileStatus): Int = {
          Longs.compare(o1.getModificationTime, o2.getModificationTime)
        }
      })
      fileStatuses
    } catch {
      case NonFatal(e) =>
        logWarning("Error while attempting to list files from application staging dir", e)
        Array.empty
    }
  }

  private[spark] def getSuffixForCredentialsPath(credentialsPath: Path): Int = {
    val fileName = credentialsPath.getName
    fileName.substring(
      fileName.lastIndexOf(SparkHadoopUtil.SPARK_YARN_CREDS_COUNTER_DELIM) + 1).toInt
  }


  private val HADOOP_CONF_PATTERN = "(\\$\\{hadoopconf-[^\\}\\$\\s]+\\})".r.unanchored

  /**
   * Substitute variables by looking them up in Hadoop configs. Only variables that match the
   * ${hadoopconf- .. } pattern are substituted.
   */
  def substituteHadoopVariables(text: String, hadoopConf: Configuration): String = {
    text match {
      case HADOOP_CONF_PATTERN(matched) =>
        logDebug(text + " matched " + HADOOP_CONF_PATTERN)
        val key = matched.substring(13, matched.length() - 1) // remove ${hadoopconf- .. }
        val eval = Option[String](hadoopConf.get(key))
          .map { value =>
            logDebug("Substituted " + matched + " with " + value)
            text.replace(matched, value)
          }
        if (eval.isEmpty) {
          // The variable was not found in Hadoop configs, so return text as is.
          text
        } else {
          // Continue to substitute more variables.
          substituteHadoopVariables(eval.get, hadoopConf)
        }
      case _ =>
        logDebug(text + " didn't match " + HADOOP_CONF_PATTERN)
        text
    }
  }

  /**
   * Start a thread to periodically update the current user's credentials with new credentials so
   * that access to secured service does not fail.
   */
  private[spark] def startCredentialUpdater(conf: SparkConf) {}

  /**
   * Stop the thread that does the credential updates.
   */
  private[spark] def stopCredentialUpdater() {}

  /**
   * Return a fresh Hadoop configuration, bypassing the HDFS cache mechanism.
   * This is to prevent the DFSClient from using an old cached token to connect to the NameNode.
   */
  private[spark] def getConfBypassingFSCache(
      hadoopConf: Configuration,
      scheme: String): Configuration = {
    val newConf = new Configuration(hadoopConf)
    val confKey = s"fs.${scheme}.impl.disable.cache"
    newConf.setBoolean(confKey, true)
    newConf
  }

  /**
   * Dump the credentials' tokens to string values.
   *
   * @param credentials credentials
   * @return an iterator over the string values. If no credentials are passed in: an empty list
   */
  private[spark] def dumpTokens(credentials: Credentials): Iterable[String] = {
    if (credentials != null) {
      credentials.getAllTokens.asScala.map(tokenToString)
    } else {
      Seq.empty
    }
  }

  /**
   * Convert a token to a string for logging.
   * If its an abstract delegation token, attempt to unmarshall it and then
   * print more details, including timestamps in human-readable form.
   *
   * @param token token to convert to a string
   * @return a printable string value.
   */
  private[spark] def tokenToString(token: Token[_ <: TokenIdentifier]): String = {
    val df = DateFormat.getDateTimeInstance(DateFormat.SHORT, DateFormat.SHORT, Locale.US)
    val buffer = new StringBuilder(128)
    buffer.append(token.toString)
    try {
      val ti = token.decodeIdentifier
      buffer.append("; ").append(ti)
      ti match {
        case dt: AbstractDelegationTokenIdentifier =>
          // include human times and the renewer, which the HDFS tokens toString omits
          buffer.append("; Renewer: ").append(dt.getRenewer)
          buffer.append("; Issued: ").append(df.format(new Date(dt.getIssueDate)))
          buffer.append("; Max Date: ").append(df.format(new Date(dt.getMaxDate)))
        case _ =>
      }
    } catch {
      case e: IOException =>
        logDebug(s"Failed to decode $token: $e", e)
    }
    buffer.toString
  }

  private[spark] def checkAccessPermission(status: FileStatus, mode: FsAction): Boolean = {
    val perm = status.getPermission
    val ugi = UserGroupInformation.getCurrentUser

    if (ugi.getShortUserName == status.getOwner) {
      if (perm.getUserAction.implies(mode)) {
        return true
      }
    } else if (ugi.getGroupNames.contains(status.getGroup)) {
      if (perm.getGroupAction.implies(mode)) {
        return true
      }
    } else if (perm.getOtherAction.implies(mode)) {
      return true
    }

    logDebug(s"Permission denied: user=${ugi.getShortUserName}, " +
      s"path=${status.getPath}:${status.getOwner}:${status.getGroup}" +
      s"${if (status.isDirectory) "d" else "-"}$perm")
    false
  }

  def serialize(creds: Credentials): Array[Byte] = {
    val byteStream = new ByteArrayOutputStream
    val dataStream = new DataOutputStream(byteStream)
    creds.writeTokenStorageToStream(dataStream)
    byteStream.toByteArray
  }

  def deserialize(tokenBytes: Array[Byte]): Credentials = {
    val tokensBuf = new ByteArrayInputStream(tokenBytes)

    val creds = new Credentials()
    creds.readTokenStorageStream(new DataInputStream(tokensBuf))
    creds
  }
}

object SparkHadoopUtil {

  private lazy val hadoop = new SparkHadoopUtil
  private lazy val yarn = try {
    Utils.classForName("org.apache.spark.deploy.yarn.YarnSparkHadoopUtil")
      .newInstance()
      .asInstanceOf[SparkHadoopUtil]
  } catch {
    case e: Exception => throw new SparkException("Unable to load YARN support", e)
  }

  val SPARK_YARN_CREDS_TEMP_EXTENSION = ".tmp"

  val SPARK_YARN_CREDS_COUNTER_DELIM = "-"

  /**
   * Number of records to update input metrics when reading from HadoopRDDs.
   *
   * Each update is potentially expensive because we need to use reflection to access the
   * Hadoop FileSystem API of interest (only available in 2.5), so we should do this sparingly.
   */
  private[spark] val UPDATE_INPUT_METRICS_INTERVAL_RECORDS = 1000

  def get: SparkHadoopUtil = {
    // Check each time to support changing to/from YARN
    val yarnMode = java.lang.Boolean.parseBoolean(
        System.getProperty("SPARK_YARN_MODE", System.getenv("SPARK_YARN_MODE")))
    if (yarnMode) {
      yarn
    } else {
      hadoop
    }
  }
}<|MERGE_RESOLUTION|>--- conflicted
+++ resolved
@@ -17,11 +17,7 @@
 
 package org.apache.spark.deploy
 
-<<<<<<< HEAD
-import java.io._
-=======
-import java.io.{File, IOException}
->>>>>>> b83b502c
+import java.io.{ByteArrayInputStream, ByteArrayOutputStream, DataInputStream, DataOutputStream, File, IOException}
 import java.security.PrivilegedExceptionAction
 import java.text.DateFormat
 import java.util.{Arrays, Comparator, Date, Locale}
@@ -155,7 +151,6 @@
 
   def getSecretKeyFromUserCredentials(key: String): Array[Byte] = { null }
 
-<<<<<<< HEAD
   def getCurrentUserCredentials(): Credentials = {
     UserGroupInformation.getCurrentUser().getCredentials()
   }
@@ -164,9 +159,6 @@
     UserGroupInformation.getCurrentUser.addCredentials(creds)
   }
 
-  def loginUserFromKeytab(principalName: String, keytabFilename: String) {
-    UserGroupInformation.loginUserFromKeytab(principalName, keytabFilename)
-=======
   def loginUserFromKeytab(principalName: String, keytabFilename: String): Unit = {
     if (!new File(keytabFilename).exists()) {
       throw new SparkException(s"Keytab file: ${keytabFilename} does not exist")
@@ -175,7 +167,6 @@
         s" using principal: ${principalName} and keytab: ${keytabFilename}")
       UserGroupInformation.loginUserFromKeytab(principalName, keytabFilename)
     }
->>>>>>> b83b502c
   }
 
   /**
