--- conflicted
+++ resolved
@@ -29,16 +29,9 @@
 import org.apache.hadoop.hdfs.security.token.delegation.DelegationTokenIdentifier
 import org.apache.hadoop.mapred.JobConf
 import org.apache.hadoop.mapreduce.JobContext
-<<<<<<< HEAD
-import org.apache.hadoop.security.Credentials
-import org.apache.hadoop.security.UserGroupInformation
+import org.apache.hadoop.security.{Credentials, UserGroupInformation}
 
 import org.apache.spark._
-=======
-import org.apache.hadoop.security.{Credentials, UserGroupInformation}
-
-import org.apache.spark.{Logging, SparkConf, SparkException}
->>>>>>> 8a53de16
 import org.apache.spark.annotation.DeveloperApi
 import org.apache.spark.util.Utils
 
@@ -213,7 +206,6 @@
     if (baseStatus.isDir) recurse(basePath) else Array(baseStatus)
   }
 
-<<<<<<< HEAD
   /**
    * Lists all the files in a directory with the specified prefix, and does not end with the
    * given suffix. The returned {{FileStatus}} instances are sorted by the modification times of
@@ -256,7 +248,6 @@
     }.foldLeft(0L)(math.max)
   }
 
-=======
   private val HADOOP_CONF_PATTERN = "(\\$\\{hadoopconf-[^\\}\\$\\s]+\\})".r.unanchored
 
   /**
@@ -287,7 +278,6 @@
       }
     }
   }
->>>>>>> 8a53de16
 }
 
 object SparkHadoopUtil {
