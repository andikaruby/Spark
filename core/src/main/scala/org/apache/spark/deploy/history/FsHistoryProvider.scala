--- conflicted
+++ resolved
@@ -18,7 +18,7 @@
 package org.apache.spark.deploy.history
 
 import java.io.{File, FileNotFoundException, IOException}
-import java.util.{Date, UUID}
+import java.util.{Date, ServiceLoader, UUID}
 import java.util.concurrent.{Executors, ExecutorService, Future, TimeUnit}
 import java.util.zip.{ZipEntry, ZipOutputStream}
 
@@ -46,6 +46,7 @@
 import org.apache.spark.status._
 import org.apache.spark.status.KVUtils._
 import org.apache.spark.status.api.v1.{ApplicationAttemptInfo, ApplicationInfo}
+import org.apache.spark.status.config._
 import org.apache.spark.ui.SparkUI
 import org.apache.spark.util.{Clock, SystemClock, ThreadUtils, Utils}
 import org.apache.spark.util.kvstore._
@@ -312,58 +313,8 @@
         case Some(sm) =>
           loadDiskStore(sm, appId, attempt)
 
-<<<<<<< HEAD
         case _ =>
           createInMemoryStore(attempt)
-=======
-    val (kvstore, needReplay) = uiStorePath match {
-      case Some(path) =>
-        try {
-          // The store path is not guaranteed to exist - maybe it hasn't been created, or was
-          // invalidated because changes to the event log were detected. Need to replay in that
-          // case.
-          val _replay = !path.isDirectory()
-          (createDiskStore(path, conf), _replay)
-        } catch {
-          case e: Exception =>
-            // Get rid of the old data and re-create it. The store is either old or corrupted.
-            logWarning(s"Failed to load disk store $uiStorePath for $appId.", e)
-            Utils.deleteRecursively(path)
-            (createDiskStore(path, conf), true)
-        }
-
-      case _ =>
-        (new InMemoryStore(), true)
-    }
-
-    val plugins = ServiceLoader.load(
-      classOf[AppHistoryServerPlugin], Utils.getContextOrSparkClassLoader).asScala
-    val trackingStore = new ElementTrackingStore(kvstore, conf)
-    if (needReplay) {
-      val replayBus = new ReplayListenerBus()
-      val listener = new AppStatusListener(trackingStore, conf, false,
-        lastUpdateTime = Some(attempt.info.lastUpdated.getTime()))
-      replayBus.addListener(listener)
-      for {
-        plugin <- plugins
-        listener <- plugin.createListeners(conf, trackingStore)
-      } replayBus.addListener(listener)
-      try {
-        val fileStatus = fs.getFileStatus(new Path(logDir, attempt.logPath))
-        replay(fileStatus, isApplicationCompleted(fileStatus), replayBus)
-        trackingStore.close(false)
-      } catch {
-        case e: Exception =>
-          Utils.tryLogNonFatalError {
-            trackingStore.close()
-          }
-          uiStorePath.foreach(Utils.deleteRecursively)
-          if (e.isInstanceOf[FileNotFoundException]) {
-            return None
-          } else {
-            throw e
-          }
->>>>>>> fe65361b
       }
     } catch {
       case _: FileNotFoundException =>
@@ -374,7 +325,7 @@
       HistoryServer.getAttemptURI(appId, attempt.info.attemptId),
       attempt.info.startTime.getTime(),
       attempt.info.appSparkVersion)
-    plugins.foreach(_.setupUI(ui))
+    loadPlugins().foreach(_.setupUI(ui))
 
     val loadedUI = LoadedAppUI(ui)
 
@@ -704,9 +655,11 @@
     val listener = new AppStatusListener(trackingStore, replayConf, false,
       lastUpdateTime = Some(lastUpdated))
     replayBus.addListener(listener)
-    AppStatusPlugin.loadPlugins().foreach { plugin =>
-      plugin.setupListeners(replayConf, trackingStore, l => replayBus.addListener(l), false)
-    }
+
+    for {
+      plugin <- loadPlugins()
+      listener <- plugin.createListeners(conf, trackingStore)
+    } replayBus.addListener(listener)
 
     try {
       replay(eventLog, replayBus)
@@ -840,6 +793,10 @@
     val status = fs.getFileStatus(new Path(logDir, attempt.logPath))
     rebuildAppStore(store, status, attempt.info.lastUpdated.getTime())
     store
+  }
+
+  private def loadPlugins(): Iterable[AppHistoryServerPlugin] = {
+    ServiceLoader.load(classOf[AppHistoryServerPlugin], Utils.getContextOrSparkClassLoader).asScala
   }
 
   /** For testing. Returns internal data about a single attempt. */
