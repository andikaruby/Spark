/*
 * Licensed to the Apache Software Foundation (ASF) under one or more
 * contributor license agreements.  See the NOTICE file distributed with
 * this work for additional information regarding copyright ownership.
 * The ASF licenses this file to You under the Apache License, Version 2.0
 * (the "License"); you may not use this file except in compliance with
 * the License.  You may obtain a copy of the License at
 *
 *    http://www.apache.org/licenses/LICENSE-2.0
 *
 * Unless required by applicable law or agreed to in writing, software
 * distributed under the License is distributed on an "AS IS" BASIS,
 * WITHOUT WARRANTIES OR CONDITIONS OF ANY KIND, either express or implied.
 * See the License for the specific language governing permissions and
 * limitations under the License.
 */

package org.apache.spark.deploy.history

import java.io.{IOException, BufferedInputStream, FileNotFoundException, InputStream}
import java.util.concurrent.{ExecutorService, Executors, TimeUnit}

import scala.collection.mutable
import scala.concurrent.duration.Duration

import com.google.common.util.concurrent.ThreadFactoryBuilder

import com.google.common.util.concurrent.MoreExecutors
import org.apache.hadoop.fs.permission.AccessControlException
import org.apache.hadoop.fs.{FileStatus, Path}
import org.apache.spark.deploy.SparkHadoopUtil
import org.apache.spark.io.CompressionCodec
import org.apache.spark.scheduler._
import org.apache.spark.ui.SparkUI
import org.apache.spark.util.{ThreadUtils, Utils}
import org.apache.spark.{Logging, SecurityManager, SparkConf}

/**
 * A class that provides application history from event logs stored in the file system.
 * This provider checks for new finished applications in the background periodically and
 * renders the history application UI by parsing the associated event logs.
 */
private[history] class FsHistoryProvider(conf: SparkConf) extends ApplicationHistoryProvider
  with Logging {

  import FsHistoryProvider._

  private val NOT_STARTED = "<Not Started>"

  // Interval between each check for event log updates
  private val UPDATE_INTERVAL_S = conf.getTimeAsSeconds("spark.history.fs.update.interval", "10s")

  // Interval between each cleaner checks for event logs to delete
  private val CLEAN_INTERVAL_S = conf.getTimeAsSeconds("spark.history.fs.cleaner.interval", "1d")

  private val logDir = conf.getOption("spark.history.fs.logDirectory")
    .map { d => Utils.resolveURI(d).toString }
    .getOrElse(DEFAULT_LOG_DIR)

  private val fs = Utils.getHadoopFileSystem(logDir, SparkHadoopUtil.get.newConfiguration(conf))

  // Used by check event thread and clean log thread.
  // Scheduled thread pool size must be one, otherwise it will have concurrent issues about fs
  // and applications between check task and clean task.
  private val pool = Executors.newScheduledThreadPool(1, new ThreadFactoryBuilder()
    .setNameFormat("spark-history-task-%d").setDaemon(true).build())

  // The modification time of the newest log detected during the last scan. This is used
  // to ignore logs that are older during subsequent scans, to avoid processing data that
  // is already known.
  private var lastModifiedTime = -1L

  // Mapping of application IDs to their metadata, in descending end time order. Apps are inserted
  // into the map in order, so the LinkedHashMap maintains the correct ordering.
  @volatile private var applications: mutable.LinkedHashMap[String, FsApplicationHistoryInfo]
    = new mutable.LinkedHashMap()

  // List of applications to be deleted by event log cleaner.
  private var appsToClean = new mutable.ListBuffer[FsApplicationHistoryInfo]

  // Constants used to parse Spark 1.0.0 log directories.
  private[history] val LOG_PREFIX = "EVENT_LOG_"
  private[history] val SPARK_VERSION_PREFIX = EventLoggingListener.SPARK_VERSION_KEY + "_"
  private[history] val COMPRESSION_CODEC_PREFIX = EventLoggingListener.COMPRESSION_CODEC_KEY + "_"
  private[history] val APPLICATION_COMPLETE = "APPLICATION_COMPLETE"

  /**
   * Return a runnable that performs the given operation on the event logs.
   * This operation is expected to be executed periodically.
   */
  private def getRunner(operateFun: () => Unit): Runnable = {
    new Runnable() {
      override def run(): Unit = Utils.tryOrExit {
        operateFun()
      }
    }
  }

  /**
   * An Executor to fetch and parse log files.
   */
  private val replayExecutor: ExecutorService = {
    if (!conf.contains("spark.testing")) {
      ThreadUtils.newDaemonSingleThreadExecutor("log-replay-executor")
    } else {
      MoreExecutors.sameThreadExecutor()
    }
  }

  initialize()

  private def initialize(): Unit = {
    // Validate the log directory.
    val path = new Path(logDir)
    if (!fs.exists(path)) {
      var msg = s"Log directory specified does not exist: $logDir."
      if (logDir == DEFAULT_LOG_DIR) {
        msg += " Did you configure the correct one through spark.history.fs.logDirectory?"
      }
      throw new IllegalArgumentException(msg)
    }
    if (!fs.getFileStatus(path).isDir) {
      throw new IllegalArgumentException(
        "Logging directory specified is not a directory: %s".format(logDir))
    }

    // Disable the background thread during tests.
    if (!conf.contains("spark.testing")) {
      // A task that periodically checks for event log updates on disk.
      pool.scheduleAtFixedRate(getRunner(checkForLogs), 0, UPDATE_INTERVAL_S, TimeUnit.SECONDS)

      if (conf.getBoolean("spark.history.fs.cleaner.enabled", false)) {
        // A task that periodically cleans event logs on disk.
        pool.scheduleAtFixedRate(getRunner(cleanLogs), 0, CLEAN_INTERVAL_S, TimeUnit.SECONDS)
      }
    }
  }

  override def getListing(): Iterable[FsApplicationHistoryInfo] = applications.values

  override def getAppUI(appId: String, attemptId: String): Option[SparkUI] = {
    try {
      applications.get(appId).flatMap { appInfo =>
        val attempts = appInfo.attempts.filter(_.attemptId == attemptId)
        attempts.headOption.map { attempt =>
          val replayBus = new ReplayListenerBus()
          val ui = {
            val conf = this.conf.clone()
            val appSecManager = new SecurityManager(conf)
            SparkUI.createHistoryUI(conf, replayBus, appSecManager, appId,
              HistoryServer.getAttemptURI(appId, attempt.attemptId))
            // Do not call ui.bind() to avoid creating a new server for each application
          }

          val appListener = new ApplicationEventListener()
          replayBus.addListener(appListener)
          val appInfo = replay(fs.getFileStatus(new Path(logDir, attempt.logPath)), replayBus)

          ui.setAppName(s"${appInfo.name} ($appId)")

          val uiAclsEnabled = conf.getBoolean("spark.history.ui.acls.enable", false)
          ui.getSecurityManager.setAcls(uiAclsEnabled)
          // make sure to set admin acls before view acls so they are properly picked up
          ui.getSecurityManager.setAdminAcls(appListener.adminAcls.getOrElse(""))
          ui.getSecurityManager.setViewAcls(attempt.sparkUser,
            appListener.viewAcls.getOrElse(""))
          ui
        }
      }
    } catch {
      case e: FileNotFoundException => None
    }
  }

  override def getConfig(): Map[String, String] = Map("Event log directory" -> logDir.toString)

  /**
   * Builds the application list based on the current contents of the log directory.
   * Tries to reuse as much of the data already in memory as possible, by not reading
   * applications that haven't been updated since last time the logs were checked.
   */
  private[history] def checkForLogs(): Unit = {
    try {
      val statusList = Option(fs.listStatus(new Path(logDir))).map(_.toSeq)
        .getOrElse(Seq[FileStatus]())
      var newLastModifiedTime = lastModifiedTime
      val logInfos: Seq[FileStatus] = statusList
        .filter { entry =>
          try {
            getModificationTime(entry).map { time =>
              newLastModifiedTime = math.max(newLastModifiedTime, time)
              time >= lastModifiedTime
            }.getOrElse(false)
          } catch {
            case e: AccessControlException =>
              // Do not use "logInfo" since these messages can get pretty noisy if printed on
              // every poll.
              logDebug(s"No permission to read $entry, ignoring.")
              false
          }
        }
        .flatMap { entry => Some(entry) }
        .sortWith { case (entry1, entry2) =>
          val mod1 = getModificationTime(entry1).getOrElse(-1L)
          val mod2 = getModificationTime(entry2).getOrElse(-1L)
          mod1 >= mod2
      }

      logInfos.sliding(20, 20).foreach { batch =>
        replayExecutor.submit(new Runnable {
          override def run(): Unit = mergeApplicationListing(batch)
        })
      }

      lastModifiedTime = newLastModifiedTime
    } catch {
      case e: Exception => logError("Exception in checking for event log updates", e)
    }
  }

  /**
   * Replay the log files in the list and merge the list of old applications with new ones
   */
  private def mergeApplicationListing(logs: Seq[FileStatus]): Unit = {
    val bus = new ReplayListenerBus()
    val newAttempts = logs.flatMap { fileStatus =>
      try {
        val res = replay(fileStatus, bus)
        logInfo(s"Application log ${res.logPath} loaded successfully.")
        Some(res)
      } catch {
        case e: Exception =>
          logError(
            s"Exception encountered when attempting to load application log ${fileStatus.getPath}",
            e)
          None
      }
    }

    if (newAttempts.isEmpty) {
      return
    }

    // Build a map containing all apps that contain new attempts. The app information in this map
    // contains both the new app attempt, and those that were already loaded in the existing apps
    // map. If an attempt has been updated, it replaces the old attempt in the list.
    val newAppMap = new mutable.HashMap[String, FsApplicationHistoryInfo]()
    newAttempts.foreach { attempt =>
      val appInfo = newAppMap.get(attempt.appId)
        .orElse(applications.get(attempt.appId))
        .map { app =>
          val attempts =
            app.attempts.filter(_.attemptId != attempt.attemptId).toList ++ List(attempt)
          new FsApplicationHistoryInfo(attempt.appId, attempt.name,
            attempts.sortWith(compareAttemptInfo))
        }
        .getOrElse(new FsApplicationHistoryInfo(attempt.appId, attempt.name, List(attempt)))
      newAppMap(attempt.appId) = appInfo
    }

    // Merge the new app list with the existing one, maintaining the expected ordering (descending
    // end time). Maintaining the order is important to avoid having to sort the list every time
    // there is a request for the log list.
    val newApps = newAppMap.values.toSeq.sortWith(compareAppInfo)
    val mergedApps = new mutable.LinkedHashMap[String, FsApplicationHistoryInfo]()
    def addIfAbsent(info: FsApplicationHistoryInfo): Unit = {
      if (!mergedApps.contains(info.id)) {
        mergedApps += (info.id -> info)
      }
    }

    val newIterator = newApps.iterator.buffered
    val oldIterator = applications.values.iterator.buffered
    while (newIterator.hasNext && oldIterator.hasNext) {
      if (newAppMap.contains(oldIterator.head.id)) {
        oldIterator.next()
      } else if (compareAppInfo(newIterator.head, oldIterator.head)) {
        addIfAbsent(newIterator.next())
      } else {
        addIfAbsent(oldIterator.next())
      }
    }
    newIterator.foreach(addIfAbsent)
    oldIterator.foreach(addIfAbsent)

    applications = mergedApps
  }

  /**
   * Delete event logs from the log directory according to the clean policy defined by the user.
   */
  private def cleanLogs(): Unit = {
    try {
      val maxAge = conf.getTimeAsSeconds("spark.history.fs.cleaner.maxAge", "7d") * 1000

      val now = System.currentTimeMillis()
      val appsToRetain = new mutable.LinkedHashMap[String, FsApplicationHistoryInfo]()

      // Scan all logs from the log directory.
      // Only completed applications older than the specified max age will be deleted.
      applications.values.foreach { info =>
<<<<<<< HEAD
        if (now - info.attempts.head.lastUpdated <= maxAge) {
=======
        if (now - info.lastUpdated <= maxAge || !info.completed) {
>>>>>>> ebb77b2a
          appsToRetain += (info.id -> info)
        } else {
          appsToClean += info
        }
      }

      applications = appsToRetain

      val leftToClean = new mutable.ListBuffer[FsApplicationHistoryInfo]
      appsToClean.foreach { info =>
        try {
          val path = new Path(logDir, info.logPath)
          if (fs.exists(path)) {
            fs.delete(path, true)
          }
        } catch {
          case e: AccessControlException =>
            logInfo(s"No permission to delete ${info.logPath}, ignoring.")
          case t: IOException =>
            logError(s"IOException in cleaning logs of ${info.logPath}", t)
            leftToClean += info
        }
      }

      appsToClean = leftToClean
    } catch {
      case t: Exception => logError("Exception in cleaning logs", t)
    }
  }

  /**
   * Comparison function that defines the sort order for the application listing.
   *
   * @return Whether `i1` should precede `i2`.
   */
  private def compareAppInfo(
      i1: FsApplicationHistoryInfo,
      i2: FsApplicationHistoryInfo): Boolean = {
    val a1 = i1.attempts.head
    val a2 = i2.attempts.head
    if (a1.endTime != a2.endTime) a1.endTime >= a2.endTime else a1.startTime >= a2.startTime
  }

  /**
   * Comparison function that defines the sort order for application attempts within the same
   * application. Order is: running attempts before complete attempts, running attempts sorted
   * by start time, completed attempts sorted by end time.
   *
   * Normally applications should have a single running attempt; but failure to call sc.stop()
   * may cause multiple running attempts to show up.
   *
   * @return Whether `a1` should precede `a2`.
   */
  private def compareAttemptInfo(
      a1: FsApplicationAttemptInfo,
      a2: FsApplicationAttemptInfo): Boolean = {
    if (a1.completed == a2.completed) {
      if (a1.completed) a1.endTime >= a2.endTime else a1.startTime >= a2.startTime
    } else {
      !a1.completed
    }
  }

  /**
   * Replays the events in the specified log file and returns information about the associated
   * application.
   */
  private def replay(eventLog: FileStatus, bus: ReplayListenerBus): FsApplicationAttemptInfo = {
    val logPath = eventLog.getPath()
    logInfo(s"Replaying log path: $logPath")
    val logInput =
      if (isLegacyLogDirectory(eventLog)) {
        openLegacyEventLog(logPath)
      } else {
        EventLoggingListener.openEventLog(logPath, fs)
      }
    try {
      val appListener = new ApplicationEventListener
      bus.addListener(appListener)
      bus.replay(logInput, logPath.toString)
      new FsApplicationAttemptInfo(
        logPath.getName(),
        appListener.appName.getOrElse(NOT_STARTED),
        appListener.appId.getOrElse(logPath.getName()),
        appListener.appAttemptId.getOrElse(""),
        appListener.startTime.getOrElse(-1L),
        appListener.endTime.getOrElse(-1L),
        getModificationTime(eventLog).get,
        appListener.sparkUser.getOrElse(NOT_STARTED),
        isApplicationCompleted(eventLog))
    } finally {
      logInput.close()
    }
  }

  /**
   * Loads a legacy log directory. This assumes that the log directory contains a single event
   * log file (along with other metadata files), which is the case for directories generated by
   * the code in previous releases.
   *
   * @return input stream that holds one JSON record per line.
   */
  private[history] def openLegacyEventLog(dir: Path): InputStream = {
    val children = fs.listStatus(dir)
    var eventLogPath: Path = null
    var codecName: Option[String] = None

    children.foreach { child =>
      child.getPath().getName() match {
        case name if name.startsWith(LOG_PREFIX) =>
          eventLogPath = child.getPath()
        case codec if codec.startsWith(COMPRESSION_CODEC_PREFIX) =>
          codecName = Some(codec.substring(COMPRESSION_CODEC_PREFIX.length()))
        case _ =>
      }
    }

    if (eventLogPath == null) {
      throw new IllegalArgumentException(s"$dir is not a Spark application log directory.")
    }

    val codec = try {
        codecName.map { c => CompressionCodec.createCodec(conf, c) }
      } catch {
        case e: Exception =>
          throw new IllegalArgumentException(s"Unknown compression codec $codecName.")
      }

    val in = new BufferedInputStream(fs.open(eventLogPath))
    codec.map(_.compressedInputStream(in)).getOrElse(in)
  }

  /**
   * Return whether the specified event log path contains a old directory-based event log.
   * Previously, the event log of an application comprises of multiple files in a directory.
   * As of Spark 1.3, these files are consolidated into a single one that replaces the directory.
   * See SPARK-2261 for more detail.
   */
  private def isLegacyLogDirectory(entry: FileStatus): Boolean = entry.isDir()

  /**
   * Returns the modification time of the given event log. If the status points at an empty
   * directory, `None` is returned, indicating that there isn't an event log at that location.
   */
  private def getModificationTime(fsEntry: FileStatus): Option[Long] = {
    if (isLegacyLogDirectory(fsEntry)) {
      val statusList = fs.listStatus(fsEntry.getPath)
      if (!statusList.isEmpty) Some(statusList.map(_.getModificationTime()).max) else None
    } else {
      Some(fsEntry.getModificationTime())
    }
  }

  /**
   * Return true when the application has completed.
   */
  private def isApplicationCompleted(entry: FileStatus): Boolean = {
    if (isLegacyLogDirectory(entry)) {
      fs.exists(new Path(entry.getPath(), APPLICATION_COMPLETE))
    } else {
      !entry.getPath().getName().endsWith(EventLoggingListener.IN_PROGRESS)
    }
  }

}

private object FsHistoryProvider {
  val DEFAULT_LOG_DIR = "file:/tmp/spark-events"
}

private class FsApplicationAttemptInfo(
    val logPath: String,
    val name: String,
    val appId: String,
    attemptId: String,
    startTime: Long,
    endTime: Long,
    lastUpdated: Long,
    sparkUser: String,
    completed: Boolean = true)
  extends ApplicationAttemptInfo(
      attemptId, startTime, endTime, lastUpdated, sparkUser, completed)

private class FsApplicationHistoryInfo(
    id: String,
    override val name: String,
    override val attempts: List[FsApplicationAttemptInfo])
  extends ApplicationHistoryInfo(id, name, attempts)<|MERGE_RESOLUTION|>--- conflicted
+++ resolved
@@ -299,11 +299,7 @@
       // Scan all logs from the log directory.
       // Only completed applications older than the specified max age will be deleted.
       applications.values.foreach { info =>
-<<<<<<< HEAD
-        if (now - info.attempts.head.lastUpdated <= maxAge) {
-=======
-        if (now - info.lastUpdated <= maxAge || !info.completed) {
->>>>>>> ebb77b2a
+        if (now - info.attempts.head.lastUpdated <= maxAge || !info.attempts.head.completed) {
           appsToRetain += (info.id -> info)
         } else {
           appsToClean += info
