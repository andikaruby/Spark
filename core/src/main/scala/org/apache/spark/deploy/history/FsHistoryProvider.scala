/*
 * Licensed to the Apache Software Foundation (ASF) under one or more
 * contributor license agreements.  See the NOTICE file distributed with
 * this work for additional information regarding copyright ownership.
 * The ASF licenses this file to You under the Apache License, Version 2.0
 * (the "License"); you may not use this file except in compliance with
 * the License.  You may obtain a copy of the License at
 *
 *    http://www.apache.org/licenses/LICENSE-2.0
 *
 * Unless required by applicable law or agreed to in writing, software
 * distributed under the License is distributed on an "AS IS" BASIS,
 * WITHOUT WARRANTIES OR CONDITIONS OF ANY KIND, either express or implied.
 * See the License for the specific language governing permissions and
 * limitations under the License.
 */

package org.apache.spark.deploy.history

import java.io.{IOException, FileNotFoundException}
import java.util.concurrent.{Executors, TimeUnit}

import scala.collection.mutable
import scala.concurrent.duration.Duration

import org.apache.hadoop.fs.{FileStatus, Path}

import org.apache.spark.{Logging, SecurityManager, SparkConf}
import org.apache.spark.deploy.SparkHadoopUtil
import org.apache.spark.scheduler._
import org.apache.spark.ui.SparkUI
import org.apache.spark.util.Utils

import com.google.common.util.concurrent.ThreadFactoryBuilder

private[history] class FsHistoryProvider(conf: SparkConf) extends ApplicationHistoryProvider
  with Logging {

  private val NOT_STARTED = "<Not Started>"

  // One day
  private val DEFAULT_SPARK_HISTORY_FS_CLEANER_INTERVAL_S = Duration(1, TimeUnit.DAYS).toSeconds

  // One week
  private val DEFAULT_SPARK_HISTORY_FS_MAXAGE_S = Duration(7, TimeUnit.DAYS).toSeconds

<<<<<<< HEAD
  private def warnUpdateInterval(value: String): String = {
    logWarning("Using spark.history.fs.updateInterval to set interval " +
        "between each check for event log updates is deprecated, " +
        "please use spark.history.fs.update.interval.seconds instead.")
    value
  }

  // Interval between each check for event log updates
  private val UPDATE_INTERVAL_MS = conf.getOption("spark.history.fs.update.interval.seconds")
    .orElse(conf.getOption("spark.history.fs.updateInterval").map(warnUpdateInterval))
    .orElse(conf.getOption("spark.history.updateInterval"))
    .map(_.toInt)
    .getOrElse(10) * 1000
=======
  // Interval between each check for event log updates
  private val UPDATE_INTERVAL_MS = conf.getInt("spark.history.fs.update.interval.seconds",
    conf.getInt("spark.history.update.interval.seconds", 10)) * 1000
>>>>>>> 1679cce5

  // Interval between each cleaner checks for event logs to delete
  private val CLEAN_INTERVAL_MS = conf.getLong("spark.history.fs.cleaner.interval.seconds",
    DEFAULT_SPARK_HISTORY_FS_CLEANER_INTERVAL_S) * 1000

  private val logDir = conf.get("spark.history.fs.logDirectory", null)
  private val resolvedLogDir = Option(logDir)
    .map { d => Utils.resolveURI(d) }
    .getOrElse { throw new IllegalArgumentException("Logging directory must be specified.") }

  private val fs = Utils.getHadoopFileSystem(resolvedLogDir,
    SparkHadoopUtil.get.newConfiguration(conf))

<<<<<<< HEAD
  // The schedule thread pool size must be one, otherwise it will have concurrent issues about fs
  // and applications between check task and clean task..
  private val pool = Executors.newScheduledThreadPool(1, new ThreadFactoryBuilder()
      .setNameFormat("spark-history-thread-%d").setDaemon(true).build())
=======
  // The schedule thread pool size must be one,otherwise it will have concurrent issues about fs
  // and applications between check task and clean task..
  private val pool = Executors.newScheduledThreadPool(1)
>>>>>>> 1679cce5

  // The modification time of the newest log detected during the last scan. This is used
  // to ignore logs that are older during subsequent scans, to avoid processing data that
  // is already known.
  private var lastModifiedTime = -1L

  // Mapping of application IDs to their metadata, in descending end time order. Apps are inserted
  // into the map in order, so the LinkedHashMap maintains the correct ordering.
  @volatile private var applications: mutable.LinkedHashMap[String, FsApplicationHistoryInfo]
    = new mutable.LinkedHashMap()

  /**
   * A background thread that periodically do something about event log.
   */
<<<<<<< HEAD
  private def getRunner(operateFun: () => Unit): Runnable = {
    val runnable = new Runnable() {
=======
  private def getThread(name: String, operateFun: () => Unit): Thread = {
    val thread = new Thread(name) {
>>>>>>> 1679cce5
      override def run() = Utils.logUncaughtExceptions {
        operateFun()
      }
    }
<<<<<<< HEAD
    runnable
=======
    thread
>>>>>>> 1679cce5
  }

  // A background thread that periodically checks for event log updates on disk.
  private val logCheckingThread = getThread("LogCheckingThread", checkForLogs)

  // A background thread that periodically cleans event logs on disk.
  private val logCleaningThread = getThread("LogCleaningThread", cleanLogs)

  initialize()

  private def initialize() {
    // Validate the log directory.
    val path = new Path(resolvedLogDir)
    if (!fs.exists(path)) {
      throw new IllegalArgumentException(
        "Logging directory specified does not exist: %s".format(resolvedLogDir))
    }
    if (!fs.getFileStatus(path).isDir) {
      throw new IllegalArgumentException(
        "Logging directory specified is not a directory: %s".format(resolvedLogDir))
    }

<<<<<<< HEAD
    // A task that periodically checks for event log updates on disk.
    pool.scheduleAtFixedRate(getRunner(checkForLogs), 0, UPDATE_INTERVAL_MS, TimeUnit.MILLISECONDS)

    if (conf.getBoolean("spark.history.fs.cleaner.enable", false)) {
      // A task that periodically cleans event logs on disk.
      pool.scheduleAtFixedRate(getRunner(cleanLogs), 0, CLEAN_INTERVAL_MS, TimeUnit.MILLISECONDS)
=======
    logCheckingThread.setDaemon(true)
    pool.scheduleAtFixedRate(logCheckingThread, 0, UPDATE_INTERVAL_MS, TimeUnit.MILLISECONDS)

    // Start cleaner thread if spark.history.fs.cleaner.enable is true
    if (conf.getBoolean("spark.history.fs.cleaner.enable", false)) {
      logCleaningThread.setDaemon(true)
      pool.scheduleAtFixedRate(logCleaningThread, 0, CLEAN_INTERVAL_MS, TimeUnit.MILLISECONDS)
>>>>>>> 1679cce5
    }
  }

  override def getListing() = applications.values

  override def getAppUI(appId: String): Option[SparkUI] = {
    try {
      applications.get(appId).map { info =>
        val (replayBus, appListener) = createReplayBus(fs.getFileStatus(
          new Path(logDir, info.logDir)))
        val ui = {
          val conf = this.conf.clone()
          val appSecManager = new SecurityManager(conf)
          new SparkUI(conf, appSecManager, replayBus, appId,
            s"${HistoryServer.UI_PATH_PREFIX}/$appId")
          // Do not call ui.bind() to avoid creating a new server for each application
        }

        replayBus.replay()

        ui.setAppName(s"${appListener.appName.getOrElse(NOT_STARTED)} ($appId)")

        val uiAclsEnabled = conf.getBoolean("spark.history.ui.acls.enable", false)
        ui.getSecurityManager.setAcls(uiAclsEnabled)
        // make sure to set admin acls before view acls so they are properly picked up
        ui.getSecurityManager.setAdminAcls(appListener.adminAcls.getOrElse(""))
        ui.getSecurityManager.setViewAcls(appListener.sparkUser.getOrElse(NOT_STARTED),
          appListener.viewAcls.getOrElse(""))
        ui
      }
    } catch {
      case e: FileNotFoundException => None
    }
  }

  override def getConfig(): Map[String, String] =
    Map("Event Log Location" -> resolvedLogDir.toString)

  /**
   * Builds the application list based on the current contents of the log directory.
   * Tries to reuse as much of the data already in memory as possible, by not reading
   * applications that haven't been updated since last time the logs were checked.
   */
  private def checkForLogs() = {
    try {
      val logStatus = fs.listStatus(new Path(resolvedLogDir))
      val logDirs = if (logStatus != null) logStatus.filter(_.isDir).toSeq else Seq[FileStatus]()

      // Load all new logs from the log directory. Only directories that have a modification time
      // later than the last known log directory will be loaded.
      var newLastModifiedTime = lastModifiedTime
      val logInfos = logDirs
        .filter { dir =>
          if (fs.isFile(new Path(dir.getPath(), EventLoggingListener.APPLICATION_COMPLETE))) {
            val modTime = getModificationTime(dir)
            newLastModifiedTime = math.max(newLastModifiedTime, modTime)
            modTime > lastModifiedTime
          } else {
            false
          }
        }
        .flatMap { dir =>
          try {
            val (replayBus, appListener) = createReplayBus(dir)
            replayBus.replay()
            Some(new FsApplicationHistoryInfo(
              dir.getPath().getName(),
              appListener.appId.getOrElse(dir.getPath().getName()),
              appListener.appName.getOrElse(NOT_STARTED),
              appListener.startTime.getOrElse(-1L),
              appListener.endTime.getOrElse(-1L),
              getModificationTime(dir),
              appListener.sparkUser.getOrElse(NOT_STARTED)))
          } catch {
            case e: Exception =>
              logInfo(s"Failed to load application log data from $dir.", e)
              None
          }
        }
        .sortBy { info => -info.endTime }

      lastModifiedTime = newLastModifiedTime

      // When there are new logs, merge the new list with the existing one, maintaining
      // the expected ordering (descending end time). Maintaining the order is important
      // to avoid having to sort the list every time there is a request for the log list.
      if (!logInfos.isEmpty) {
        val newApps = new mutable.LinkedHashMap[String, FsApplicationHistoryInfo]()
        def addIfAbsent(info: FsApplicationHistoryInfo) = {
          if (!newApps.contains(info.id)) {
            newApps += (info.id -> info)
          }
        }

        val newIterator = logInfos.iterator.buffered
        val oldIterator = applications.values.iterator.buffered
        while (newIterator.hasNext && oldIterator.hasNext) {
          if (newIterator.head.endTime > oldIterator.head.endTime) {
            addIfAbsent(newIterator.next)
          } else {
            addIfAbsent(oldIterator.next)
          }
        }
        newIterator.foreach(addIfAbsent)
        oldIterator.foreach(addIfAbsent)

        applications = newApps
      }
    } catch {
      case t: Exception => logError("Exception in checking for event log updates", t)
    }
  }

  /**
   *  Delete event logs from the log directory according to the clean policy defined by the user.
   */
  private def cleanLogs() = {
    try {
      val logStatus = fs.listStatus(new Path(resolvedLogDir))
      val logDirs = if (logStatus != null) logStatus.filter(_.isDir).toSeq else Seq[FileStatus]()
      val maxAge = conf.getLong("spark.history.fs.maxAge.seconds",
        DEFAULT_SPARK_HISTORY_FS_MAXAGE_S) * 1000

      val now = System.currentTimeMillis()
<<<<<<< HEAD
=======

      // Scan all logs from the log directory.
      // Only directories older than now maxAge milliseconds mill will be deleted
      logDirs.foreach { dir =>
        if (now - getModificationTime(dir) > maxAge) {
          fs.delete(dir.getPath, true)
        }
      }

>>>>>>> 1679cce5
      val newApps = new mutable.LinkedHashMap[String, FsApplicationHistoryInfo]()
      def addIfNotExpire(info: FsApplicationHistoryInfo) = {
        if (now - info.lastUpdated <= maxAge) {
          newApps += (info.id -> info)
        }
      }

      val oldIterator = applications.values.iterator.buffered
      oldIterator.foreach(addIfNotExpire)

      applications = newApps
<<<<<<< HEAD

      // Scan all logs from the log directory.
      // Only directories older than now maxAge milliseconds mill will be deleted
      logDirs.foreach { dir =>
        try{
          if (now - getModificationTime(dir) > maxAge) {
            fs.delete(dir.getPath, true)
          }
        } catch {
          case t: IOException => logError("IOException in cleaning logs", t)
        }
      }
    } catch {
      case t: Exception => logError("Exception in cleaning logs", t)
=======
    } catch {
      case t: FileNotFoundException => logError("FileNotFoundException in cleaning logs", t)
      case t: IOException => logError("IOException in cleaning logs", t)
>>>>>>> 1679cce5
    }
  }

  private def createReplayBus(logDir: FileStatus): (ReplayListenerBus, ApplicationEventListener) = {
    val path = logDir.getPath()
    val elogInfo = EventLoggingListener.parseLoggingInfo(path, fs)
    val replayBus = new ReplayListenerBus(elogInfo.logPaths, fs, elogInfo.compressionCodec)
    val appListener = new ApplicationEventListener
    replayBus.addListener(appListener)
    (replayBus, appListener)
  }

  /** Return when this directory was last modified. */
  private def getModificationTime(dir: FileStatus): Long = {
    try {
      val logFiles = fs.listStatus(dir.getPath)
      if (logFiles != null && !logFiles.isEmpty) {
        logFiles.map(_.getModificationTime).max
      } else {
        dir.getModificationTime
      }
    } catch {
      case t: Throwable =>
        logError("Exception in accessing modification time of %s".format(dir.getPath), t)
        -1L
    }
  }
}

private class FsApplicationHistoryInfo(
    val logDir: String,
    id: String,
    name: String,
    startTime: Long,
    endTime: Long,
    lastUpdated: Long,
    sparkUser: String)
  extends ApplicationHistoryInfo(id, name, startTime, endTime, lastUpdated, sparkUser)<|MERGE_RESOLUTION|>--- conflicted
+++ resolved
@@ -44,11 +44,10 @@
   // One week
   private val DEFAULT_SPARK_HISTORY_FS_MAXAGE_S = Duration(7, TimeUnit.DAYS).toSeconds
 
-<<<<<<< HEAD
   private def warnUpdateInterval(value: String): String = {
     logWarning("Using spark.history.fs.updateInterval to set interval " +
-        "between each check for event log updates is deprecated, " +
-        "please use spark.history.fs.update.interval.seconds instead.")
+      "between each check for event log updates is deprecated, " +
+      "please use spark.history.fs.update.interval.seconds instead.")
     value
   }
 
@@ -58,11 +57,6 @@
     .orElse(conf.getOption("spark.history.updateInterval"))
     .map(_.toInt)
     .getOrElse(10) * 1000
-=======
-  // Interval between each check for event log updates
-  private val UPDATE_INTERVAL_MS = conf.getInt("spark.history.fs.update.interval.seconds",
-    conf.getInt("spark.history.update.interval.seconds", 10)) * 1000
->>>>>>> 1679cce5
 
   // Interval between each cleaner checks for event logs to delete
   private val CLEAN_INTERVAL_MS = conf.getLong("spark.history.fs.cleaner.interval.seconds",
@@ -76,16 +70,10 @@
   private val fs = Utils.getHadoopFileSystem(resolvedLogDir,
     SparkHadoopUtil.get.newConfiguration(conf))
 
-<<<<<<< HEAD
   // The schedule thread pool size must be one, otherwise it will have concurrent issues about fs
   // and applications between check task and clean task..
   private val pool = Executors.newScheduledThreadPool(1, new ThreadFactoryBuilder()
-      .setNameFormat("spark-history-thread-%d").setDaemon(true).build())
-=======
-  // The schedule thread pool size must be one,otherwise it will have concurrent issues about fs
-  // and applications between check task and clean task..
-  private val pool = Executors.newScheduledThreadPool(1)
->>>>>>> 1679cce5
+    .setNameFormat("spark-history-task-%d").setDaemon(true).build())
 
   // The modification time of the newest log detected during the last scan. This is used
   // to ignore logs that are older during subsequent scans, to avoid processing data that
@@ -100,29 +88,14 @@
   /**
    * A background thread that periodically do something about event log.
    */
-<<<<<<< HEAD
   private def getRunner(operateFun: () => Unit): Runnable = {
     val runnable = new Runnable() {
-=======
-  private def getThread(name: String, operateFun: () => Unit): Thread = {
-    val thread = new Thread(name) {
->>>>>>> 1679cce5
       override def run() = Utils.logUncaughtExceptions {
         operateFun()
       }
     }
-<<<<<<< HEAD
     runnable
-=======
-    thread
->>>>>>> 1679cce5
-  }
-
-  // A background thread that periodically checks for event log updates on disk.
-  private val logCheckingThread = getThread("LogCheckingThread", checkForLogs)
-
-  // A background thread that periodically cleans event logs on disk.
-  private val logCleaningThread = getThread("LogCleaningThread", cleanLogs)
+  }
 
   initialize()
 
@@ -138,22 +111,12 @@
         "Logging directory specified is not a directory: %s".format(resolvedLogDir))
     }
 
-<<<<<<< HEAD
     // A task that periodically checks for event log updates on disk.
     pool.scheduleAtFixedRate(getRunner(checkForLogs), 0, UPDATE_INTERVAL_MS, TimeUnit.MILLISECONDS)
 
     if (conf.getBoolean("spark.history.fs.cleaner.enable", false)) {
       // A task that periodically cleans event logs on disk.
       pool.scheduleAtFixedRate(getRunner(cleanLogs), 0, CLEAN_INTERVAL_MS, TimeUnit.MILLISECONDS)
-=======
-    logCheckingThread.setDaemon(true)
-    pool.scheduleAtFixedRate(logCheckingThread, 0, UPDATE_INTERVAL_MS, TimeUnit.MILLISECONDS)
-
-    // Start cleaner thread if spark.history.fs.cleaner.enable is true
-    if (conf.getBoolean("spark.history.fs.cleaner.enable", false)) {
-      logCleaningThread.setDaemon(true)
-      pool.scheduleAtFixedRate(logCleaningThread, 0, CLEAN_INTERVAL_MS, TimeUnit.MILLISECONDS)
->>>>>>> 1679cce5
     }
   }
 
@@ -278,18 +241,6 @@
         DEFAULT_SPARK_HISTORY_FS_MAXAGE_S) * 1000
 
       val now = System.currentTimeMillis()
-<<<<<<< HEAD
-=======
-
-      // Scan all logs from the log directory.
-      // Only directories older than now maxAge milliseconds mill will be deleted
-      logDirs.foreach { dir =>
-        if (now - getModificationTime(dir) > maxAge) {
-          fs.delete(dir.getPath, true)
-        }
-      }
-
->>>>>>> 1679cce5
       val newApps = new mutable.LinkedHashMap[String, FsApplicationHistoryInfo]()
       def addIfNotExpire(info: FsApplicationHistoryInfo) = {
         if (now - info.lastUpdated <= maxAge) {
@@ -301,7 +252,6 @@
       oldIterator.foreach(addIfNotExpire)
 
       applications = newApps
-<<<<<<< HEAD
 
       // Scan all logs from the log directory.
       // Only directories older than now maxAge milliseconds mill will be deleted
@@ -316,11 +266,6 @@
       }
     } catch {
       case t: Exception => logError("Exception in cleaning logs", t)
-=======
-    } catch {
-      case t: FileNotFoundException => logError("FileNotFoundException in cleaning logs", t)
-      case t: IOException => logError("IOException in cleaning logs", t)
->>>>>>> 1679cce5
     }
   }
 
