--- conflicted
+++ resolved
@@ -57,13 +57,8 @@
   var rpc: YarnRPC = YarnRPC.create(conf)
   var nmClient: NMClient = _
   val yarnConf: YarnConfiguration = new YarnConfiguration(conf)
-<<<<<<< HEAD
-  lazy val env = prepareEnvironment
-
-=======
   lazy val env = prepareEnvironment(container)
-  
->>>>>>> 80f3bcb5
+
   def run = {
     logInfo("Starting Executor Container")
     nmClient = NMClient.createNMClient()
