/*
 * Licensed to the Apache Software Foundation (ASF) under one or more
 * contributor license agreements.  See the NOTICE file distributed with
 * this work for additional information regarding copyright ownership.
 * The ASF licenses this file to You under the Apache License, Version 2.0
 * (the "License"); you may not use this file except in compliance with
 * the License.  You may obtain a copy of the License at
 *
 *    http://www.apache.org/licenses/LICENSE-2.0
 *
 * Unless required by applicable law or agreed to in writing, software
 * distributed under the License is distributed on an "AS IS" BASIS,
 * WITHOUT WARRANTIES OR CONDITIONS OF ANY KIND, either express or implied.
 * See the License for the specific language governing permissions and
 * limitations under the License.
 */

package org.apache.spark.deploy.yarn

import java.net.{InetAddress, UnknownHostException, URI}

import scala.collection.JavaConversions._
import scala.collection.mutable.{HashMap, ListBuffer, Map}
import scala.util.{Try, Success, Failure}

import com.google.common.base.Objects
import org.apache.hadoop.conf.Configuration
import org.apache.hadoop.fs._
import org.apache.hadoop.fs.permission.FsPermission
import org.apache.hadoop.mapred.Master
import org.apache.hadoop.mapreduce.MRJobConfig
import org.apache.hadoop.security.{Credentials, UserGroupInformation}
import org.apache.hadoop.util.StringUtils
import org.apache.hadoop.yarn.api._
import org.apache.hadoop.yarn.api.ApplicationConstants.Environment
import org.apache.hadoop.yarn.api.protocolrecords._
import org.apache.hadoop.yarn.api.records._
import org.apache.hadoop.yarn.conf.YarnConfiguration
import org.apache.hadoop.yarn.util.Records

import org.apache.spark.{Logging, SecurityManager, SparkConf, SparkContext, SparkException}
import org.apache.spark.util.Utils

/**
 * The entry point (starting in Client#main() and Client#run()) for launching Spark on YARN.
 * The Client submits an application to the YARN ResourceManager.
 */
private[spark] trait ClientBase extends Logging {
  import ClientBase._

  protected val args: ClientArguments
  protected val hadoopConf: Configuration
  protected val sparkConf: SparkConf
  protected val yarnConf: YarnConfiguration
  protected val credentials = UserGroupInformation.getCurrentUser.getCredentials
  protected val amMemoryOverhead = args.amMemoryOverhead // MB
  protected val executorMemoryOverhead = args.executorMemoryOverhead // MB
  private val distCacheMgr = new ClientDistributedCacheManager()
  private val isLaunchingDriver = args.userClass != null

  /**
   * Fail fast if we have requested more resources per container than is available in the cluster.
   */
  protected def verifyClusterResources(newAppResponse: GetNewApplicationResponse): Unit = {
    val maxMem = newAppResponse.getMaximumResourceCapability().getMemory()
    logInfo("Verifying our application has not requested more than the maximum " +
      s"memory capability of the cluster ($maxMem MB per container)")
    val executorMem = args.executorMemory + executorMemoryOverhead
    if (executorMem > maxMem) {
      throw new IllegalArgumentException(s"Required executor memory (${args.executorMemory}" +
        s"+$executorMemoryOverhead MB) is above the max threshold ($maxMem MB) of this cluster!")
    }
    val amMem = args.amMemory + amMemoryOverhead
    if (amMem > maxMem) {
      throw new IllegalArgumentException(s"Required AM memory (${args.amMemory}" +
        s"+$amMemoryOverhead MB) is above the max threshold ($maxMem MB) of this cluster!")
    }
    logInfo("Will allocate AM container, with %d MB memory including %d MB overhead".format(
      amMem,
      amMemoryOverhead))

    // We could add checks to make sure the entire cluster has enough resources but that involves
    // getting all the node reports and computing ourselves.
  }

  /**
   * Copy the given file to a remote file system (e.g. HDFS) if needed.
   * The file is only copied if the source and destination file systems are different. This is used
   * for preparing resources for launching the ApplicationMaster container. Exposed for testing.
   */
  def copyFileToRemote(
      destDir: Path,
      srcPath: Path,
      replication: Short): Path = {
    val destFs = destDir.getFileSystem(hadoopConf)
    val srcFs = srcPath.getFileSystem(hadoopConf)
    var destPath = srcPath
    if (!compareFs(srcFs, destFs)) {
      destPath = new Path(destDir, srcPath.getName())
      logInfo(s"Uploading resource $srcPath -> $destPath")
      FileUtil.copy(srcFs, srcPath, destFs, destPath, false, hadoopConf)
      destFs.setReplication(destPath, replication)
      destFs.setPermission(destPath, new FsPermission(APP_FILE_PERMISSION))
    } else {
      logInfo(s"Source and destination file systems are the same. Not copying $srcPath")
    }
    // Resolve any symlinks in the URI path so using a "current" symlink to point to a specific
    // version shows the specific version in the distributed cache configuration
    val qualifiedDestPath = destFs.makeQualified(destPath)
    val fc = FileContext.getFileContext(qualifiedDestPath.toUri(), hadoopConf)
    fc.resolvePath(qualifiedDestPath)
  }

  /**
   * Given a local URI, resolve it and return a qualified local path that corresponds to the URI.
   * This is used for preparing local resources to be included in the container launch context.
   */
  private def getQualifiedLocalPath(localURI: URI): Path = {
    val qualifiedURI =
      if (localURI.getScheme == null) {
        // If not specified, assume this is in the local filesystem to keep the behavior
        // consistent with that of Hadoop
        new URI(FileSystem.getLocal(hadoopConf).makeQualified(new Path(localURI)).toString)
      } else {
        localURI
      }
    new Path(qualifiedURI)
  }

  /**
   * Upload any resources to the distributed cache if needed. If a resource is intended to be
   * consumed locally, set up the appropriate config for downstream code to handle it properly.
   * This is used for setting up a container launch context for our ApplicationMaster.
   * Exposed for testing.
   */
  def prepareLocalResources(appStagingDir: String): HashMap[String, LocalResource] = {
    logInfo("Preparing resources for our AM container")
    // Upload Spark and the application JAR to the remote file system if necessary,
    // and add them as local resources to the application master.
    val fs = FileSystem.get(hadoopConf)
    val dst = new Path(fs.getHomeDirectory(), appStagingDir)
    val nns = getNameNodesToAccess(sparkConf) + dst
    obtainTokensForNamenodes(nns, hadoopConf, credentials)

    val replication = sparkConf.getInt("spark.yarn.submit.file.replication",
      fs.getDefaultReplication(dst)).toShort
    val localResources = HashMap[String, LocalResource]()
    FileSystem.mkdirs(fs, dst, new FsPermission(STAGING_DIR_PERMISSION))

    val statCache: Map[URI, FileStatus] = HashMap[URI, FileStatus]()

    val oldLog4jConf = Option(System.getenv("SPARK_LOG4J_CONF"))
    if (oldLog4jConf.isDefined) {
      logWarning(
        "SPARK_LOG4J_CONF detected in the system environment. This variable has been " +
        "deprecated. Please refer to the \"Launching Spark on YARN\" documentation " +
        "for alternatives.")
    }

    /**
     * Copy the given main resource to the distributed cache if the scheme is not "local".
     * Otherwise, set the corresponding key in our SparkConf to handle it downstream.
     * Each resource is represented by a 3-tuple of:
     *   (1) destination resource name,
     *   (2) local path to the resource,
     *   (3) Spark property key to set if the scheme is not local, and
     */
    List(
      (SPARK_JAR, sparkJar(sparkConf), CONF_SPARK_JAR),
      (APP_JAR, args.userJar, CONF_SPARK_USER_JAR),
      ("log4j.properties", oldLog4jConf.orNull, null)
    ).foreach { case (destName, _localPath, confKey) =>
      val localPath: String = if (_localPath != null) _localPath.trim() else ""
      if (!localPath.isEmpty()) {
        val localURI = new URI(localPath)
        if (localURI.getScheme != LOCAL_SCHEME) {
          val src = getQualifiedLocalPath(localURI)
          val destPath = copyFileToRemote(dst, src, replication)
          val destFs = FileSystem.get(destPath.toUri(), hadoopConf)
          distCacheMgr.addResource(destFs, hadoopConf, destPath,
            localResources, LocalResourceType.FILE, destName, statCache)
        } else if (confKey != null) {
          // If the resource is intended for local use only, handle this downstream
          // by setting the appropriate property
          sparkConf.set(confKey, localPath)
        }
      }
    }

    /**
     * Do the same for any additional resources passed in through ClientArguments.
     * Each resource category is represented by a 3-tuple of:
     *   (1) comma separated list of resources in this category,
     *   (2) resource type, and
     *   (3) whether to add these resources to the classpath
     */
    val cachedSecondaryJarLinks = ListBuffer.empty[String]
    List(
      (args.addJars, LocalResourceType.FILE, true),
      (args.files, LocalResourceType.FILE, false),
      (args.archives, LocalResourceType.ARCHIVE, false)
    ).foreach { case (flist, resType, addToClasspath) =>
      if (flist != null && !flist.isEmpty()) {
        flist.split(',').foreach { file =>
          val localURI = new URI(file.trim())
          if (localURI.getScheme != LOCAL_SCHEME) {
            val localPath = new Path(localURI)
            val linkname = Option(localURI.getFragment()).getOrElse(localPath.getName())
            val destPath = copyFileToRemote(dst, localPath, replication)
            distCacheMgr.addResource(
              fs, hadoopConf, destPath, localResources, resType, linkname, statCache)
            if (addToClasspath) {
              cachedSecondaryJarLinks += linkname
            }
          } else if (addToClasspath) {
            // Resource is intended for local use only and should be added to the class path
            cachedSecondaryJarLinks += file.trim()
          }
        }
      }
    }
    if (cachedSecondaryJarLinks.nonEmpty) {
      sparkConf.set(CONF_SPARK_YARN_SECONDARY_JARS, cachedSecondaryJarLinks.mkString(","))
    }

    localResources
  }

  /**
   * Set up the environment for launching our ApplicationMaster container.
   */
  private def setupLaunchEnv(stagingDir: String): HashMap[String, String] = {
    logInfo("Setting up the launch environment for our AM container")
    val env = new HashMap[String, String]()
    val extraCp = sparkConf.getOption("spark.driver.extraClassPath")
    populateClasspath(args, yarnConf, sparkConf, env, extraCp)
    env("SPARK_YARN_MODE") = "true"
    env("SPARK_YARN_STAGING_DIR") = stagingDir
    env("SPARK_USER") = UserGroupInformation.getCurrentUser().getShortUserName()

    // Set the environment variables to be passed on to the executors.
    distCacheMgr.setDistFilesEnv(env)
    distCacheMgr.setDistArchivesEnv(env)

    // Pick up any environment variables for the AM provided through spark.yarn.appMasterEnv.*
    val amEnvPrefix = "spark.yarn.appMasterEnv."
    sparkConf.getAll
      .filter { case (k, v) => k.startsWith(amEnvPrefix) }
      .map { case (k, v) => (k.substring(amEnvPrefix.length), v) }
      .foreach { case (k, v) => YarnSparkHadoopUtil.addPathToEnvironment(env, k, v) }

    // Keep this for backwards compatibility but users should move to the config
    sys.env.get("SPARK_YARN_USER_ENV").foreach { userEnvs =>
      // Allow users to specify some environment variables.
      YarnSparkHadoopUtil.setEnvFromInputString(env, userEnvs)
      // Pass SPARK_YARN_USER_ENV itself to the AM so it can use it to set up executor environments.
      env("SPARK_YARN_USER_ENV") = userEnvs
    }

    // In cluster mode, if the deprecated SPARK_JAVA_OPTS is set, we need to propagate it to
    // executors. But we can't just set spark.executor.extraJavaOptions, because the driver's
    // SparkContext will not let that set spark* system properties, which is expected behavior for
    // Yarn clients. So propagate it through the environment.
    //
    // Note that to warn the user about the deprecation in cluster mode, some code from
    // SparkConf#validateSettings() is duplicated here (to avoid triggering the condition
    // described above).
    if (isLaunchingDriver) {
      sys.env.get("SPARK_JAVA_OPTS").foreach { value =>
        val warning =
          s"""
            |SPARK_JAVA_OPTS was detected (set to '$value').
            |This is deprecated in Spark 1.0+.
            |
            |Please instead use:
            | - ./spark-submit with conf/spark-defaults.conf to set defaults for an application
            | - ./spark-submit with --driver-java-options to set -X options for a driver
            | - spark.executor.extraJavaOptions to set -X options for executors
          """.stripMargin
        logWarning(warning)
        for (proc <- Seq("driver", "executor")) {
          val key = s"spark.$proc.extraJavaOptions"
          if (sparkConf.contains(key)) {
            throw new SparkException(s"Found both $key and SPARK_JAVA_OPTS. Use only the former.")
          }
        }
        env("SPARK_JAVA_OPTS") = value
      }
    }

    env
  }

  /**
   * Set up a ContainerLaunchContext to launch our ApplicationMaster container.
   * This sets up the launch environment, java options, and the command for launching the AM.
   */
  protected def createContainerLaunchContext(newAppResponse: GetNewApplicationResponse)
      : ContainerLaunchContext = {
    logInfo("Setting up container launch context for our AM")

    val appId = newAppResponse.getApplicationId
    val appStagingDir = getAppStagingDir(appId)
    val localResources = prepareLocalResources(appStagingDir)
    val launchEnv = setupLaunchEnv(appStagingDir)
    val amContainer = Records.newRecord(classOf[ContainerLaunchContext])
    amContainer.setLocalResources(localResources)
    amContainer.setEnvironment(launchEnv)

    val javaOpts = ListBuffer[String]()

    // Set the environment variable through a command prefix
    // to append to the existing value of the variable
    var prefixEnv: Option[String] = None

    // Add Xmx for AM memory
    javaOpts += "-Xmx" + args.amMemory + "m"

    val tmpDir = new Path(Environment.PWD.$(), YarnConfiguration.DEFAULT_CONTAINER_TEMP_DIR)
    javaOpts += "-Djava.io.tmpdir=" + tmpDir

    // TODO: Remove once cpuset version is pushed out.
    // The context is, default gc for server class machines ends up using all cores to do gc -
    // hence if there are multiple containers in same node, Spark GC affects all other containers'
    // performance (which can be that of other Spark containers)
    // Instead of using this, rely on cpusets by YARN to enforce "proper" Spark behavior in
    // multi-tenant environments. Not sure how default Java GC behaves if it is limited to subset
    // of cores on a node.
    val useConcurrentAndIncrementalGC = launchEnv.get("SPARK_USE_CONC_INCR_GC").exists(_.toBoolean)
    if (useConcurrentAndIncrementalGC) {
      // In our expts, using (default) throughput collector has severe perf ramifications in
      // multi-tenant machines
      javaOpts += "-XX:+UseConcMarkSweepGC"
      javaOpts += "-XX:+CMSIncrementalMode"
      javaOpts += "-XX:+CMSIncrementalPacing"
      javaOpts += "-XX:CMSIncrementalDutyCycleMin=0"
      javaOpts += "-XX:CMSIncrementalDutyCycle=10"
    }

    // Forward the Spark configuration to the application master / executors.
    // TODO: it might be nicer to pass these as an internal environment variable rather than
    // as Java options, due to complications with string parsing of nested quotes.
    for ((k, v) <- sparkConf.getAll) {
      javaOpts += YarnSparkHadoopUtil.escapeForShell(s"-D$k=$v")
    }

    // Include driver-specific java options if we are launching a driver
    if (isLaunchingDriver) {
      sparkConf.getOption("spark.driver.extraJavaOptions")
        .orElse(sys.env.get("SPARK_JAVA_OPTS"))
        .map(Utils.splitCommandString).getOrElse(Seq.empty)
        .foreach(opts => javaOpts += opts)
      val libraryPaths = Seq(sys.props.get("spark.driver.extraLibraryPath"),
        sys.props.get("spark.driver.libraryPath")).flatten
      if (libraryPaths.nonEmpty) {
        prefixEnv = Some(Utils.libraryPathEnvPrefix(libraryPaths))
      }
      if (sparkConf.getOption("spark.yarn.am.extraJavaOptions").isDefined) {
        logWarning("spark.yarn.am.extraJavaOptions will not take effect in cluster mode")
      }
    } else {
      // Validate and include yarn am specific java options in yarn-client mode.
      val amOptsKey = "spark.yarn.am.extraJavaOptions"
      val amOpts = sparkConf.getOption(amOptsKey)
      amOpts.foreach { opts =>
        if (opts.contains("-Dspark")) {
          val msg = s"$amOptsKey is not allowed to set Spark options (was '$opts'). "
          throw new SparkException(msg)
        }
        if (opts.contains("-Xmx") || opts.contains("-Xms")) {
          val msg = s"$amOptsKey is not allowed to alter memory settings (was '$opts')."
          throw new SparkException(msg)
        }
        javaOpts ++= Utils.splitCommandString(opts)
      }
    }

    // For log4j configuration to reference
    javaOpts += ("-Dspark.yarn.app.container.log.dir=" + ApplicationConstants.LOG_DIR_EXPANSION_VAR)

    val userClass =
      if (isLaunchingDriver) {
        Seq("--class", YarnSparkHadoopUtil.escapeForShell(args.userClass))
      } else {
        Nil
      }
    val userJar =
      if (args.userJar != null) {
        Seq("--jar", args.userJar)
      } else {
        Nil
      }
    val amClass =
      if (isLaunchingDriver) {
        Class.forName("org.apache.spark.deploy.yarn.ApplicationMaster").getName
      } else {
        Class.forName("org.apache.spark.deploy.yarn.ExecutorLauncher").getName
      }
    val userArgs = args.userArgs.flatMap { arg =>
      Seq("--arg", YarnSparkHadoopUtil.escapeForShell(arg))
    }
    val amArgs =
      Seq(amClass) ++ userClass ++ userJar ++ userArgs ++
      Seq(
        "--executor-memory", args.executorMemory.toString + "m",
        "--executor-cores", args.executorCores.toString,
        "--num-executors ", args.numExecutors.toString)

    // Command for the ApplicationMaster
    val commands = prefixEnv ++ Seq(Environment.JAVA_HOME.$() + "/bin/java", "-server") ++
      javaOpts ++ amArgs ++
      Seq(
        "1>", ApplicationConstants.LOG_DIR_EXPANSION_VAR + "/stdout",
        "2>", ApplicationConstants.LOG_DIR_EXPANSION_VAR + "/stderr")

    // TODO: it would be nicer to just make sure there are no null commands here
    val printableCommands = commands.map(s => if (s == null) "null" else s).toList
    amContainer.setCommands(printableCommands)

    logDebug("===============================================================================")
    logDebug("Yarn AM launch context:")
    logDebug(s"    user class: ${Option(args.userClass).getOrElse("N/A")}")
    logDebug("    env:")
    launchEnv.foreach { case (k, v) => logDebug(s"        $k -> $v") }
    logDebug("    resources:")
    localResources.foreach { case (k, v) => logDebug(s"        $k -> $v")}
    logDebug("    command:")
    logDebug(s"        ${printableCommands.mkString(" ")}")
    logDebug("===============================================================================")

    // send the acl settings into YARN to control who has access via YARN interfaces
    val securityManager = new SecurityManager(sparkConf)
    amContainer.setApplicationACLs(YarnSparkHadoopUtil.getApplicationAclsForYarn(securityManager))
    setupSecurityToken(amContainer)
    UserGroupInformation.getCurrentUser().addCredentials(credentials)

    amContainer
  }

  /**
   * Report the state of an application until it has exited, either successfully or
   * due to some failure, then return a pair of the yarn application state (FINISHED, FAILED,
   * KILLED, or RUNNING) and the final application state (UNDEFINED, SUCCEEDED, FAILED,
   * or KILLED).
   *
   * @param appId ID of the application to monitor.
   * @param returnOnRunning Whether to also return the application state when it is RUNNING.
   * @param logApplicationReport Whether to log details of the application report every iteration.
   * @return A pair of the yarn application state and the final application state.
   */
  def monitorApplication(
      appId: ApplicationId,
      returnOnRunning: Boolean = false,
      logApplicationReport: Boolean = true): (YarnApplicationState, FinalApplicationStatus) = {
    val interval = sparkConf.getLong("spark.yarn.report.interval", 1000)
    var lastState: YarnApplicationState = null
    while (true) {
      Thread.sleep(interval)
      val report = getApplicationReport(appId)
      val state = report.getYarnApplicationState

      if (logApplicationReport) {
        logInfo(s"Application report for $appId (state: $state)")
        val details = Seq[(String, String)](
          ("client token", getClientToken(report)),
          ("diagnostics", report.getDiagnostics),
          ("ApplicationMaster host", report.getHost),
          ("ApplicationMaster RPC port", report.getRpcPort.toString),
          ("queue", report.getQueue),
          ("start time", report.getStartTime.toString),
          ("final status", report.getFinalApplicationStatus.toString),
          ("tracking URL", report.getTrackingUrl),
          ("user", report.getUser)
        )

        // Use more loggable format if value is null or empty
        val formattedDetails = details
          .map { case (k, v) =>
            val newValue = Option(v).filter(_.nonEmpty).getOrElse("N/A")
            s"\n\t $k: $newValue" }
          .mkString("")

        // If DEBUG is enabled, log report details every iteration
        // Otherwise, log them every time the application changes state
        if (log.isDebugEnabled) {
          logDebug(formattedDetails)
        } else if (lastState != state) {
          logInfo(formattedDetails)
        }
      }

      if (state == YarnApplicationState.FINISHED ||
        state == YarnApplicationState.FAILED ||
        state == YarnApplicationState.KILLED) {
        return (state, report.getFinalApplicationStatus)
      }

      if (returnOnRunning && state == YarnApplicationState.RUNNING) {
        return (state, report.getFinalApplicationStatus)
      }

      lastState = state
    }

    // Never reached, but keeps compiler happy
    throw new SparkException("While loop is depleted! This should never happen...")
  }

  /**
   * Submit an application to the ResourceManager and monitor its state.
   * This continues until the application has exited for any reason.
   * If the application finishes with a failed, killed, or undefined status,
   * throw an appropriate SparkException.
   */
  def run(): Unit = {
    val (yarnApplicationState, finalApplicationStatus) = monitorApplication(submitApplication())
    if (yarnApplicationState == YarnApplicationState.FAILED ||
      finalApplicationStatus == FinalApplicationStatus.FAILED) {
      throw new SparkException("Application finished with failed status")
    }
    if (yarnApplicationState == YarnApplicationState.KILLED ||
      finalApplicationStatus == FinalApplicationStatus.KILLED) {
      throw new SparkException("Application is killed")
    }
    if (finalApplicationStatus == FinalApplicationStatus.UNDEFINED) {
      throw new SparkException("The final status of application is undefined")
    }
  }

  /* --------------------------------------------------------------------------------------- *
   |  Methods that cannot be implemented here due to API differences across hadoop versions  |
   * --------------------------------------------------------------------------------------- */

  /** Submit an application running our ApplicationMaster to the ResourceManager. */
  def submitApplication(): ApplicationId

  /** Set up security tokens for launching our ApplicationMaster container. */
  protected def setupSecurityToken(containerContext: ContainerLaunchContext): Unit

  /** Get the application report from the ResourceManager for an application we have submitted. */
  protected def getApplicationReport(appId: ApplicationId): ApplicationReport

  /**
   * Return the security token used by this client to communicate with the ApplicationMaster.
   * If no security is enabled, the token returned by the report is null.
   */
  protected def getClientToken(report: ApplicationReport): String
}

private[spark] object ClientBase extends Logging {

  // Alias for the Spark assembly jar and the user jar
  val SPARK_JAR: String = "__spark__.jar"
  val APP_JAR: String = "__app__.jar"

  // URI scheme that identifies local resources
  val LOCAL_SCHEME = "local"

  // Staging directory for any temporary jars or files
  val SPARK_STAGING: String = ".sparkStaging"

  // Location of any user-defined Spark jars
  val CONF_SPARK_JAR = "spark.yarn.jar"
  val ENV_SPARK_JAR = "SPARK_JAR"

  // Internal config to propagate the location of the user's jar to the driver/executors
  val CONF_SPARK_USER_JAR = "spark.yarn.user.jar"

  // Internal config to propagate the locations of any extra jars to add to the classpath
  // of the executors
  val CONF_SPARK_YARN_SECONDARY_JARS = "spark.yarn.secondary.jars"

  // Staging directory is private! -> rwx--------
  val STAGING_DIR_PERMISSION: FsPermission =
    FsPermission.createImmutable(Integer.parseInt("700", 8).toShort)

  // App files are world-wide readable and owner writable -> rw-r--r--
  val APP_FILE_PERMISSION: FsPermission =
    FsPermission.createImmutable(Integer.parseInt("644", 8).toShort)

  /**
   * Find the user-defined Spark jar if configured, or return the jar containing this
   * class if not.
   *
   * This method first looks in the SparkConf object for the CONF_SPARK_JAR key, and in the
   * user environment if that is not found (for backwards compatibility).
   */
  private def sparkJar(conf: SparkConf): String = {
    if (conf.contains(CONF_SPARK_JAR)) {
      conf.get(CONF_SPARK_JAR)
    } else if (System.getenv(ENV_SPARK_JAR) != null) {
      logWarning(
        s"$ENV_SPARK_JAR detected in the system environment. This variable has been deprecated " +
        s"in favor of the $CONF_SPARK_JAR configuration variable.")
      System.getenv(ENV_SPARK_JAR)
    } else {
      SparkContext.jarOfClass(this.getClass).head
    }
  }

  /**
   * Return the path to the given application's staging directory.
   */
  private def getAppStagingDir(appId: ApplicationId): String = {
    buildPath(SPARK_STAGING, appId.toString())
  }

  /**
   * Populate the classpath entry in the given environment map with any application
   * classpath specified through the Hadoop and Yarn configurations.
   */
  def populateHadoopClasspath(conf: Configuration, env: HashMap[String, String]): Unit = {
    val classPathElementsToAdd = getYarnAppClasspath(conf) ++ getMRAppClasspath(conf)
    for (c <- classPathElementsToAdd.flatten) {
      YarnSparkHadoopUtil.addPathToEnvironment(env, Environment.CLASSPATH.name, c.trim)
    }
  }

  private def getYarnAppClasspath(conf: Configuration): Option[Seq[String]] =
    Option(conf.getStrings(YarnConfiguration.YARN_APPLICATION_CLASSPATH)) match {
      case Some(s) => Some(s.toSeq)
      case None => getDefaultYarnApplicationClasspath
  }

  private def getMRAppClasspath(conf: Configuration): Option[Seq[String]] =
    Option(conf.getStrings("mapreduce.application.classpath")) match {
      case Some(s) => Some(s.toSeq)
      case None => getDefaultMRApplicationClasspath
    }

  def getDefaultYarnApplicationClasspath: Option[Seq[String]] = {
    val triedDefault = Try[Seq[String]] {
      val field = classOf[YarnConfiguration].getField("DEFAULT_YARN_APPLICATION_CLASSPATH")
      val value = field.get(null).asInstanceOf[Array[String]]
      value.toSeq
    } recoverWith {
      case e: NoSuchFieldException => Success(Seq.empty[String])
    }

    triedDefault match {
      case f: Failure[_] =>
        logError("Unable to obtain the default YARN Application classpath.", f.exception)
      case s: Success[_] =>
        logDebug(s"Using the default YARN application classpath: ${s.get.mkString(",")}")
    }

    triedDefault.toOption
  }

  /**
   * In Hadoop 0.23, the MR application classpath comes with the YARN application
   * classpath. In Hadoop 2.0, it's an array of Strings, and in 2.2+ it's a String.
   * So we need to use reflection to retrieve it.
   */
  def getDefaultMRApplicationClasspath: Option[Seq[String]] = {
    val triedDefault = Try[Seq[String]] {
      val field = classOf[MRJobConfig].getField("DEFAULT_MAPREDUCE_APPLICATION_CLASSPATH")
      val value = if (field.getType == classOf[String]) {
        StringUtils.getStrings(field.get(null).asInstanceOf[String]).toArray
      } else {
        field.get(null).asInstanceOf[Array[String]]
      }
      value.toSeq
    } recoverWith {
      case e: NoSuchFieldException => Success(Seq.empty[String])
    }

    triedDefault match {
      case f: Failure[_] =>
        logError("Unable to obtain the default MR Application classpath.", f.exception)
      case s: Success[_] =>
        logDebug(s"Using the default MR application classpath: ${s.get.mkString(",")}")
    }

    triedDefault.toOption
  }

  /**
   * Populate the classpath entry in the given environment map.
   *
   * User jars are generally not added to the JVM's classpath; those are handled by the AM and
   * executor backend. When the deprecated `spark.yarn.user.classpath.first` is used, user jars are
   * included in the system classpath, though. The extra class path and other uploaded files are
   * always made available through the system class path.
   *
   * @param args Client arguments (when starting the AM) or null (when starting executors).
   */
  def populateClasspath(
      args: ClientArguments,
      conf: Configuration,
      sparkConf: SparkConf,
      env: HashMap[String, String],
      extraClassPath: Option[String] = None): Unit = {
    extraClassPath.foreach(addClasspathEntry(_, env))
    addClasspathEntry(Environment.PWD.$(), env)
<<<<<<< HEAD
    if (sparkConf.getBoolean("spark.yarn.user.classpath.first", false)) {
      getUserClasspath(args, sparkConf).foreach { x =>
        addFileToClasspath(x, null, env)
      }
=======

    // Normally the users app.jar is last in case conflicts with spark jars
    if (sparkConf.getBoolean("spark.yarn.user.classpath.first", false)) {
      addUserClasspath(args, sparkConf, env)
      addFileToClasspath(sparkJar(sparkConf), SPARK_JAR, env)
      populateHadoopClasspath(conf, env)
    } else {
      addFileToClasspath(sparkJar(sparkConf), SPARK_JAR, env)
      populateHadoopClasspath(conf, env)
      addUserClasspath(args, sparkConf, env)
>>>>>>> 29fabb1b
    }
    addFileToClasspath(new URI(sparkJar(sparkConf)), SPARK_JAR, env)
    populateHadoopClasspath(conf, env)
  }

  /**
   * Returns a list of URIs representing the user classpath.
   *
   * @param args Client arguments (or null to load list of files from configuration object).
   * @param conf Spark configuration.
   */
  def getUserClasspath(
      args: ClientArguments,
      conf: SparkConf): Array[URI] = {
    // If `args` is not null, we are launching an AM container.
    // Otherwise, we are launching executor containers.
    val (mainJar, secondaryJars) =
      if (args != null) {
        (args.userJar, args.addJars)
      } else {
        (conf.get(CONF_SPARK_USER_JAR, null),
          conf.get(CONF_SPARK_YARN_SECONDARY_JARS, null))
      }

    val mainUri = Option(mainJar).orElse(Some(APP_JAR)).map(new URI(_))
    val secondaryUris = Option(secondaryJars).map(_.split(",")).toSeq.flatten.map(new URI(_))
    (mainUri ++ secondaryUris).toArray
  }

  /**
   * Adds the given path to the classpath, handling "local:" URIs correctly.
   *
   * If an alternate name for the file is given, and it's not a "local:" file, the alternate
   * name will be added to the classpath (relative to the job's work directory).
   *
   * If not a "local:" file and no alternate name, the environment is not modified.
   *
   * @param path      Path to add to classpath (optional).
   * @param fileName  Alternate name for the file (optional).
   * @param env       Map holding the environment variables.
   */
  private def addFileToClasspath(
      uri: URI,
      fileName: String,
      env: HashMap[String, String]): Unit = {
    if (uri != null && uri.getScheme == LOCAL_SCHEME) {
      addClasspathEntry(uri.getPath, env)
    } else if (fileName != null) {
      addClasspathEntry(buildPath(Environment.PWD.$(), fileName), env)
    }
  }

  /**
   * Add the given path to the classpath entry of the given environment map.
   * If the classpath is already set, this appends the new path to the existing classpath.
   */
  private def addClasspathEntry(path: String, env: HashMap[String, String]): Unit =
    YarnSparkHadoopUtil.addPathToEnvironment(env, Environment.CLASSPATH.name, path)

  /**
   * Get the list of namenodes the user may access.
   */
  def getNameNodesToAccess(sparkConf: SparkConf): Set[Path] = {
    sparkConf.get("spark.yarn.access.namenodes", "")
      .split(",")
      .map(_.trim())
      .filter(!_.isEmpty)
      .map(new Path(_))
      .toSet
  }

  def getTokenRenewer(conf: Configuration): String = {
    val delegTokenRenewer = Master.getMasterPrincipal(conf)
    logDebug("delegation token renewer is: " + delegTokenRenewer)
    if (delegTokenRenewer == null || delegTokenRenewer.length() == 0) {
      val errorMessage = "Can't get Master Kerberos principal for use as renewer"
      logError(errorMessage)
      throw new SparkException(errorMessage)
    }
    delegTokenRenewer
  }

  /**
   * Obtains tokens for the namenodes passed in and adds them to the credentials.
   */
  def obtainTokensForNamenodes(
      paths: Set[Path],
      conf: Configuration,
      creds: Credentials): Unit = {
    if (UserGroupInformation.isSecurityEnabled()) {
      val delegTokenRenewer = getTokenRenewer(conf)
      paths.foreach { dst =>
        val dstFs = dst.getFileSystem(conf)
        logDebug("getting token for namenode: " + dst)
        dstFs.addDelegationTokens(delegTokenRenewer, creds)
      }
    }
  }

  /**
   * Whether to consider jars provided by the user to have precedence over the Spark jars when
   * loading user classes.
   */
  def isUserClassPathFirst(conf: SparkConf, isDriver: Boolean): Boolean = {
    if (isDriver) {
      conf.getBoolean("spark.driver.userClassPathFirst", false)
    } else {
      conf.getBoolean("spark.executor.userClassPathFirst", false)
    }
  }

  /**
   * Return whether the two file systems are the same.
   */
  private def compareFs(srcFs: FileSystem, destFs: FileSystem): Boolean = {
    val srcUri = srcFs.getUri()
    val dstUri = destFs.getUri()
    if (srcUri.getScheme() == null || srcUri.getScheme() != dstUri.getScheme()) {
      return false
    }

    var srcHost = srcUri.getHost()
    var dstHost = dstUri.getHost()

    // In HA or when using viewfs, the host part of the URI may not actually be a host, but the
    // name of the HDFS namespace. Those names won't resolve, so avoid even trying if they
    // match.
    if (srcHost != null && dstHost != null && srcHost != dstHost) {
      try {
        srcHost = InetAddress.getByName(srcHost).getCanonicalHostName()
        dstHost = InetAddress.getByName(dstHost).getCanonicalHostName()
      } catch {
        case e: UnknownHostException =>
          return false
      }
    }

    Objects.equal(srcHost, dstHost) && srcUri.getPort() == dstUri.getPort()
  }

  /**
   * Joins all the path components using Path.SEPARATOR.
   */
  def buildPath(components: String*) = {
    components.mkString(Path.SEPARATOR)
  }

}<|MERGE_RESOLUTION|>--- conflicted
+++ resolved
@@ -693,23 +693,10 @@
       extraClassPath: Option[String] = None): Unit = {
     extraClassPath.foreach(addClasspathEntry(_, env))
     addClasspathEntry(Environment.PWD.$(), env)
-<<<<<<< HEAD
     if (sparkConf.getBoolean("spark.yarn.user.classpath.first", false)) {
       getUserClasspath(args, sparkConf).foreach { x =>
         addFileToClasspath(x, null, env)
       }
-=======
-
-    // Normally the users app.jar is last in case conflicts with spark jars
-    if (sparkConf.getBoolean("spark.yarn.user.classpath.first", false)) {
-      addUserClasspath(args, sparkConf, env)
-      addFileToClasspath(sparkJar(sparkConf), SPARK_JAR, env)
-      populateHadoopClasspath(conf, env)
-    } else {
-      addFileToClasspath(sparkJar(sparkConf), SPARK_JAR, env)
-      populateHadoopClasspath(conf, env)
-      addUserClasspath(args, sparkConf, env)
->>>>>>> 29fabb1b
     }
     addFileToClasspath(new URI(sparkJar(sparkConf)), SPARK_JAR, env)
     populateHadoopClasspath(conf, env)
