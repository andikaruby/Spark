/*
 * Licensed to the Apache Software Foundation (ASF) under one or more
 * contributor license agreements.  See the NOTICE file distributed with
 * this work for additional information regarding copyright ownership.
 * The ASF licenses this file to You under the Apache License, Version 2.0
 * (the "License"); you may not use this file except in compliance with
 * the License.  You may obtain a copy of the License at
 *
 *    http://www.apache.org/licenses/LICENSE-2.0
 *
 * Unless required by applicable law or agreed to in writing, software
 * distributed under the License is distributed on an "AS IS" BASIS,
 * WITHOUT WARRANTIES OR CONDITIONS OF ANY KIND, either express or implied.
 * See the License for the specific language governing permissions and
 * limitations under the License.
 */

package org.apache.spark.deploy.yarn

import scala.util.control.NonFatal

import java.io.{File, IOException}
import java.lang.reflect.InvocationTargetException
import java.net.{Socket, URL}
import java.util.concurrent.atomic.AtomicReference

import org.apache.hadoop.fs.{FileSystem, Path}
import org.apache.hadoop.yarn.api._
import org.apache.hadoop.yarn.api.records._
import org.apache.hadoop.yarn.conf.YarnConfiguration

import org.apache.spark.rpc._
import org.apache.spark.{Logging, SecurityManager, SparkConf, SparkContext, SparkEnv}
import org.apache.spark.SparkException
import org.apache.spark.deploy.{PythonRunner, SparkHadoopUtil}
import org.apache.spark.deploy.history.HistoryServer
import org.apache.spark.scheduler.cluster.YarnSchedulerBackend
import org.apache.spark.scheduler.cluster.CoarseGrainedClusterMessages._
import org.apache.spark.util._

/**
 * Common application master functionality for Spark on Yarn.
 */
private[spark] class ApplicationMaster(
    args: ApplicationMasterArguments,
    client: YarnRMClient)
  extends Logging {

  // TODO: Currently, task to container is computed once (TaskSetManager) - which need not be
  // optimal as more containers are available. Might need to handle this better.

  private val sparkConf = new SparkConf()
  private val yarnConf: YarnConfiguration = SparkHadoopUtil.get.newConfiguration(sparkConf)
    .asInstanceOf[YarnConfiguration]
  private val isClusterMode = args.userClass != null

  // Default to numExecutors * 2, with minimum of 3
  private val maxNumExecutorFailures = sparkConf.getInt("spark.yarn.max.executor.failures",
    sparkConf.getInt("spark.yarn.max.worker.failures", math.max(args.numExecutors * 2, 3)))

  @volatile private var exitCode = 0
  @volatile private var unregistered = false
  @volatile private var finished = false
  @volatile private var finalStatus = getDefaultFinalStatus
  @volatile private var finalMsg: String = ""
  @volatile private var userClassThread: Thread = _

  @volatile private var reporterThread: Thread = _
  @volatile private var allocator: YarnAllocator = _

  // Fields used in client mode.
  private var rpcEnv: RpcEnv = null
  private var amEndpoint: RpcEndpointRef = _

  // Fields used in cluster mode.
  private val sparkContextRef = new AtomicReference[SparkContext](null)

  private var delegationTokenRenewerOption: Option[AMDelegationTokenRenewer] = None

  final def run(): Int = {
    try {
      val appAttemptId = client.getAttemptId()

      if (isClusterMode) {
        // Set the web ui port to be ephemeral for yarn so we don't conflict with
        // other spark processes running on the same box
        System.setProperty("spark.ui.port", "0")

        // Set the master property to match the requested mode.
        System.setProperty("spark.master", "yarn-cluster")

        // Propagate the application ID so that YarnClusterSchedulerBackend can pick it up.
        System.setProperty("spark.yarn.app.id", appAttemptId.getApplicationId().toString())

        // Propagate the attempt if, so that in case of event logging,
        // different attempt's logs gets created in different directory
        System.setProperty("spark.yarn.app.attemptId", appAttemptId.getAttemptId().toString())
      }

      logInfo("ApplicationAttemptId: " + appAttemptId)

      val fs = FileSystem.get(yarnConf)

      // This shutdown hook should run *after* the SparkContext is shut down.
      Utils.addShutdownHook(Utils.SPARK_CONTEXT_SHUTDOWN_PRIORITY - 1) { () =>
        val maxAppAttempts = client.getMaxRegAttempts(sparkConf, yarnConf)
        val isLastAttempt = client.getAttemptId().getAttemptId() >= maxAppAttempts

        if (!finished) {
          // This happens when the user application calls System.exit(). We have the choice
          // of either failing or succeeding at this point. We report success to avoid
          // retrying applications that have succeeded (System.exit(0)), which means that
          // applications that explicitly exit with a non-zero status will also show up as
          // succeeded in the RM UI.
          finish(finalStatus,
            ApplicationMaster.EXIT_SUCCESS,
            "Shutdown hook called before final status was reported.")
        }

        if (!unregistered) {
          // we only want to unregister if we don't want the RM to retry
          if (finalStatus == FinalApplicationStatus.SUCCEEDED || isLastAttempt) {
            unregister(finalStatus, finalMsg)
            cleanupStagingDir(fs)
          }
        }
      }

      // Call this to force generation of secret so it gets populated into the
      // Hadoop UGI. This has to happen before the startUserApplication which does a
      // doAs in order for the credentials to be passed on to the executor containers.
      val securityMgr = new SecurityManager(sparkConf)

      // If the credentials file config is present, we must periodically renew tokens. So create
      // a new AMDelegationTokenRenewer
      if (sparkConf.contains("spark.yarn.credentials.file")) {
        delegationTokenRenewerOption = Some(new AMDelegationTokenRenewer(sparkConf, yarnConf))
        // If a principal and keytab have been set, use that to create new credentials for executors
        // periodically
        delegationTokenRenewerOption.foreach(_.scheduleLoginFromKeytab())
      }

      if (isClusterMode) {
        runDriver(securityMgr)
      } else {
        runExecutorLauncher(securityMgr)
      }
    } catch {
      case e: Exception =>
        // catch everything else if not specifically handled
        logError("Uncaught exception: ", e)
        finish(FinalApplicationStatus.FAILED,
          ApplicationMaster.EXIT_UNCAUGHT_EXCEPTION,
          "Uncaught exception: " + e)
    }
    exitCode
  }

  /**
   * Set the default final application status for client mode to UNDEFINED to handle
   * if YARN HA restarts the application so that it properly retries. Set the final
   * status to SUCCEEDED in cluster mode to handle if the user calls System.exit
   * from the application code.
   */
  final def getDefaultFinalStatus(): FinalApplicationStatus = {
    if (isClusterMode) {
      FinalApplicationStatus.SUCCEEDED
    } else {
      FinalApplicationStatus.UNDEFINED
    }
  }

  /**
   * unregister is used to completely unregister the application from the ResourceManager.
   * This means the ResourceManager will not retry the application attempt on your behalf if
   * a failure occurred.
   */
  final def unregister(status: FinalApplicationStatus, diagnostics: String = null): Unit = {
    synchronized {
      if (!unregistered) {
        logInfo(s"Unregistering ApplicationMaster with $status" +
          Option(diagnostics).map(msg => s" (diag message: $msg)").getOrElse(""))
        unregistered = true
        client.unregister(status, Option(diagnostics).getOrElse(""))
      }
    }
  }

  final def finish(status: FinalApplicationStatus, code: Int, msg: String = null): Unit = {
    synchronized {
      if (!finished) {
        val inShutdown = Utils.inShutdown()
        logInfo(s"Final app status: $status, exitCode: $code" +
          Option(msg).map(msg => s", (reason: $msg)").getOrElse(""))
        exitCode = code
        finalStatus = status
        finalMsg = msg
        finished = true
        if (!inShutdown && Thread.currentThread() != reporterThread && reporterThread != null) {
          logDebug("shutting down reporter thread")
          reporterThread.interrupt()
        }
        if (!inShutdown && Thread.currentThread() != userClassThread && userClassThread != null) {
          logDebug("shutting down user thread")
          userClassThread.interrupt()
        }
        if (!inShutdown) delegationTokenRenewerOption.foreach(_.stop())
      }
    }
  }

  private def sparkContextInitialized(sc: SparkContext) = {
    sparkContextRef.synchronized {
      sparkContextRef.compareAndSet(null, sc)
      sparkContextRef.notifyAll()
    }
  }

  private def sparkContextStopped(sc: SparkContext) = {
    sparkContextRef.compareAndSet(sc, null)
  }

  private def registerAM(uiAddress: String, securityMgr: SecurityManager) = {
    val sc = sparkContextRef.get()

    val appId = client.getAttemptId().getApplicationId().toString()
    val attemptId = client.getAttemptId().getAttemptId().toString()
    val historyAddress =
      sparkConf.getOption("spark.yarn.historyServer.address")
        .map { text => SparkHadoopUtil.get.substituteHadoopVariables(text, yarnConf) }
        .map { address => s"${address}${HistoryServer.UI_PATH_PREFIX}/${appId}/${attemptId}" }
        .getOrElse("")

    allocator = client.register(yarnConf,
      if (sc != null) sc.getConf else sparkConf,
      if (sc != null) sc.preferredNodeLocationData else Map(),
      uiAddress,
      historyAddress,
      securityMgr)

    allocator.allocateResources()
    reporterThread = launchReporterThread()
  }

  /**
   * Create an [[RpcEndpoint]] that communicates with the driver.
   *
   * In cluster mode, the AM and the driver belong to same process
   * so the AMEndpoint need not monitor lifecycle of the driver.
   */
  private def runAMEndpoint(
      host: String,
      port: String,
      isClusterMode: Boolean): Unit = {
    val driverEndpoint = rpcEnv.setupEndpointRef(
      SparkEnv.driverActorSystemName,
      RpcAddress(host, port.toInt),
      YarnSchedulerBackend.ENDPOINT_NAME)
    amEndpoint =
      rpcEnv.setupEndpoint("YarnAM", new AMEndpoint(rpcEnv, driverEndpoint, isClusterMode))
  }

  private def runDriver(securityMgr: SecurityManager): Unit = {
    addAmIpFilter()
    userClassThread = startUserApplication()

    // This a bit hacky, but we need to wait until the spark.driver.port property has
    // been set by the Thread executing the user class.
    val sc = waitForSparkContextInitialized()

    // If there is no SparkContext at this point, just fail the app.
    if (sc == null) {
      finish(FinalApplicationStatus.FAILED,
        ApplicationMaster.EXIT_SC_NOT_INITED,
        "Timed out waiting for SparkContext.")
    } else {
      rpcEnv = sc.env.rpcEnv
      runAMEndpoint(
        sc.getConf.get("spark.driver.host"),
        sc.getConf.get("spark.driver.port"),
        isClusterMode = true)
      registerAM(sc.ui.map(_.appUIAddress).getOrElse(""), securityMgr)
      userClassThread.join()
    }
  }

  private def runExecutorLauncher(securityMgr: SecurityManager): Unit = {
<<<<<<< HEAD
    rpcEnv = RpcEnv.create("sparkYarnAM", Utils.localHostName, "0", sparkConf, securityMgr)
=======
    val port = sparkConf.getInt("spark.yarn.am.port", 0)
    rpcEnv = RpcEnv.create("sparkYarnAM", Utils.localHostName, port, sparkConf, securityMgr)
>>>>>>> ba2b5661
    waitForSparkDriver()
    addAmIpFilter()
    registerAM(sparkConf.get("spark.driver.appUIAddress", ""), securityMgr)

    // In client mode the actor will stop the reporter thread.
    reporterThread.join()
  }

  private def launchReporterThread(): Thread = {
    // Ensure that progress is sent before YarnConfiguration.RM_AM_EXPIRY_INTERVAL_MS elapses.
    val expiryInterval = yarnConf.getInt(YarnConfiguration.RM_AM_EXPIRY_INTERVAL_MS, 120000)

    // we want to be reasonably responsive without causing too many requests to RM.
    val schedulerInterval =
      sparkConf.getTimeAsMs("spark.yarn.scheduler.heartbeat.interval-ms", "5s")

    // must be <= expiryInterval / 2.
    val interval = math.max(0, math.min(expiryInterval / 2, schedulerInterval))

    // The number of failures in a row until Reporter thread give up
    val reporterMaxFailures = sparkConf.getInt("spark.yarn.scheduler.reporterThread.maxFailures", 5)

    val t = new Thread {
      override def run() {
        var failureCount = 0
        while (!finished) {
          try {
            if (allocator.getNumExecutorsFailed >= maxNumExecutorFailures) {
              finish(FinalApplicationStatus.FAILED,
                ApplicationMaster.EXIT_MAX_EXECUTOR_FAILURES,
                "Max number of executor failures reached")
            } else {
              logDebug("Sending progress")
              allocator.allocateResources()
            }
            failureCount = 0
          } catch {
            case i: InterruptedException =>
            case e: Throwable => {
              failureCount += 1
              if (!NonFatal(e) || failureCount >= reporterMaxFailures) {
                finish(FinalApplicationStatus.FAILED,
                  ApplicationMaster.EXIT_REPORTER_FAILURE, "Exception was thrown " +
                    s"${failureCount} time(s) from Reporter thread.")

              } else {
                logWarning(s"Reporter thread fails ${failureCount} time(s) in a row.", e)
              }
            }
          }
          try {
            Thread.sleep(interval)
          } catch {
            case e: InterruptedException =>
          }
        }
      }
    }
    // setting to daemon status, though this is usually not a good idea.
    t.setDaemon(true)
    t.setName("Reporter")
    t.start()
    logInfo("Started progress reporter thread - sleep time : " + interval)
    t
  }

  /**
   * Clean up the staging directory.
   */
  private def cleanupStagingDir(fs: FileSystem) {
    var stagingDirPath: Path = null
    try {
      val preserveFiles = sparkConf.getBoolean("spark.yarn.preserve.staging.files", false)
      if (!preserveFiles) {
        stagingDirPath = new Path(System.getenv("SPARK_YARN_STAGING_DIR"))
        if (stagingDirPath == null) {
          logError("Staging directory is null")
          return
        }
        logInfo("Deleting staging directory " + stagingDirPath)
        fs.delete(stagingDirPath, true)
      }
    } catch {
      case ioe: IOException =>
        logError("Failed to cleanup staging dir " + stagingDirPath, ioe)
    }
  }

  private def waitForSparkContextInitialized(): SparkContext = {
    logInfo("Waiting for spark context initialization")
    sparkContextRef.synchronized {
      val totalWaitTime = sparkConf.getTimeAsMs("spark.yarn.am.waitTime", "100s")
      val deadline = System.currentTimeMillis() + totalWaitTime

      while (sparkContextRef.get() == null && System.currentTimeMillis < deadline && !finished) {
        logInfo("Waiting for spark context initialization ... ")
        sparkContextRef.wait(10000L)
      }

      val sparkContext = sparkContextRef.get()
      if (sparkContext == null) {
        logError(("SparkContext did not initialize after waiting for %d ms. Please check earlier"
          + " log output for errors. Failing the application.").format(totalWaitTime))
      }
      sparkContext
    }
  }

  private def waitForSparkDriver(): Unit = {
    logInfo("Waiting for Spark driver to be reachable.")
    var driverUp = false
    val hostport = args.userArgs(0)
    val (driverHost, driverPort) = Utils.parseHostPort(hostport)

    // Spark driver should already be up since it launched us, but we don't want to
    // wait forever, so wait 100 seconds max to match the cluster mode setting.
    val totalWaitTimeMs = sparkConf.getTimeAsMs("spark.yarn.am.waitTime", "100s")
    val deadline = System.currentTimeMillis + totalWaitTimeMs

    while (!driverUp && !finished && System.currentTimeMillis < deadline) {
      try {
        val socket = new Socket(driverHost, driverPort)
        socket.close()
        logInfo("Driver now available: %s:%s".format(driverHost, driverPort))
        driverUp = true
      } catch {
        case e: Exception =>
          logError("Failed to connect to driver at %s:%s, retrying ...".
            format(driverHost, driverPort))
          Thread.sleep(100L)
      }
    }

    if (!driverUp) {
      throw new SparkException("Failed to connect to driver!")
    }

    sparkConf.set("spark.driver.host", driverHost)
    sparkConf.set("spark.driver.port", driverPort.toString)

    runAMEndpoint(driverHost, driverPort.toString, isClusterMode = false)
  }

  /** Add the Yarn IP filter that is required for properly securing the UI. */
  private def addAmIpFilter() = {
    val proxyBase = System.getenv(ApplicationConstants.APPLICATION_WEB_PROXY_BASE_ENV)
    val amFilter = "org.apache.hadoop.yarn.server.webproxy.amfilter.AmIpFilter"
    val params = client.getAmIpFilterParams(yarnConf, proxyBase)
    if (isClusterMode) {
      System.setProperty("spark.ui.filters", amFilter)
      params.foreach { case (k, v) => System.setProperty(s"spark.$amFilter.param.$k", v) }
    } else {
      amEndpoint.send(AddWebUIFilter(amFilter, params.toMap, proxyBase))
    }
  }

  /**
   * Start the user class, which contains the spark driver, in a separate Thread.
   * If the main routine exits cleanly or exits with System.exit(N) for any N
   * we assume it was successful, for all other cases we assume failure.
   *
   * Returns the user thread that was started.
   */
  private def startUserApplication(): Thread = {
    logInfo("Starting the user application in a separate Thread")
    System.setProperty("spark.executor.instances", args.numExecutors.toString)

    val classpath = Client.getUserClasspath(sparkConf)
    val urls = classpath.map { entry =>
      new URL("file:" + new File(entry.getPath()).getAbsolutePath())
    }
    val userClassLoader =
      if (Client.isUserClassPathFirst(sparkConf, isDriver = true)) {
        new ChildFirstURLClassLoader(urls, Utils.getContextOrSparkClassLoader)
      } else {
        new MutableURLClassLoader(urls, Utils.getContextOrSparkClassLoader)
      }

    if (args.primaryPyFile != null && args.primaryPyFile.endsWith(".py")) {
      System.setProperty("spark.submit.pyFiles",
        PythonRunner.formatPaths(args.pyFiles).mkString(","))
    }
    if (args.primaryRFile != null && args.primaryRFile.endsWith(".R")) {
      // TODO(davies): add R dependencies here
    }
    val mainMethod = userClassLoader.loadClass(args.userClass)
      .getMethod("main", classOf[Array[String]])

    val userThread = new Thread {
      override def run() {
        try {
          val mainArgs = new Array[String](args.userArgs.size)
          args.userArgs.copyToArray(mainArgs, 0, args.userArgs.size)
          mainMethod.invoke(null, mainArgs)
          finish(FinalApplicationStatus.SUCCEEDED, ApplicationMaster.EXIT_SUCCESS)
          logDebug("Done running users class")
        } catch {
          case e: InvocationTargetException =>
            e.getCause match {
              case _: InterruptedException =>
                // Reporter thread can interrupt to stop user class
              case cause: Throwable =>
                logError("User class threw exception: " + cause, cause)
                finish(FinalApplicationStatus.FAILED,
                  ApplicationMaster.EXIT_EXCEPTION_USER_CLASS,
                  "User class threw exception: " + cause)
            }
        }
      }
    }
    userThread.setContextClassLoader(userClassLoader)
    userThread.setName("Driver")
    userThread.start()
    userThread
  }

  /**
   * An [[RpcEndpoint]] that communicates with the driver's scheduler backend.
   */
  private class AMEndpoint(
      override val rpcEnv: RpcEnv, driver: RpcEndpointRef, isClusterMode: Boolean)
    extends RpcEndpoint with Logging {

    override def onStart(): Unit = {
      driver.send(RegisterClusterManager(self))

    }

    override def receive: PartialFunction[Any, Unit] = {
      case x: AddWebUIFilter =>
        logInfo(s"Add WebUI Filter. $x")
        driver.send(x)
    }

    override def receiveAndReply(context: RpcCallContext): PartialFunction[Any, Unit] = {
      case RequestExecutors(requestedTotal) =>
        Option(allocator) match {
          case Some(a) => a.requestTotalExecutors(requestedTotal)
          case None => logWarning("Container allocator is not ready to request executors yet.")
        }
        context.reply(true)

      case KillExecutors(executorIds) =>
        logInfo(s"Driver requested to kill executor(s) ${executorIds.mkString(", ")}.")
        Option(allocator) match {
          case Some(a) => executorIds.foreach(a.killExecutor)
          case None => logWarning("Container allocator is not ready to kill executors yet.")
        }
        context.reply(true)
    }

    override def onDisconnected(remoteAddress: RpcAddress): Unit = {
      logInfo(s"Driver terminated or disconnected! Shutting down. $remoteAddress")
      // In cluster mode, do not rely on the disassociated event to exit
      // This avoids potentially reporting incorrect exit codes if the driver fails
      if (!isClusterMode) {
        finish(FinalApplicationStatus.SUCCEEDED, ApplicationMaster.EXIT_SUCCESS)
      }
    }
  }

}

object ApplicationMaster extends Logging {

  // exit codes for different causes, no reason behind the values
  private val EXIT_SUCCESS = 0
  private val EXIT_UNCAUGHT_EXCEPTION = 10
  private val EXIT_MAX_EXECUTOR_FAILURES = 11
  private val EXIT_REPORTER_FAILURE = 12
  private val EXIT_SC_NOT_INITED = 13
  private val EXIT_SECURITY = 14
  private val EXIT_EXCEPTION_USER_CLASS = 15

  private var master: ApplicationMaster = _

  def main(args: Array[String]): Unit = {
    SignalLogger.register(log)
    val amArgs = new ApplicationMasterArguments(args)
    SparkHadoopUtil.get.runAsSparkUser { () =>
      master = new ApplicationMaster(amArgs, new YarnRMClient(amArgs))
      System.exit(master.run())
    }
  }

  private[spark] def sparkContextInitialized(sc: SparkContext): Unit = {
    master.sparkContextInitialized(sc)
  }

  private[spark] def sparkContextStopped(sc: SparkContext): Boolean = {
    master.sparkContextStopped(sc)
  }

}

/**
 * This object does not provide any special functionality. It exists so that it's easy to tell
 * apart the client-mode AM from the cluster-mode AM when using tools such as ps or jps.
 */
object ExecutorLauncher {

  def main(args: Array[String]): Unit = {
    ApplicationMaster.main(args)
  }

}<|MERGE_RESOLUTION|>--- conflicted
+++ resolved
@@ -285,12 +285,8 @@
   }
 
   private def runExecutorLauncher(securityMgr: SecurityManager): Unit = {
-<<<<<<< HEAD
-    rpcEnv = RpcEnv.create("sparkYarnAM", Utils.localHostName, "0", sparkConf, securityMgr)
-=======
-    val port = sparkConf.getInt("spark.yarn.am.port", 0)
+    val port = sparkConf.get("spark.yarn.am.port", "0")
     rpcEnv = RpcEnv.create("sparkYarnAM", Utils.localHostName, port, sparkConf, securityMgr)
->>>>>>> ba2b5661
     waitForSparkDriver()
     addAmIpFilter()
     registerAM(sparkConf.get("spark.driver.appUIAddress", ""), securityMgr)
