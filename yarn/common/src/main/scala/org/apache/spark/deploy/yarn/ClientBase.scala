/*
 * Licensed to the Apache Software Foundation (ASF) under one or more
 * contributor license agreements.  See the NOTICE file distributed with
 * this work for additional information regarding copyright ownership.
 * The ASF licenses this file to You under the Apache License, Version 2.0
 * (the "License"); you may not use this file except in compliance with
 * the License.  You may obtain a copy of the License at
 *
 *    http://www.apache.org/licenses/LICENSE-2.0
 *
 * Unless required by applicable law or agreed to in writing, software
 * distributed under the License is distributed on an "AS IS" BASIS,
 * WITHOUT WARRANTIES OR CONDITIONS OF ANY KIND, either express or implied.
 * See the License for the specific language governing permissions and
 * limitations under the License.
 */

package org.apache.spark.deploy.yarn

import java.net.{InetAddress, UnknownHostException, URI, URISyntaxException}

import scala.collection.JavaConversions._
import scala.collection.mutable.{HashMap, ListBuffer, Map}
import scala.util.{Try, Success, Failure}

import com.google.common.base.Objects
import org.apache.hadoop.conf.Configuration
import org.apache.hadoop.fs._
import org.apache.hadoop.fs.permission.FsPermission
import org.apache.hadoop.mapred.Master
import org.apache.hadoop.mapreduce.MRJobConfig
import org.apache.hadoop.security.{Credentials, UserGroupInformation}
import org.apache.hadoop.util.StringUtils
import org.apache.hadoop.yarn.api._
import org.apache.hadoop.yarn.api.ApplicationConstants.Environment
import org.apache.hadoop.yarn.api.protocolrecords._
import org.apache.hadoop.yarn.api.records._
import org.apache.hadoop.yarn.conf.YarnConfiguration
import org.apache.hadoop.yarn.util.Records

import org.apache.spark.{Logging, SecurityManager, SparkConf, SparkContext, SparkException}
import org.apache.spark.util.Utils

/**
 * The entry point (starting in Client#main() and Client#run()) for launching Spark on YARN.
 * The Client submits an application to the YARN ResourceManager.
 */
private[spark] trait ClientBase extends Logging {
  import ClientBase._

  protected val args: ClientArguments
  protected val hadoopConf: Configuration
  protected val sparkConf: SparkConf
  protected val yarnConf: YarnConfiguration
  protected val credentials = UserGroupInformation.getCurrentUser.getCredentials
  protected val amMemoryOverhead = args.amMemoryOverhead // MB
  protected val executorMemoryOverhead = args.executorMemoryOverhead // MB
  private val distCacheMgr = new ClientDistributedCacheManager()
  private val isLaunchingDriver = args.userClass != null

  /**
   * Fail fast if we have requested more resources per container than is available in the cluster.
   */
  protected def verifyClusterResources(newAppResponse: GetNewApplicationResponse): Unit = {
    val maxMem = newAppResponse.getMaximumResourceCapability().getMemory()
    logInfo("Verifying our application has not requested more than the maximum " +
      s"memory capability of the cluster ($maxMem MB per container)")
    val executorMem = args.executorMemory + executorMemoryOverhead
    if (executorMem > maxMem) {
<<<<<<< HEAD
      throw new IllegalArgumentException(s"Required executor memory (${args.executorMemory}" + 
=======
      throw new IllegalArgumentException(s"Required executor memory (${args.executorMemory}" +
>>>>>>> c6e0c2ab
        s"+$executorMemoryOverhead MB) is above the max threshold ($maxMem MB) of this cluster!")
    }
    val amMem = args.amMemory + amMemoryOverhead
    if (amMem > maxMem) {
<<<<<<< HEAD
      throw new IllegalArgumentException(s"Required AM memory (${args.amMemory}" + 
=======
      throw new IllegalArgumentException(s"Required AM memory (${args.amMemory}" +
>>>>>>> c6e0c2ab
        s"+$amMemoryOverhead MB) is above the max threshold ($maxMem MB) of this cluster!")
    }
    logInfo("Will allocate AM container, with %d MB memory including %d MB overhead".format(
      amMem,
      amMemoryOverhead))

    // We could add checks to make sure the entire cluster has enough resources but that involves
    // getting all the node reports and computing ourselves.
  }

  /**
   * Copy the given file to a remote file system (e.g. HDFS) if needed.
   * The file is only copied if the source and destination file systems are different. This is used
   * for preparing resources for launching the ApplicationMaster container. Exposed for testing.
   */
  def copyFileToRemote(
      destDir: Path,
      srcPath: Path,
      replication: Short,
      setPerms: Boolean = false): Path = {
    val destFs = destDir.getFileSystem(hadoopConf)
    val srcFs = srcPath.getFileSystem(hadoopConf)
    var destPath = srcPath
    if (!compareFs(srcFs, destFs)) {
      destPath = new Path(destDir, srcPath.getName())
      logInfo(s"Uploading resource $srcPath -> $destPath")
      FileUtil.copy(srcFs, srcPath, destFs, destPath, false, hadoopConf)
      destFs.setReplication(destPath, replication)
      if (setPerms) {
        destFs.setPermission(destPath, new FsPermission(APP_FILE_PERMISSION))
      }
    } else {
      logInfo(s"Source and destination file systems are the same. Not copying $srcPath")
    }
    // Resolve any symlinks in the URI path so using a "current" symlink to point to a specific
    // version shows the specific version in the distributed cache configuration
    val qualifiedDestPath = destFs.makeQualified(destPath)
    val fc = FileContext.getFileContext(qualifiedDestPath.toUri(), hadoopConf)
    fc.resolvePath(qualifiedDestPath)
  }

  /**
   * Given a local URI, resolve it and return a qualified local path that corresponds to the URI.
   * This is used for preparing local resources to be included in the container launch context.
   */
  private def getQualifiedLocalPath(localURI: URI): Path = {
    val qualifiedURI =
      if (localURI.getScheme == null) {
        // If not specified, assume this is in the local filesystem to keep the behavior
        // consistent with that of Hadoop
        new URI(FileSystem.getLocal(hadoopConf).makeQualified(new Path(localURI)).toString)
      } else {
        localURI
      }
    new Path(qualifiedURI)
  }

  /**
   * Upload any resources to the distributed cache if needed. If a resource is intended to be
   * consumed locally, set up the appropriate config for downstream code to handle it properly.
   * This is used for setting up a container launch context for our ApplicationMaster.
   * Exposed for testing.
   */
  def prepareLocalResources(appStagingDir: String): HashMap[String, LocalResource] = {
    logInfo("Preparing resources for our AM container")
    // Upload Spark and the application JAR to the remote file system if necessary,
    // and add them as local resources to the application master.
    val fs = FileSystem.get(hadoopConf)
    val dst = new Path(fs.getHomeDirectory(), appStagingDir)
    val nns = getNameNodesToAccess(sparkConf) + dst
    obtainTokensForNamenodes(nns, hadoopConf, credentials)

    val replication = sparkConf.getInt("spark.yarn.submit.file.replication",
      fs.getDefaultReplication(dst)).toShort
    val localResources = HashMap[String, LocalResource]()
    FileSystem.mkdirs(fs, dst, new FsPermission(STAGING_DIR_PERMISSION))

    val statCache: Map[URI, FileStatus] = HashMap[URI, FileStatus]()

    val oldLog4jConf = Option(System.getenv("SPARK_LOG4J_CONF"))
    if (oldLog4jConf.isDefined) {
      logWarning(
        "SPARK_LOG4J_CONF detected in the system environment. This variable has been " +
        "deprecated. Please refer to the \"Launching Spark on YARN\" documentation " +
        "for alternatives.")
    }

    /**
     * Copy the given main resource to the distributed cache if the scheme is not "local".
     * Otherwise, set the corresponding key in our SparkConf to handle it downstream.
     * Each resource is represented by a 4-tuple of:
     *   (1) destination resource name,
     *   (2) local path to the resource,
     *   (3) Spark property key to set if the scheme is not local, and
     *   (4) whether to set permissions for this resource
     */
    List(
      (SPARK_JAR, sparkJar(sparkConf), CONF_SPARK_JAR, false),
      (APP_JAR, args.userJar, CONF_SPARK_USER_JAR, true),
      ("log4j.properties", oldLog4jConf.orNull, null, false)
    ).foreach { case (destName, _localPath, confKey, setPermissions) =>
      val localPath: String = if (_localPath != null) _localPath.trim() else ""
      if (!localPath.isEmpty()) {
        val localURI = new URI(localPath)
        if (localURI.getScheme != LOCAL_SCHEME) {
          val src = getQualifiedLocalPath(localURI)
          val destPath = copyFileToRemote(dst, src, replication, setPermissions)
          val destFs = FileSystem.get(destPath.toUri(), hadoopConf)
          distCacheMgr.addResource(destFs, hadoopConf, destPath,
            localResources, LocalResourceType.FILE, destName, statCache)
        } else if (confKey != null) {
          // If the resource is intended for local use only, handle this downstream
          // by setting the appropriate property
          sparkConf.set(confKey, localPath)
        }
      }
    }

    /**
     * Do the same for any additional resources passed in through ClientArguments.
     * Each resource category is represented by a 3-tuple of:
     *   (1) comma separated list of resources in this category,
     *   (2) resource type, and
     *   (3) whether to add these resources to the classpath
     */
    val cachedSecondaryJarLinks = ListBuffer.empty[String]
    List(
      (args.addJars, LocalResourceType.FILE, true),
      (args.files, LocalResourceType.FILE, false),
      (args.archives, LocalResourceType.ARCHIVE, false)
    ).foreach { case (flist, resType, addToClasspath) =>
      if (flist != null && !flist.isEmpty()) {
        flist.split(',').foreach { file =>
          val localURI = new URI(file.trim())
          if (localURI.getScheme != LOCAL_SCHEME) {
            val localPath = new Path(localURI)
            val linkname = Option(localURI.getFragment()).getOrElse(localPath.getName())
            val destPath = copyFileToRemote(dst, localPath, replication)
            distCacheMgr.addResource(
              fs, hadoopConf, destPath, localResources, resType, linkname, statCache)
            if (addToClasspath) {
              cachedSecondaryJarLinks += linkname
            }
          } else if (addToClasspath) {
            // Resource is intended for local use only and should be added to the class path
            cachedSecondaryJarLinks += file.trim()
          }
        }
      }
    }
    if (cachedSecondaryJarLinks.nonEmpty) {
      sparkConf.set(CONF_SPARK_YARN_SECONDARY_JARS, cachedSecondaryJarLinks.mkString(","))
    }

    localResources
  }

  /**
   * Set up the environment for launching our ApplicationMaster container.
   */
  private def setupLaunchEnv(stagingDir: String): HashMap[String, String] = {
    logInfo("Setting up the launch environment for our AM container")
    val env = new HashMap[String, String]()
    val extraCp = sparkConf.getOption("spark.driver.extraClassPath")
    populateClasspath(args, yarnConf, sparkConf, env, extraCp)
    env("SPARK_YARN_MODE") = "true"
    env("SPARK_YARN_STAGING_DIR") = stagingDir
    env("SPARK_USER") = UserGroupInformation.getCurrentUser().getShortUserName()

    // Set the environment variables to be passed on to the executors.
    distCacheMgr.setDistFilesEnv(env)
    distCacheMgr.setDistArchivesEnv(env)

    // Pick up any environment variables for the AM provided through spark.yarn.appMasterEnv.*
    val amEnvPrefix = "spark.yarn.appMasterEnv."
    sparkConf.getAll
      .filter { case (k, v) => k.startsWith(amEnvPrefix) }
      .map { case (k, v) => (k.substring(amEnvPrefix.length), v) }
      .foreach { case (k, v) => YarnSparkHadoopUtil.addPathToEnvironment(env, k, v) }

    // Keep this for backwards compatibility but users should move to the config
    sys.env.get("SPARK_YARN_USER_ENV").foreach { userEnvs =>
      // Allow users to specify some environment variables.
      YarnSparkHadoopUtil.setEnvFromInputString(env, userEnvs)
      // Pass SPARK_YARN_USER_ENV itself to the AM so it can use it to set up executor environments.
      env("SPARK_YARN_USER_ENV") = userEnvs
    }

    // In cluster mode, if the deprecated SPARK_JAVA_OPTS is set, we need to propagate it to
    // executors. But we can't just set spark.executor.extraJavaOptions, because the driver's
    // SparkContext will not let that set spark* system properties, which is expected behavior for
    // Yarn clients. So propagate it through the environment.
    //
    // Note that to warn the user about the deprecation in cluster mode, some code from
    // SparkConf#validateSettings() is duplicated here (to avoid triggering the condition
    // described above).
    if (isLaunchingDriver) {
      sys.env.get("SPARK_JAVA_OPTS").foreach { value =>
        val warning =
          s"""
            |SPARK_JAVA_OPTS was detected (set to '$value').
            |This is deprecated in Spark 1.0+.
            |
            |Please instead use:
            | - ./spark-submit with conf/spark-defaults.conf to set defaults for an application
            | - ./spark-submit with --driver-java-options to set -X options for a driver
            | - spark.executor.extraJavaOptions to set -X options for executors
          """.stripMargin
        logWarning(warning)
        for (proc <- Seq("driver", "executor")) {
          val key = s"spark.$proc.extraJavaOptions"
          if (sparkConf.contains(key)) {
            throw new SparkException(s"Found both $key and SPARK_JAVA_OPTS. Use only the former.")
          }
        }
        env("SPARK_JAVA_OPTS") = value
      }
    }

    env
  }

  /**
   * Set up a ContainerLaunchContext to launch our ApplicationMaster container.
   * This sets up the launch environment, java options, and the command for launching the AM.
   */
  protected def createContainerLaunchContext(newAppResponse: GetNewApplicationResponse)
      : ContainerLaunchContext = {
    logInfo("Setting up container launch context for our AM")

    val appId = newAppResponse.getApplicationId
    val appStagingDir = getAppStagingDir(appId)
    val localResources = prepareLocalResources(appStagingDir)
    val launchEnv = setupLaunchEnv(appStagingDir)
    val amContainer = Records.newRecord(classOf[ContainerLaunchContext])
    amContainer.setLocalResources(localResources)
    amContainer.setEnvironment(launchEnv)

    val javaOpts = ListBuffer[String]()

    // Set the environment variable through a command prefix
    // to append to the existing value of the variable
    var prefixEnv: Option[String] = None

    // Add Xmx for AM memory
    javaOpts += "-Xmx" + args.amMemory + "m"

    val tmpDir = new Path(Environment.PWD.$(), YarnConfiguration.DEFAULT_CONTAINER_TEMP_DIR)
    javaOpts += "-Djava.io.tmpdir=" + tmpDir

    // TODO: Remove once cpuset version is pushed out.
    // The context is, default gc for server class machines ends up using all cores to do gc -
    // hence if there are multiple containers in same node, Spark GC affects all other containers'
    // performance (which can be that of other Spark containers)
    // Instead of using this, rely on cpusets by YARN to enforce "proper" Spark behavior in
    // multi-tenant environments. Not sure how default Java GC behaves if it is limited to subset
    // of cores on a node.
    val useConcurrentAndIncrementalGC = launchEnv.get("SPARK_USE_CONC_INCR_GC").exists(_.toBoolean)
    if (useConcurrentAndIncrementalGC) {
      // In our expts, using (default) throughput collector has severe perf ramifications in
      // multi-tenant machines
      javaOpts += "-XX:+UseConcMarkSweepGC"
      javaOpts += "-XX:+CMSIncrementalMode"
      javaOpts += "-XX:+CMSIncrementalPacing"
      javaOpts += "-XX:CMSIncrementalDutyCycleMin=0"
      javaOpts += "-XX:CMSIncrementalDutyCycle=10"
    }

    // Forward the Spark configuration to the application master / executors.
    // TODO: it might be nicer to pass these as an internal environment variable rather than
    // as Java options, due to complications with string parsing of nested quotes.
    for ((k, v) <- sparkConf.getAll) {
      javaOpts += YarnSparkHadoopUtil.escapeForShell(s"-D$k=$v")
    }

    // Include driver-specific java options if we are launching a driver
    if (isLaunchingDriver) {
      sparkConf.getOption("spark.driver.extraJavaOptions")
        .orElse(sys.env.get("SPARK_JAVA_OPTS"))
        .foreach(opts => javaOpts += opts)
      val libraryPaths = Seq(sys.props.get("spark.driver.extraLibraryPath"),
        sys.props.get("spark.driver.libraryPath")).flatten
      if (libraryPaths.nonEmpty) {
        prefixEnv = Some(Utils.libraryPathEnvPrefix(libraryPaths))
      }
    }

    // For log4j configuration to reference
    javaOpts += ("-Dspark.yarn.app.container.log.dir=" + ApplicationConstants.LOG_DIR_EXPANSION_VAR)

    val userClass =
      if (isLaunchingDriver) {
        Seq("--class", YarnSparkHadoopUtil.escapeForShell(args.userClass))
      } else {
        Nil
      }
    val userJar =
      if (args.userJar != null) {
        Seq("--jar", args.userJar)
      } else {
        Nil
      }
    val amClass =
      if (isLaunchingDriver) {
        Class.forName("org.apache.spark.deploy.yarn.ApplicationMaster").getName
      } else {
        Class.forName("org.apache.spark.deploy.yarn.ExecutorLauncher").getName
      }
    val userArgs = args.userArgs.flatMap { arg =>
      Seq("--arg", YarnSparkHadoopUtil.escapeForShell(arg))
    }
    val amArgs =
      Seq(amClass) ++ userClass ++ userJar ++ userArgs ++
      Seq(
        "--executor-memory", args.executorMemory.toString + "m",
        "--executor-cores", args.executorCores.toString,
        "--num-executors ", args.numExecutors.toString)

    // Command for the ApplicationMaster
    val commands = prefixEnv ++ Seq(Environment.JAVA_HOME.$() + "/bin/java", "-server") ++
      javaOpts ++ amArgs ++
      Seq(
        "1>", ApplicationConstants.LOG_DIR_EXPANSION_VAR + "/stdout",
        "2>", ApplicationConstants.LOG_DIR_EXPANSION_VAR + "/stderr")

    // TODO: it would be nicer to just make sure there are no null commands here
    val printableCommands = commands.map(s => if (s == null) "null" else s).toList
    amContainer.setCommands(printableCommands)

    logDebug("===============================================================================")
    logDebug("Yarn AM launch context:")
    logDebug(s"    user class: ${Option(args.userClass).getOrElse("N/A")}")
    logDebug("    env:")
    launchEnv.foreach { case (k, v) => logDebug(s"        $k -> $v") }
    logDebug("    resources:")
    localResources.foreach { case (k, v) => logDebug(s"        $k -> $v")}
    logDebug("    command:")
    logDebug(s"        ${printableCommands.mkString(" ")}")
    logDebug("===============================================================================")

    // send the acl settings into YARN to control who has access via YARN interfaces
    val securityManager = new SecurityManager(sparkConf)
    amContainer.setApplicationACLs(YarnSparkHadoopUtil.getApplicationAclsForYarn(securityManager))
    setupSecurityToken(amContainer)
    UserGroupInformation.getCurrentUser().addCredentials(credentials)

    amContainer
  }

  /**
   * Report the state of an application until it has exited, either successfully or
   * due to some failure, then return a pair of the yarn application state (FINISHED, FAILED,
   * KILLED, or RUNNING) and the final application state (UNDEFINED, SUCCEEDED, FAILED,
   * or KILLED).
   *
   * @param appId ID of the application to monitor.
   * @param returnOnRunning Whether to also return the application state when it is RUNNING.
   * @param logApplicationReport Whether to log details of the application report every iteration.
   * @return A pair of the yarn application state and the final application state.
   */
  def monitorApplication(
      appId: ApplicationId,
      returnOnRunning: Boolean = false,
      logApplicationReport: Boolean = true): (YarnApplicationState, FinalApplicationStatus) = {
    val interval = sparkConf.getLong("spark.yarn.report.interval", 1000)
    var lastState: YarnApplicationState = null
    while (true) {
      Thread.sleep(interval)
      val report = getApplicationReport(appId)
      val state = report.getYarnApplicationState

      if (logApplicationReport) {
        logInfo(s"Application report for $appId (state: $state)")
        val details = Seq[(String, String)](
          ("client token", getClientToken(report)),
          ("diagnostics", report.getDiagnostics),
          ("ApplicationMaster host", report.getHost),
          ("ApplicationMaster RPC port", report.getRpcPort.toString),
          ("queue", report.getQueue),
          ("start time", report.getStartTime.toString),
          ("final status", report.getFinalApplicationStatus.toString),
          ("tracking URL", report.getTrackingUrl),
          ("user", report.getUser)
        )

        // Use more loggable format if value is null or empty
        val formattedDetails = details
          .map { case (k, v) =>
            val newValue = Option(v).filter(_.nonEmpty).getOrElse("N/A")
            s"\n\t $k: $newValue" }
          .mkString("")

        // If DEBUG is enabled, log report details every iteration
        // Otherwise, log them every time the application changes state
        if (log.isDebugEnabled) {
          logDebug(formattedDetails)
        } else if (lastState != state) {
          logInfo(formattedDetails)
        }
      }

      if (state == YarnApplicationState.FINISHED ||
        state == YarnApplicationState.FAILED ||
        state == YarnApplicationState.KILLED) {
        return (state, report.getFinalApplicationStatus)
      }

      if (returnOnRunning && state == YarnApplicationState.RUNNING) {
        return (state, report.getFinalApplicationStatus)
      }

      lastState = state
    }

    // Never reached, but keeps compiler happy
    throw new SparkException("While loop is depleted! This should never happen...")
  }

  /**
   * Submit an application to the ResourceManager and monitor its state.
   * This continues until the application has exited for any reason.
   * If the application finishes with a failed, killed, or undefined status,
   * throw an appropriate SparkException.
   */
  def run(): Unit = {
    val (yarnApplicationState, finalApplicationStatus) = monitorApplication(submitApplication())
    if (yarnApplicationState == YarnApplicationState.FAILED ||
      finalApplicationStatus == FinalApplicationStatus.FAILED) {
      throw new SparkException("Application finished with failed status")
    }
    if (yarnApplicationState == YarnApplicationState.KILLED ||
      finalApplicationStatus == FinalApplicationStatus.KILLED) {
      throw new SparkException("Application is killed")
    }
    if (finalApplicationStatus == FinalApplicationStatus.UNDEFINED) {
      throw new SparkException("The final status of application is undefined")
    }
  }

  /* --------------------------------------------------------------------------------------- *
   |  Methods that cannot be implemented here due to API differences across hadoop versions  |
   * --------------------------------------------------------------------------------------- */

  /** Submit an application running our ApplicationMaster to the ResourceManager. */
  def submitApplication(): ApplicationId

  /** Set up security tokens for launching our ApplicationMaster container. */
  protected def setupSecurityToken(containerContext: ContainerLaunchContext): Unit

  /** Get the application report from the ResourceManager for an application we have submitted. */
  protected def getApplicationReport(appId: ApplicationId): ApplicationReport

  /**
   * Return the security token used by this client to communicate with the ApplicationMaster.
   * If no security is enabled, the token returned by the report is null.
   */
  protected def getClientToken(report: ApplicationReport): String
}

private[spark] object ClientBase extends Logging {

  // Alias for the Spark assembly jar and the user jar
  val SPARK_JAR: String = "__spark__.jar"
  val APP_JAR: String = "__app__.jar"

  // URI scheme that identifies local resources
  val LOCAL_SCHEME = "local"

  // Staging directory for any temporary jars or files
  val SPARK_STAGING: String = ".sparkStaging"

  // Location of any user-defined Spark jars
  val CONF_SPARK_JAR = "spark.yarn.jar"
  val ENV_SPARK_JAR = "SPARK_JAR"

  // Internal config to propagate the location of the user's jar to the driver/executors
  val CONF_SPARK_USER_JAR = "spark.yarn.user.jar"

  // Internal config to propagate the locations of any extra jars to add to the classpath
  // of the executors
  val CONF_SPARK_YARN_SECONDARY_JARS = "spark.yarn.secondary.jars"

  // Staging directory is private! -> rwx--------
  val STAGING_DIR_PERMISSION: FsPermission =
    FsPermission.createImmutable(Integer.parseInt("700", 8).toShort)

  // App files are world-wide readable and owner writable -> rw-r--r--
  val APP_FILE_PERMISSION: FsPermission =
    FsPermission.createImmutable(Integer.parseInt("644", 8).toShort)

  /**
   * Find the user-defined Spark jar if configured, or return the jar containing this
   * class if not.
   *
   * This method first looks in the SparkConf object for the CONF_SPARK_JAR key, and in the
   * user environment if that is not found (for backwards compatibility).
   */
  private def sparkJar(conf: SparkConf): String = {
    if (conf.contains(CONF_SPARK_JAR)) {
      conf.get(CONF_SPARK_JAR)
    } else if (System.getenv(ENV_SPARK_JAR) != null) {
      logWarning(
        s"$ENV_SPARK_JAR detected in the system environment. This variable has been deprecated " +
        s"in favor of the $CONF_SPARK_JAR configuration variable.")
      System.getenv(ENV_SPARK_JAR)
    } else {
      SparkContext.jarOfClass(this.getClass).head
    }
  }

  /**
   * Return the path to the given application's staging directory.
   */
  private def getAppStagingDir(appId: ApplicationId): String = {
    SPARK_STAGING + Path.SEPARATOR + appId.toString() + Path.SEPARATOR
  }

  /**
   * Populate the classpath entry in the given environment map with any application
   * classpath specified through the Hadoop and Yarn configurations.
   */
  def populateHadoopClasspath(conf: Configuration, env: HashMap[String, String]): Unit = {
    val classPathElementsToAdd = getYarnAppClasspath(conf) ++ getMRAppClasspath(conf)
    for (c <- classPathElementsToAdd.flatten) {
      YarnSparkHadoopUtil.addPathToEnvironment(env, Environment.CLASSPATH.name, c.trim)
    }
  }

  private def getYarnAppClasspath(conf: Configuration): Option[Seq[String]] =
    Option(conf.getStrings(YarnConfiguration.YARN_APPLICATION_CLASSPATH)) match {
      case Some(s) => Some(s.toSeq)
      case None => getDefaultYarnApplicationClasspath
  }

  private def getMRAppClasspath(conf: Configuration): Option[Seq[String]] =
    Option(conf.getStrings("mapreduce.application.classpath")) match {
      case Some(s) => Some(s.toSeq)
      case None => getDefaultMRApplicationClasspath
    }

  def getDefaultYarnApplicationClasspath: Option[Seq[String]] = {
    val triedDefault = Try[Seq[String]] {
      val field = classOf[YarnConfiguration].getField("DEFAULT_YARN_APPLICATION_CLASSPATH")
      val value = field.get(null).asInstanceOf[Array[String]]
      value.toSeq
    } recoverWith {
      case e: NoSuchFieldException => Success(Seq.empty[String])
    }

    triedDefault match {
      case f: Failure[_] =>
        logError("Unable to obtain the default YARN Application classpath.", f.exception)
      case s: Success[_] =>
        logDebug(s"Using the default YARN application classpath: ${s.get.mkString(",")}")
    }

    triedDefault.toOption
  }

  /**
   * In Hadoop 0.23, the MR application classpath comes with the YARN application
   * classpath. In Hadoop 2.0, it's an array of Strings, and in 2.2+ it's a String.
   * So we need to use reflection to retrieve it.
   */
  def getDefaultMRApplicationClasspath: Option[Seq[String]] = {
    val triedDefault = Try[Seq[String]] {
      val field = classOf[MRJobConfig].getField("DEFAULT_MAPREDUCE_APPLICATION_CLASSPATH")
      val value = if (field.getType == classOf[String]) {
        StringUtils.getStrings(field.get(null).asInstanceOf[String]).toArray
      } else {
        field.get(null).asInstanceOf[Array[String]]
      }
      value.toSeq
    } recoverWith {
      case e: NoSuchFieldException => Success(Seq.empty[String])
    }

    triedDefault match {
      case f: Failure[_] =>
        logError("Unable to obtain the default MR Application classpath.", f.exception)
      case s: Success[_] =>
        logDebug(s"Using the default MR application classpath: ${s.get.mkString(",")}")
    }

    triedDefault.toOption
  }

  /**
   * Populate the classpath entry in the given environment map.
   * This includes the user jar, Spark jar, and any extra application jars.
   */
  def populateClasspath(
      args: ClientArguments,
      conf: Configuration,
      sparkConf: SparkConf,
      env: HashMap[String, String],
      extraClassPath: Option[String] = None): Unit = {
    extraClassPath.foreach(addClasspathEntry(_, env))
    addClasspathEntry(Environment.PWD.$(), env)

    // Normally the users app.jar is last in case conflicts with spark jars
    if (sparkConf.get("spark.yarn.user.classpath.first", "false").toBoolean) {
      addUserClasspath(args, sparkConf, env)
      addFileToClasspath(sparkJar(sparkConf), SPARK_JAR, env)
      populateHadoopClasspath(conf, env)
    } else {
      addFileToClasspath(sparkJar(sparkConf), SPARK_JAR, env)
      populateHadoopClasspath(conf, env)
      addUserClasspath(args, sparkConf, env)
    }

    // Append all jar files under the working directory to the classpath.
    addClasspathEntry(Environment.PWD.$() + Path.SEPARATOR + "*", env)
  }

  /**
   * Adds the user jars which have local: URIs (or alternate names, such as APP_JAR) explicitly
   * to the classpath.
   */
  private def addUserClasspath(
      args: ClientArguments,
      conf: SparkConf,
      env: HashMap[String, String]): Unit = {

    // If `args` is not null, we are launching an AM container.
    // Otherwise, we are launching executor containers.
    val (mainJar, secondaryJars) =
      if (args != null) {
        (args.userJar, args.addJars)
      } else {
        (conf.get(CONF_SPARK_USER_JAR, null), conf.get(CONF_SPARK_YARN_SECONDARY_JARS, null))
      }

    addFileToClasspath(mainJar, APP_JAR, env)
    if (secondaryJars != null) {
      secondaryJars.split(",").filter(_.nonEmpty).foreach { jar =>
        addFileToClasspath(jar, null, env)
      }
    }
  }

  /**
   * Adds the given path to the classpath, handling "local:" URIs correctly.
   *
   * If an alternate name for the file is given, and it's not a "local:" file, the alternate
   * name will be added to the classpath (relative to the job's work directory).
   *
   * If not a "local:" file and no alternate name, the environment is not modified.
   *
   * @param path      Path to add to classpath (optional).
   * @param fileName  Alternate name for the file (optional).
   * @param env       Map holding the environment variables.
   */
  private def addFileToClasspath(
      path: String,
      fileName: String,
      env: HashMap[String, String]): Unit = {
    if (path != null) {
      scala.util.control.Exception.ignoring(classOf[URISyntaxException]) {
        val uri = new URI(path)
        if (uri.getScheme == LOCAL_SCHEME) {
          addClasspathEntry(uri.getPath, env)
          return
        }
      }
    }
    if (fileName != null) {
      addClasspathEntry(Environment.PWD.$() + Path.SEPARATOR + fileName, env)
    }
  }

  /**
   * Add the given path to the classpath entry of the given environment map.
   * If the classpath is already set, this appends the new path to the existing classpath.
   */
  private def addClasspathEntry(path: String, env: HashMap[String, String]): Unit =
    YarnSparkHadoopUtil.addPathToEnvironment(env, Environment.CLASSPATH.name, path)

  /**
   * Get the list of namenodes the user may access.
   */
  def getNameNodesToAccess(sparkConf: SparkConf): Set[Path] = {
    sparkConf.get("spark.yarn.access.namenodes", "")
      .split(",")
      .map(_.trim())
      .filter(!_.isEmpty)
      .map(new Path(_))
      .toSet
  }

  def getTokenRenewer(conf: Configuration): String = {
    val delegTokenRenewer = Master.getMasterPrincipal(conf)
    logDebug("delegation token renewer is: " + delegTokenRenewer)
    if (delegTokenRenewer == null || delegTokenRenewer.length() == 0) {
      val errorMessage = "Can't get Master Kerberos principal for use as renewer"
      logError(errorMessage)
      throw new SparkException(errorMessage)
    }
    delegTokenRenewer
  }

  /**
   * Obtains tokens for the namenodes passed in and adds them to the credentials.
   */
  def obtainTokensForNamenodes(
      paths: Set[Path],
      conf: Configuration,
      creds: Credentials): Unit = {
    if (UserGroupInformation.isSecurityEnabled()) {
      val delegTokenRenewer = getTokenRenewer(conf)
      paths.foreach { dst =>
        val dstFs = dst.getFileSystem(conf)
        logDebug("getting token for namenode: " + dst)
        dstFs.addDelegationTokens(delegTokenRenewer, creds)
      }
    }
  }

  /**
   * Return whether the two file systems are the same.
   */
  private def compareFs(srcFs: FileSystem, destFs: FileSystem): Boolean = {
    val srcUri = srcFs.getUri()
    val dstUri = destFs.getUri()
    if (srcUri.getScheme() == null || srcUri.getScheme() != dstUri.getScheme()) {
      return false
    }

    var srcHost = srcUri.getHost()
    var dstHost = dstUri.getHost()

    // In HA or when using viewfs, the host part of the URI may not actually be a host, but the
    // name of the HDFS namespace. Those names won't resolve, so avoid even trying if they
    // match.
    if (srcHost != null && dstHost != null && srcHost != dstHost) {
      try {
        srcHost = InetAddress.getByName(srcHost).getCanonicalHostName()
        dstHost = InetAddress.getByName(dstHost).getCanonicalHostName()
      } catch {
        case e: UnknownHostException =>
          return false
      }
    }

    Objects.equal(srcHost, dstHost) && srcUri.getPort() == dstUri.getPort()
  }

}<|MERGE_RESOLUTION|>--- conflicted
+++ resolved
@@ -67,20 +67,12 @@
       s"memory capability of the cluster ($maxMem MB per container)")
     val executorMem = args.executorMemory + executorMemoryOverhead
     if (executorMem > maxMem) {
-<<<<<<< HEAD
-      throw new IllegalArgumentException(s"Required executor memory (${args.executorMemory}" + 
-=======
       throw new IllegalArgumentException(s"Required executor memory (${args.executorMemory}" +
->>>>>>> c6e0c2ab
         s"+$executorMemoryOverhead MB) is above the max threshold ($maxMem MB) of this cluster!")
     }
     val amMem = args.amMemory + amMemoryOverhead
     if (amMem > maxMem) {
-<<<<<<< HEAD
-      throw new IllegalArgumentException(s"Required AM memory (${args.amMemory}" + 
-=======
       throw new IllegalArgumentException(s"Required AM memory (${args.amMemory}" +
->>>>>>> c6e0c2ab
         s"+$amMemoryOverhead MB) is above the max threshold ($maxMem MB) of this cluster!")
     }
     logInfo("Will allocate AM container, with %d MB memory including %d MB overhead".format(
