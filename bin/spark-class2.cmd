--- conflicted
+++ resolved
@@ -61,11 +61,7 @@
 
 rem The launcher library prints the command to be executed in a single line suitable for being
 rem executed by the batch interpreter. So read all the output of the launcher into a variable.
-<<<<<<< HEAD
-for /f "tokens=*" %%i in ('cmd /C ""%RUNNER%" -cp %SPARK_ASSEMBLY_JAR% org.apache.spark.launcher.Main %*"') do (
-=======
 for /f "tokens=*" %%i in ('cmd /C ""%RUNNER%" -cp %LAUNCH_CLASSPATH% org.apache.spark.launcher.Main %*"') do (
->>>>>>> 55f553a9
   set SPARK_CMD=%%i
 )
 %SPARK_CMD%