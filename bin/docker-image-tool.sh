--- conflicted
+++ resolved
@@ -143,11 +143,7 @@
 RDOCKERFILE=
 NOCACHEARG=
 BUILD_PARAMS=
-<<<<<<< HEAD
-while getopts f:mr:t:n:p:R:b: option
-=======
-while getopts f:p:mr:t:n:b: option
->>>>>>> d7ae4247
+while getopts f:p:R:mr:t:n:b: option
 do
  case "${option}"
  in
