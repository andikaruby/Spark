/*
 * Licensed to the Apache Software Foundation (ASF) under one or more
 * contributor license agreements.  See the NOTICE file distributed with
 * this work for additional information regarding copyright ownership.
 * The ASF licenses this file to You under the Apache License, Version 2.0
 * (the "License"); you may not use this file except in compliance with
 * the License.  You may obtain a copy of the License at
 *
 *    http://www.apache.org/licenses/LICENSE-2.0
 *
 * Unless required by applicable law or agreed to in writing, software
 * distributed under the License is distributed on an "AS IS" BASIS,
 * WITHOUT WARRANTIES OR CONDITIONS OF ANY KIND, either express or implied.
 * See the License for the specific language governing permissions and
 * limitations under the License.
 */

package org.apache.spark.mllib.util

import java.io.File

import org.scalatest.Suite

import org.apache.spark.SparkContext
import org.apache.spark.ml.util.TempDirectory
import org.apache.spark.sql.{SparkSession, SQLContext, SQLImplicits}
import org.apache.spark.util.Utils

trait MLlibTestSparkContext extends TempDirectory { self: Suite =>
  @transient var spark: SparkSession = _
  @transient var sc: SparkContext = _
  @transient var checkpointDir: String = _

  override def beforeAll() {
    super.beforeAll()
<<<<<<< HEAD
    spark = SparkSession.builder
      .master("local[2]")
      .appName("MLlibUnitTest")
      .getOrCreate()
    sc = spark.sparkContext

    checkpointDir = Utils.createDirectory(tempDir.getCanonicalPath, "checkpoints").toString
    sc.setCheckpointDir(checkpointDir)
=======
    val conf = new SparkConf()
      .setMaster("local[4]")
      .setAppName("MLlibUnitTest")
    sc = new SparkContext(conf)
    SQLContext.clearActive()
    sqlContext = new SQLContext(sc)
    SQLContext.setActive(sqlContext)
>>>>>>> ec0b2a81
  }

  override def afterAll() {
    try {
      Utils.deleteRecursively(new File(checkpointDir))
      SparkSession.clearActiveSession()
      if (spark != null) {
        spark.stop()
      }
      spark = null
    } finally {
      super.afterAll()
    }
  }

  /**
   * A helper object for importing SQL implicits.
   *
   * Note that the alternative of importing `spark.implicits._` is not possible here.
   * This is because we create the [[SQLContext]] immediately before the first test is run,
   * but the implicits import is needed in the constructor.
   */
  protected object testImplicits extends SQLImplicits {
    protected override def _sqlContext: SQLContext = self.spark.sqlContext
  }
}<|MERGE_RESOLUTION|>--- conflicted
+++ resolved
@@ -33,24 +33,14 @@
 
   override def beforeAll() {
     super.beforeAll()
-<<<<<<< HEAD
     spark = SparkSession.builder
-      .master("local[2]")
+      .master("local[4]")
       .appName("MLlibUnitTest")
       .getOrCreate()
     sc = spark.sparkContext
 
     checkpointDir = Utils.createDirectory(tempDir.getCanonicalPath, "checkpoints").toString
     sc.setCheckpointDir(checkpointDir)
-=======
-    val conf = new SparkConf()
-      .setMaster("local[4]")
-      .setAppName("MLlibUnitTest")
-    sc = new SparkContext(conf)
-    SQLContext.clearActive()
-    sqlContext = new SQLContext(sc)
-    SQLContext.setActive(sqlContext)
->>>>>>> ec0b2a81
   }
 
   override def afterAll() {
