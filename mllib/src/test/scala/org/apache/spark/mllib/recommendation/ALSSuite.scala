--- conflicted
+++ resolved
@@ -153,13 +153,10 @@
     }
   }
 
-<<<<<<< HEAD
   test("NNALS, rank 2") {
     testALS(100, 200, 2, 15, 0.7, 0.4, false, false, false, -1, false)
   }
 
-=======
->>>>>>> 030f2c21
   /**
    * Test if we can correctly factorize R = U * P where U and P are of known rank.
    *
@@ -173,7 +170,6 @@
    * @param bulkPredict    flag to test bulk prediciton
    * @param negativeWeights whether the generated data can contain negative values
    * @param numBlocks      number of blocks to partition users and products into
-<<<<<<< HEAD
    * @param negativeFactors whether the generated user/product factors can have negative entries
    */
   def testALS(users: Int, products: Int, features: Int, iterations: Int,
@@ -187,21 +183,6 @@
     val model = (new ALS().setBlocks(numBlocks).setRank(features).setIterations(iterations)
           .setAlpha(1.0).setImplicitPrefs(implicitPrefs).setLambda(0.01).setSeed(0L)
           .setNonnegative(!negativeFactors).run(sc.parallelize(sampledRatings)))
-=======
-   */
-  def testALS(users: Int, products: Int, features: Int, iterations: Int,
-    samplingRate: Double, matchThreshold: Double, implicitPrefs: Boolean = false,
-    bulkPredict: Boolean = false, negativeWeights: Boolean = false, numBlocks: Int = -1)
-  {
-    val (sampledRatings, trueRatings, truePrefs) = ALSSuite.generateRatings(users, products,
-      features, samplingRate, implicitPrefs, negativeWeights)
-    val model = implicitPrefs match {
-      case false => ALS.train(sc.parallelize(sampledRatings), features, iterations, 0.01,
-          numBlocks, 0L)
-      case true => ALS.trainImplicit(sc.parallelize(sampledRatings), features, iterations, 0.01,
-          numBlocks, 1.0, 0L)
-    }
->>>>>>> 030f2c21
 
     val predictedU = new DoubleMatrix(users, features)
     for ((u, vec) <- model.userFeatures.collect(); i <- 0 until features) {
