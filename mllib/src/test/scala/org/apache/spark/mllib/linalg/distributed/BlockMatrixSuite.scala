/*
 * Licensed to the Apache Software Foundation (ASF) under one or more
 * contributor license agreements.  See the NOTICE file distributed with
 * this work for additional information regarding copyright ownership.
 * The ASF licenses this file to You under the Apache License, Version 2.0
 * (the "License"); you may not use this file except in compliance with
 * the License.  You may obtain a copy of the License at
 *
 *    http://www.apache.org/licenses/LICENSE-2.0
 *
 * Unless required by applicable law or agreed to in writing, software
 * distributed under the License is distributed on an "AS IS" BASIS,
 * WITHOUT WARRANTIES OR CONDITIONS OF ANY KIND, either express or implied.
 * See the License for the specific language governing permissions and
 * limitations under the License.
 */

package org.apache.spark.mllib.linalg.distributed

import java.{util => ju}

import breeze.linalg.{DenseMatrix => BDM}
import org.scalatest.FunSuite

import org.apache.spark.SparkException
<<<<<<< HEAD
import org.apache.spark.mllib.linalg.{SparseMatrix, DenseMatrix, Matrices, Matrix}
=======
import org.apache.spark.mllib.linalg.{DenseMatrix, Matrices, Matrix}
>>>>>>> 6ee8338b
import org.apache.spark.mllib.util.MLlibTestSparkContext
import org.apache.spark.mllib.util.TestingUtils._

class BlockMatrixSuite extends FunSuite with MLlibTestSparkContext {

  val m = 5
  val n = 4
  val rowPerPart = 2
  val colPerPart = 2
  val numPartitions = 3
  var gridBasedMat: BlockMatrix = _

  override def beforeAll() {
    super.beforeAll()
    val blocks: Seq[((Int, Int), Matrix)] = Seq(
      ((0, 0), new DenseMatrix(2, 2, Array(1.0, 0.0, 0.0, 2.0))),
      ((0, 1), new DenseMatrix(2, 2, Array(0.0, 1.0, 0.0, 0.0))),
      ((1, 0), new DenseMatrix(2, 2, Array(3.0, 0.0, 1.0, 1.0))),
      ((1, 1), new DenseMatrix(2, 2, Array(1.0, 2.0, 0.0, 1.0))),
      ((2, 1), new DenseMatrix(1, 2, Array(1.0, 5.0))))

    gridBasedMat = new BlockMatrix(sc.parallelize(blocks, numPartitions), rowPerPart, colPerPart)
  }

  test("size") {
    assert(gridBasedMat.numRows() === m)
    assert(gridBasedMat.numCols() === n)
  }

  test("grid partitioner") {
    val random = new ju.Random()
    // This should generate a 4x4 grid of 1x2 blocks.
    val part0 = GridPartitioner(4, 7, suggestedNumPartitions = 12)
    val expected0 = Array(
      Array(0, 0, 4, 4,  8,  8, 12),
      Array(1, 1, 5, 5,  9,  9, 13),
      Array(2, 2, 6, 6, 10, 10, 14),
      Array(3, 3, 7, 7, 11, 11, 15))
    for (i <- 0 until 4; j <- 0 until 7) {
      assert(part0.getPartition((i, j)) === expected0(i)(j))
      assert(part0.getPartition((i, j, random.nextInt())) === expected0(i)(j))
    }

    intercept[IllegalArgumentException] {
      part0.getPartition((-1, 0))
    }

    intercept[IllegalArgumentException] {
      part0.getPartition((4, 0))
    }

    intercept[IllegalArgumentException] {
      part0.getPartition((0, -1))
    }

    intercept[IllegalArgumentException] {
      part0.getPartition((0, 7))
    }

    val part1 = GridPartitioner(2, 2, suggestedNumPartitions = 5)
    val expected1 = Array(
      Array(0, 2),
      Array(1, 3))
    for (i <- 0 until 2; j <- 0 until 2) {
      assert(part1.getPartition((i, j)) === expected1(i)(j))
      assert(part1.getPartition((i, j, random.nextInt())) === expected1(i)(j))
    }

    val part2 = GridPartitioner(2, 2, suggestedNumPartitions = 5)
    assert(part0 !== part2)
    assert(part1 === part2)

    val part3 = new GridPartitioner(2, 3, rowsPerPart = 1, colsPerPart = 2)
    val expected3 = Array(
      Array(0, 0, 2),
      Array(1, 1, 3))
    for (i <- 0 until 2; j <- 0 until 3) {
      assert(part3.getPartition((i, j)) === expected3(i)(j))
      assert(part3.getPartition((i, j, random.nextInt())) === expected3(i)(j))
    }

    val part4 = GridPartitioner(2, 3, rowsPerPart = 1, colsPerPart = 2)
    assert(part3 === part4)

    intercept[IllegalArgumentException] {
      new GridPartitioner(2, 2, rowsPerPart = 0, colsPerPart = 1)
    }

    intercept[IllegalArgumentException] {
      GridPartitioner(2, 2, rowsPerPart = 1, colsPerPart = 0)
    }

    intercept[IllegalArgumentException] {
      GridPartitioner(2, 2, suggestedNumPartitions = 0)
    }
  }

  test("toCoordinateMatrix") {
    val coordMat = gridBasedMat.toCoordinateMatrix()
    assert(coordMat.numRows() === m)
    assert(coordMat.numCols() === n)
    assert(coordMat.toBreeze() === gridBasedMat.toBreeze())
  }

  test("toIndexedRowMatrix") {
    val rowMat = gridBasedMat.toIndexedRowMatrix()
    assert(rowMat.numRows() === m)
    assert(rowMat.numCols() === n)
    assert(rowMat.toBreeze() === gridBasedMat.toBreeze())
  }

  test("toBreeze and toLocalMatrix") {
    val expected = BDM(
      (1.0, 0.0, 0.0, 0.0),
      (0.0, 2.0, 1.0, 0.0),
      (3.0, 1.0, 1.0, 0.0),
      (0.0, 1.0, 2.0, 1.0),
      (0.0, 0.0, 1.0, 5.0))

    val dense = Matrices.fromBreeze(expected).asInstanceOf[DenseMatrix]
    assert(gridBasedMat.toLocalMatrix() === dense)
    assert(gridBasedMat.toBreeze() === expected)
  }

<<<<<<< HEAD
  test("add") {
=======
  test("validate") {
    // No error
    gridBasedMat.validate()
    // Wrong MatrixBlock dimensions
>>>>>>> 6ee8338b
    val blocks: Seq[((Int, Int), Matrix)] = Seq(
      ((0, 0), new DenseMatrix(2, 2, Array(1.0, 0.0, 0.0, 2.0))),
      ((0, 1), new DenseMatrix(2, 2, Array(0.0, 1.0, 0.0, 0.0))),
      ((1, 0), new DenseMatrix(2, 2, Array(3.0, 0.0, 1.0, 1.0))),
      ((1, 1), new DenseMatrix(2, 2, Array(1.0, 2.0, 0.0, 1.0))),
<<<<<<< HEAD
      ((2, 0), new DenseMatrix(1, 2, Array(1.0, 0.0))), // Added block that doesn't exist in A
      ((2, 1), new DenseMatrix(1, 2, Array(1.0, 5.0))))
    val rdd = sc.parallelize(blocks, numPartitions)
    val B = new BlockMatrix(rdd, rowPerPart, colPerPart)

    val expected = BDM(
      (2.0, 0.0, 0.0, 0.0),
      (0.0, 4.0, 2.0, 0.0),
      (6.0, 2.0, 2.0, 0.0),
      (0.0, 2.0, 4.0, 2.0),
      (1.0, 0.0, 2.0, 10.0))

    val AplusB = gridBasedMat.add(B)
    assert(AplusB.numRows() === m)
    assert(AplusB.numCols() === B.numCols())
    assert(AplusB.toBreeze() === expected)

    val C = new BlockMatrix(rdd, rowPerPart, colPerPart, m, n + 1) // columns don't match
    intercept[IllegalArgumentException] {
      gridBasedMat.add(C)
    }
    val largerBlocks: Seq[((Int, Int), Matrix)] = Seq(
      ((0, 0), new DenseMatrix(4, 4, new Array[Double](16))),
      ((1, 0), new DenseMatrix(1, 4, Array(1.0, 0.0, 1.0, 5.0))))
    val C2 = new BlockMatrix(sc.parallelize(largerBlocks, numPartitions), 4, 4, m, n)
    intercept[SparkException] { // partitioning doesn't match
      gridBasedMat.add(C2)
    }
    // adding BlockMatrices composed of SparseMatrices
    val sparseBlocks = for (i <- 0 until 4) yield ((i / 2, i % 2), SparseMatrix.speye(4))
    val denseBlocks = for (i <- 0 until 4) yield ((i / 2, i % 2), DenseMatrix.eye(4))
    val sparseBM = new BlockMatrix(sc.makeRDD(sparseBlocks, 4), 4, 4, 8, 8)
    val denseBM = new BlockMatrix(sc.makeRDD(denseBlocks, 4), 4, 4, 8, 8)

    assert(sparseBM.add(sparseBM).toBreeze() === sparseBM.add(denseBM).toBreeze())
  }

  test("multiply") {
    // identity matrix
    val blocks: Seq[((Int, Int), Matrix)] = Seq(
      ((0, 0), new DenseMatrix(2, 2, Array(1.0, 0.0, 0.0, 1.0))),
      ((1, 1), new DenseMatrix(2, 2, Array(1.0, 0.0, 0.0, 1.0))))
    val rdd = sc.parallelize(blocks, 2)
    val B = new BlockMatrix(rdd, colPerPart, rowPerPart)
    val expected = BDM(
      (1.0, 0.0, 0.0, 0.0),
      (0.0, 2.0, 1.0, 0.0),
      (3.0, 1.0, 1.0, 0.0),
      (0.0, 1.0, 2.0, 1.0),
      (0.0, 0.0, 1.0, 5.0))

    val AtimesB = gridBasedMat.multiply(B)
    assert(AtimesB.numRows() === m)
    assert(AtimesB.numCols() === n)
    assert(AtimesB.toBreeze() === expected)
    val C = new BlockMatrix(rdd, rowPerPart, colPerPart, m + 1, n) // dimensions don't match
    intercept[IllegalArgumentException] {
      gridBasedMat.multiply(C)
    }
    val largerBlocks = Seq(((0, 0), DenseMatrix.eye(4)))
    val C2 = new BlockMatrix(sc.parallelize(largerBlocks, numPartitions), 4, 4)
    intercept[SparkException] { // partitioning doesn't match
      gridBasedMat.multiply(C2)
    }
    val rand = new ju.Random(42)
    val largerAblocks = for (i <- 0 until 20) yield ((i % 5, i / 5), DenseMatrix.rand(6, 4, rand))
    val largerBblocks = for (i <- 0 until 16) yield ((i % 4, i / 4), DenseMatrix.rand(4, 4, rand))

    // Try it with increased number of partitions
    val largeA = new BlockMatrix(sc.parallelize(largerAblocks, 10), 6, 4)
    val largeB = new BlockMatrix(sc.parallelize(largerBblocks, 8), 4, 4)
    val largeC = largeA.multiply(largeB)
    val localC = largeC.toLocalMatrix()
    val result = largeA.toLocalMatrix().multiply(largeB.toLocalMatrix().asInstanceOf[DenseMatrix])
    assert(largeC.numRows() === largeA.numRows())
    assert(largeC.numCols() === largeB.numCols())
    assert(localC ~== result absTol 1e-8)
=======
      ((2, 1), new DenseMatrix(1, 2, Array(1.0, 5.0))))
    val rdd = sc.parallelize(blocks, numPartitions)
    val wrongRowPerParts = new BlockMatrix(rdd, rowPerPart + 1, colPerPart)
    val wrongColPerParts = new BlockMatrix(rdd, rowPerPart, colPerPart + 1)
    intercept[SparkException] {
      wrongRowPerParts.validate()
    }
    intercept[SparkException] {
      wrongColPerParts.validate()
    }
    // Wrong BlockMatrix dimensions
    val wrongRowSize = new BlockMatrix(rdd, rowPerPart, colPerPart, 4, 4)
    intercept[AssertionError] {
      wrongRowSize.validate()
    }
    val wrongColSize = new BlockMatrix(rdd, rowPerPart, colPerPart, 5, 2)
    intercept[AssertionError] {
      wrongColSize.validate()
    }
    // Duplicate indices
    val duplicateBlocks: Seq[((Int, Int), Matrix)] = Seq(
      ((0, 0), new DenseMatrix(2, 2, Array(1.0, 0.0, 0.0, 2.0))),
      ((0, 0), new DenseMatrix(2, 2, Array(0.0, 1.0, 0.0, 0.0))),
      ((1, 1), new DenseMatrix(2, 2, Array(3.0, 0.0, 1.0, 1.0))),
      ((1, 1), new DenseMatrix(2, 2, Array(1.0, 2.0, 0.0, 1.0))),
      ((2, 1), new DenseMatrix(1, 2, Array(1.0, 5.0))))
    val dupMatrix = new BlockMatrix(sc.parallelize(duplicateBlocks, numPartitions), 2, 2)
    intercept[SparkException] {
      dupMatrix.validate()
    }
>>>>>>> 6ee8338b
  }

  test("transpose") {
    val expected = BDM(
      (1.0, 0.0, 3.0, 0.0, 0.0),
      (0.0, 2.0, 1.0, 1.0, 0.0),
      (0.0, 1.0, 1.0, 2.0, 1.0),
      (0.0, 0.0, 0.0, 1.0, 5.0))

    val AT = gridBasedMat.transpose
    assert(AT.numRows() === gridBasedMat.numCols())
    assert(AT.numCols() === gridBasedMat.numRows())
    assert(AT.toBreeze() === expected)

    // make sure it works when matrices are cached as well
    gridBasedMat.cache()
    val AT2 = gridBasedMat.transpose
    AT2.cache()
    assert(AT2.toBreeze() === AT.toBreeze())
    val A = AT2.transpose
    assert(A.toBreeze() === gridBasedMat.toBreeze())
  }
}<|MERGE_RESOLUTION|>--- conflicted
+++ resolved
@@ -23,11 +23,7 @@
 import org.scalatest.FunSuite
 
 import org.apache.spark.SparkException
-<<<<<<< HEAD
 import org.apache.spark.mllib.linalg.{SparseMatrix, DenseMatrix, Matrices, Matrix}
-=======
-import org.apache.spark.mllib.linalg.{DenseMatrix, Matrices, Matrix}
->>>>>>> 6ee8338b
 import org.apache.spark.mllib.util.MLlibTestSparkContext
 import org.apache.spark.mllib.util.TestingUtils._
 
@@ -152,20 +148,12 @@
     assert(gridBasedMat.toBreeze() === expected)
   }
 
-<<<<<<< HEAD
   test("add") {
-=======
-  test("validate") {
-    // No error
-    gridBasedMat.validate()
-    // Wrong MatrixBlock dimensions
->>>>>>> 6ee8338b
     val blocks: Seq[((Int, Int), Matrix)] = Seq(
       ((0, 0), new DenseMatrix(2, 2, Array(1.0, 0.0, 0.0, 2.0))),
       ((0, 1), new DenseMatrix(2, 2, Array(0.0, 1.0, 0.0, 0.0))),
       ((1, 0), new DenseMatrix(2, 2, Array(3.0, 0.0, 1.0, 1.0))),
       ((1, 1), new DenseMatrix(2, 2, Array(1.0, 2.0, 0.0, 1.0))),
-<<<<<<< HEAD
       ((2, 0), new DenseMatrix(1, 2, Array(1.0, 0.0))), // Added block that doesn't exist in A
       ((2, 1), new DenseMatrix(1, 2, Array(1.0, 5.0))))
     val rdd = sc.parallelize(blocks, numPartitions)
@@ -227,7 +215,8 @@
     }
     val largerBlocks = Seq(((0, 0), DenseMatrix.eye(4)))
     val C2 = new BlockMatrix(sc.parallelize(largerBlocks, numPartitions), 4, 4)
-    intercept[SparkException] { // partitioning doesn't match
+    intercept[SparkException] {
+      // partitioning doesn't match
       gridBasedMat.multiply(C2)
     }
     val rand = new ju.Random(42)
@@ -243,7 +232,17 @@
     assert(largeC.numRows() === largeA.numRows())
     assert(largeC.numCols() === largeB.numCols())
     assert(localC ~== result absTol 1e-8)
-=======
+  }
+
+  test("validate") {
+    // No error
+    gridBasedMat.validate()
+    // Wrong MatrixBlock dimensions
+    val blocks: Seq[((Int, Int), Matrix)] = Seq(
+      ((0, 0), new DenseMatrix(2, 2, Array(1.0, 0.0, 0.0, 2.0))),
+      ((0, 1), new DenseMatrix(2, 2, Array(0.0, 1.0, 0.0, 0.0))),
+      ((1, 0), new DenseMatrix(2, 2, Array(3.0, 0.0, 1.0, 1.0))),
+      ((1, 1), new DenseMatrix(2, 2, Array(1.0, 2.0, 0.0, 1.0))),
       ((2, 1), new DenseMatrix(1, 2, Array(1.0, 5.0))))
     val rdd = sc.parallelize(blocks, numPartitions)
     val wrongRowPerParts = new BlockMatrix(rdd, rowPerPart + 1, colPerPart)
@@ -274,7 +273,6 @@
     intercept[SparkException] {
       dupMatrix.validate()
     }
->>>>>>> 6ee8338b
   }
 
   test("transpose") {
