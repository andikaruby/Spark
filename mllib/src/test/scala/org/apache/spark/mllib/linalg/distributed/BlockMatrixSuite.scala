/*
 * Licensed to the Apache Software Foundation (ASF) under one or more
 * contributor license agreements.  See the NOTICE file distributed with
 * this work for additional information regarding copyright ownership.
 * The ASF licenses this file to You under the Apache License, Version 2.0
 * (the "License"); you may not use this file except in compliance with
 * the License.  You may obtain a copy of the License at
 *
 *    http://www.apache.org/licenses/LICENSE-2.0
 *
 * Unless required by applicable law or agreed to in writing, software
 * distributed under the License is distributed on an "AS IS" BASIS,
 * WITHOUT WARRANTIES OR CONDITIONS OF ANY KIND, either express or implied.
 * See the License for the specific language governing permissions and
 * limitations under the License.
 */

package org.apache.spark.mllib.linalg.distributed

import scala.util.Random

import breeze.linalg.{DenseMatrix => BDM}
import org.scalatest.FunSuite

import org.apache.spark.mllib.linalg.{DenseMatrix, Matrices, Matrix}
import org.apache.spark.mllib.util.MLlibTestSparkContext

class BlockMatrixSuite extends FunSuite with MLlibTestSparkContext {

  val m = 5
  val n = 4
  val rowPerPart = 2
  val colPerPart = 2
  val numPartitions = 3
  var gridBasedMat: BlockMatrix = _

  override def beforeAll() {
    super.beforeAll()

    val blocks: Seq[((Int, Int), Matrix)] = Seq(
      ((0, 0), new DenseMatrix(2, 2, Array(1.0, 0.0, 0.0, 2.0))),
      ((0, 1), new DenseMatrix(2, 2, Array(0.0, 1.0, 0.0, 0.0))),
      ((1, 0), new DenseMatrix(2, 2, Array(3.0, 0.0, 1.0, 1.0))),
      ((1, 1), new DenseMatrix(2, 2, Array(1.0, 2.0, 0.0, 1.0))),
      ((2, 1), new DenseMatrix(1, 2, Array(1.0, 5.0))))

    gridBasedMat = new BlockMatrix(sc.parallelize(blocks, numPartitions), rowPerPart, colPerPart)
  }

  test("size") {
    assert(gridBasedMat.numRows() === m)
    assert(gridBasedMat.numCols() === n)
  }

  test("grid partitioner") {
    val random = new Random()
    // This should generate a 4x4 grid of 1x2 blocks.
    val part0 = GridPartitioner(4, 7, suggestedNumPartitions = 12)
    val expected0 = Array(
      Array(0, 0, 4, 4,  8,  8, 12),
      Array(1, 1, 5, 5,  9,  9, 13),
      Array(2, 2, 6, 6, 10, 10, 14),
      Array(3, 3, 7, 7, 11, 11, 15))
    for (i <- 0 until 4; j <- 0 until 7) {
      assert(part0.getPartition((i, j)) === expected0(i)(j))
      assert(part0.getPartition((i, j, random.nextInt())) === expected0(i)(j))
    }

    intercept[IllegalArgumentException] {
      part0.getPartition((-1, 0))
    }

    intercept[IllegalArgumentException] {
      part0.getPartition((4, 0))
    }

    intercept[IllegalArgumentException] {
      part0.getPartition((0, -1))
    }

    intercept[IllegalArgumentException] {
      part0.getPartition((0, 7))
    }

    val part1 = GridPartitioner(2, 2, suggestedNumPartitions = 5)
    val expected1 = Array(
      Array(0, 2),
      Array(1, 3))
    for (i <- 0 until 2; j <- 0 until 2) {
      assert(part1.getPartition((i, j)) === expected1(i)(j))
      assert(part1.getPartition((i, j, random.nextInt())) === expected1(i)(j))
    }

    val part2 = GridPartitioner(2, 2, suggestedNumPartitions = 5)
    assert(part0 !== part2)
    assert(part1 === part2)

    val part3 = new GridPartitioner(2, 3, rowsPerPart = 1, colsPerPart = 2)
    val expected3 = Array(
      Array(0, 0, 2),
      Array(1, 1, 3))
    for (i <- 0 until 2; j <- 0 until 3) {
      assert(part3.getPartition((i, j)) === expected3(i)(j))
      assert(part3.getPartition((i, j, random.nextInt())) === expected3(i)(j))
    }

    val part4 = GridPartitioner(2, 3, rowsPerPart = 1, colsPerPart = 2)
    assert(part3 === part4)

    intercept[IllegalArgumentException] {
      new GridPartitioner(2, 2, rowsPerPart = 0, colsPerPart = 1)
    }

    intercept[IllegalArgumentException] {
      GridPartitioner(2, 2, rowsPerPart = 1, colsPerPart = 0)
    }

    intercept[IllegalArgumentException] {
      GridPartitioner(2, 2, suggestedNumPartitions = 0)
    }
  }

  test("toCoordinateMatrix") {
    val coordMat = gridBasedMat.toCoordinateMatrix()
    assert(coordMat.numRows() === m)
    assert(coordMat.numCols() === n)
    assert(coordMat.toBreeze() === gridBasedMat.toBreeze())
  }

  test("toIndexedRowMatrix") {
    val rowMat = gridBasedMat.toIndexedRowMatrix()
    assert(rowMat.numRows() === m)
    assert(rowMat.numCols() === n)
    assert(rowMat.toBreeze() === gridBasedMat.toBreeze())
  }

  test("toBreeze and toLocalMatrix") {
    val expected = BDM(
      (1.0, 0.0, 0.0, 0.0),
      (0.0, 2.0, 1.0, 0.0),
      (3.0, 1.0, 1.0, 0.0),
      (0.0, 1.0, 2.0, 1.0),
      (0.0, 0.0, 1.0, 5.0))

    val dense = Matrices.fromBreeze(expected).asInstanceOf[DenseMatrix]
    assert(gridBasedMat.toLocalMatrix() === dense)
    assert(gridBasedMat.toBreeze() === expected)
  }

<<<<<<< HEAD
  test("repartition") {
    val brzA = gridBasedMat.toBreeze()
    val threeBythree = gridBasedMat.repartition(3, 3)
    assert(threeBythree.rowsPerBlock === 3)
    assert(threeBythree.colsPerBlock === 3)
    assert(threeBythree.numRows() === m)
    assert(threeBythree.numCols() === n)
    assert(threeBythree.numRowBlocks === 2)
    assert(threeBythree.numColBlocks === 2)
    assert(threeBythree.toBreeze() === brzA)

    val twoByOne = threeBythree.repartition(2, 1)
    assert(twoByOne.rowsPerBlock === 2)
    assert(twoByOne.colsPerBlock === 1)
    assert(twoByOne.numRows() === m)
    assert(twoByOne.numCols() === n)
    assert(twoByOne.numRowBlocks === 3)
    assert(twoByOne.numColBlocks === 4)
    assert(twoByOne.toBreeze() === brzA)

    // if two blocks 'overlap' add them together
    val overlappingBlocks: Seq[((Int, Int), Matrix)] = Seq(
      ((0, 0), new DenseMatrix(2, 3, Array(1.0, 0.0, 0.0, 2.0, 0.0, 1.0))),
      ((0, 1), new DenseMatrix(2, 2, Array(0.0, 1.0, 0.0, 0.0))),
      ((1, 0), new DenseMatrix(2, 3, Array(3.0, 0.0, 1.0, 1.0, 1.0, 2.0))),
      ((1, 1), new DenseMatrix(2, 2, Array(1.0, 2.0, 0.0, 1.0))),
      ((2, 1), new DenseMatrix(1, 2, Array(1.0, 5.0))))

    val expected = BDM(
      (1.0, 0.0, 0.0, 0.0),
      (0.0, 2.0, 2.0, 0.0),
      (3.0, 1.0, 2.0, 0.0),
      (0.0, 1.0, 4.0, 1.0),
      (0.0, 0.0, 1.0, 5.0))

    val overlap = new BlockMatrix(sc.parallelize(overlappingBlocks, numPartitions),
      rowPerPart, colPerPart).repartition()

    assert(overlap.numRows() === m)
    assert(overlap.numCols() === n)
    assert(overlap.rowsPerBlock === rowPerPart)
    assert(overlap.colsPerBlock === colPerPart)
    assert(overlap.numRowBlocks === 3)
    assert(overlap.numColBlocks === 2)
    assert(overlap.toBreeze() === expected)

    intercept[IllegalArgumentException] {
      gridBasedMat.repartition(0, 1)
    }
    intercept[IllegalArgumentException] {
      gridBasedMat.repartition(1, 0)
    }
    intercept[IllegalArgumentException] {
      gridBasedMat.repartition(1, 1, -1)
    }
=======
  test("transpose") {
    val expected = BDM(
      (1.0, 0.0, 3.0, 0.0, 0.0),
      (0.0, 2.0, 1.0, 1.0, 0.0),
      (0.0, 1.0, 1.0, 2.0, 1.0),
      (0.0, 0.0, 0.0, 1.0, 5.0))

    val AT = gridBasedMat.transpose
    assert(AT.numRows() === gridBasedMat.numCols())
    assert(AT.numCols() === gridBasedMat.numRows())
    assert(AT.toBreeze() === expected)

    // partitioner must update as well
    val originalPartitioner = gridBasedMat.partitioner
    val ATpartitioner = AT.partitioner
    assert(originalPartitioner.colsPerPart === ATpartitioner.rowsPerPart)
    assert(originalPartitioner.rowsPerPart === ATpartitioner.colsPerPart)
    assert(originalPartitioner.cols === ATpartitioner.rows)
    assert(originalPartitioner.rows === ATpartitioner.cols)

    // make sure it works when matrices are cached as well
    gridBasedMat.cache()
    val AT2 = gridBasedMat.transpose
    AT2.cache()
    assert(AT2.toBreeze() === AT.toBreeze())
    val A = AT2.transpose
    assert(A.toBreeze() === gridBasedMat.toBreeze())
>>>>>>> dd4d84cf
  }
}<|MERGE_RESOLUTION|>--- conflicted
+++ resolved
@@ -147,7 +147,6 @@
     assert(gridBasedMat.toBreeze() === expected)
   }
 
-<<<<<<< HEAD
   test("repartition") {
     val brzA = gridBasedMat.toBreeze()
     val threeBythree = gridBasedMat.repartition(3, 3)
@@ -203,7 +202,8 @@
     intercept[IllegalArgumentException] {
       gridBasedMat.repartition(1, 1, -1)
     }
-=======
+  }
+
   test("transpose") {
     val expected = BDM(
       (1.0, 0.0, 3.0, 0.0, 0.0),
@@ -231,6 +231,5 @@
     assert(AT2.toBreeze() === AT.toBreeze())
     val A = AT2.transpose
     assert(A.toBreeze() === gridBasedMat.toBreeze())
->>>>>>> dd4d84cf
   }
 }