/*
 * Licensed to the Apache Software Foundation (ASF) under one or more
 * contributor license agreements.  See the NOTICE file distributed with
 * this work for additional information regarding copyright ownership.
 * The ASF licenses this file to You under the Apache License, Version 2.0
 * (the "License"); you may not use this file except in compliance with
 * the License.  You may obtain a copy of the License at
 *
 *    http://www.apache.org/licenses/LICENSE-2.0
 *
 * Unless required by applicable law or agreed to in writing, software
 * distributed under the License is distributed on an "AS IS" BASIS,
 * WITHOUT WARRANTIES OR CONDITIONS OF ANY KIND, either express or implied.
 * See the License for the specific language governing permissions and
 * limitations under the License.
 */

package org.apache.spark.mllib.tree

import scala.collection.JavaConverters._

import org.scalatest.FunSuite

import org.apache.spark.mllib.linalg.Vectors
import org.apache.spark.mllib.regression.LabeledPoint
import org.apache.spark.mllib.tree.configuration.Algo._
import org.apache.spark.mllib.tree.configuration.FeatureType._
import org.apache.spark.mllib.tree.configuration.Strategy
import org.apache.spark.mllib.tree.impl.{DecisionTreeMetadata, TreePoint}
import org.apache.spark.mllib.tree.impurity.{Entropy, Gini, Variance}
import org.apache.spark.mllib.tree.model.{InformationGainStats, DecisionTreeModel, Node}
import org.apache.spark.mllib.util.LocalSparkContext

class DecisionTreeSuite extends FunSuite with LocalSparkContext {

  def validateClassifier(
      model: DecisionTreeModel,
      input: Seq[LabeledPoint],
      requiredAccuracy: Double) {
    val predictions = input.map(x => model.predict(x.features))
    val numOffPredictions = predictions.zip(input).count { case (prediction, expected) =>
      prediction != expected.label
    }
    val accuracy = (input.length - numOffPredictions).toDouble / input.length
    assert(accuracy >= requiredAccuracy,
      s"validateClassifier calculated accuracy $accuracy but required $requiredAccuracy.")
  }

  def validateRegressor(
      model: DecisionTreeModel,
      input: Seq[LabeledPoint],
      requiredMSE: Double) {
    val predictions = input.map(x => model.predict(x.features))
    val squaredError = predictions.zip(input).map { case (prediction, expected) =>
      val err = prediction - expected.label
      err * err
    }.sum
    val mse = squaredError / input.length
    assert(mse <= requiredMSE, s"validateRegressor calculated MSE $mse but required $requiredMSE.")
  }

  test("Binary classification with continuous features: split and bin calculation") {
    val arr = DecisionTreeSuite.generateOrderedLabeledPointsWithLabel1()
    assert(arr.length === 1000)
    val rdd = sc.parallelize(arr)
    val strategy = new Strategy(Classification, Gini, 3, 2, 100)
    val metadata = DecisionTreeMetadata.buildMetadata(rdd, strategy)
    assert(!metadata.isUnordered(featureIndex = 0))
    val (splits, bins) = DecisionTree.findSplitsBins(rdd, metadata)
    assert(splits.length === 2)
    assert(bins.length === 2)
    assert(splits(0).length === 99)
    assert(bins(0).length === 100)
  }

  test("Binary classification with binary (ordered) categorical features:" +
    " split and bin calculation") {
    val arr = DecisionTreeSuite.generateCategoricalDataPoints()
    assert(arr.length === 1000)
    val rdd = sc.parallelize(arr)
    val strategy = new Strategy(
      Classification,
      Gini,
      maxDepth = 2,
      numClassesForClassification = 2,
      maxBins = 100,
      categoricalFeaturesInfo = Map(0 -> 2, 1-> 2))

    val metadata = DecisionTreeMetadata.buildMetadata(rdd, strategy)
    val (splits, bins) = DecisionTree.findSplitsBins(rdd, metadata)
    assert(!metadata.isUnordered(featureIndex = 0))
    assert(!metadata.isUnordered(featureIndex = 1))
    assert(splits.length === 2)
    assert(bins.length === 2)
    // no bins or splits pre-computed for ordered categorical features
    assert(splits(0).length === 0)
    assert(bins(0).length === 0)
  }

  test("Binary classification with 3-ary (ordered) categorical features," +
    " with no samples for one category") {
    val arr = DecisionTreeSuite.generateCategoricalDataPoints()
    assert(arr.length === 1000)
    val rdd = sc.parallelize(arr)
    val strategy = new Strategy(
      Classification,
      Gini,
      maxDepth = 2,
      numClassesForClassification = 2,
      maxBins = 100,
      categoricalFeaturesInfo = Map(0 -> 3, 1 -> 3))

    val metadata = DecisionTreeMetadata.buildMetadata(rdd, strategy)
    assert(!metadata.isUnordered(featureIndex = 0))
    assert(!metadata.isUnordered(featureIndex = 1))
    val (splits, bins) = DecisionTree.findSplitsBins(rdd, metadata)
    assert(splits.length === 2)
    assert(bins.length === 2)
    // no bins or splits pre-computed for ordered categorical features
    assert(splits(0).length === 0)
    assert(bins(0).length === 0)
  }

  test("extract categories from a number for multiclass classification") {
    val l = DecisionTree.extractMultiClassCategories(13, 10)
    assert(l.length === 3)
    assert(List(3.0, 2.0, 0.0).toSeq === l.toSeq)
  }

  test("Multiclass classification with unordered categorical features:" +
      " split and bin calculations") {
    val arr = DecisionTreeSuite.generateCategoricalDataPoints()
    assert(arr.length === 1000)
    val rdd = sc.parallelize(arr)
    val strategy = new Strategy(
      Classification,
      Gini,
      maxDepth = 2,
      numClassesForClassification = 100,
      maxBins = 100,
      categoricalFeaturesInfo = Map(0 -> 3, 1-> 3))

    val metadata = DecisionTreeMetadata.buildMetadata(rdd, strategy)
    assert(metadata.isUnordered(featureIndex = 0))
    assert(metadata.isUnordered(featureIndex = 1))
    val (splits, bins) = DecisionTree.findSplitsBins(rdd, metadata)
    assert(splits.length === 2)
    assert(bins.length === 2)
    assert(splits(0).length === 3)
    assert(bins(0).length === 6)

    // Expecting 2^2 - 1 = 3 bins/splits
    assert(splits(0)(0).feature === 0)
    assert(splits(0)(0).threshold === Double.MinValue)
    assert(splits(0)(0).featureType === Categorical)
    assert(splits(0)(0).categories.length === 1)
    assert(splits(0)(0).categories.contains(0.0))
    assert(splits(1)(0).feature === 1)
    assert(splits(1)(0).threshold === Double.MinValue)
    assert(splits(1)(0).featureType === Categorical)
    assert(splits(1)(0).categories.length === 1)
    assert(splits(1)(0).categories.contains(0.0))

    assert(splits(0)(1).feature === 0)
    assert(splits(0)(1).threshold === Double.MinValue)
    assert(splits(0)(1).featureType === Categorical)
    assert(splits(0)(1).categories.length === 1)
    assert(splits(0)(1).categories.contains(1.0))
    assert(splits(1)(1).feature === 1)
    assert(splits(1)(1).threshold === Double.MinValue)
    assert(splits(1)(1).featureType === Categorical)
    assert(splits(1)(1).categories.length === 1)
    assert(splits(1)(1).categories.contains(1.0))

    assert(splits(0)(2).feature === 0)
    assert(splits(0)(2).threshold === Double.MinValue)
    assert(splits(0)(2).featureType === Categorical)
    assert(splits(0)(2).categories.length === 2)
    assert(splits(0)(2).categories.contains(0.0))
    assert(splits(0)(2).categories.contains(1.0))
    assert(splits(1)(2).feature === 1)
    assert(splits(1)(2).threshold === Double.MinValue)
    assert(splits(1)(2).featureType === Categorical)
    assert(splits(1)(2).categories.length === 2)
    assert(splits(1)(2).categories.contains(0.0))
    assert(splits(1)(2).categories.contains(1.0))

    // Check bins.

    assert(bins(0)(0).category === Double.MinValue)
    assert(bins(0)(0).lowSplit.categories.length === 0)
    assert(bins(0)(0).highSplit.categories.length === 1)
    assert(bins(0)(0).highSplit.categories.contains(0.0))
    assert(bins(1)(0).category === Double.MinValue)
    assert(bins(1)(0).lowSplit.categories.length === 0)
    assert(bins(1)(0).highSplit.categories.length === 1)
    assert(bins(1)(0).highSplit.categories.contains(0.0))

    assert(bins(0)(1).category === Double.MinValue)
    assert(bins(0)(1).lowSplit.categories.length === 1)
    assert(bins(0)(1).lowSplit.categories.contains(0.0))
    assert(bins(0)(1).highSplit.categories.length === 1)
    assert(bins(0)(1).highSplit.categories.contains(1.0))
    assert(bins(1)(1).category === Double.MinValue)
    assert(bins(1)(1).lowSplit.categories.length === 1)
    assert(bins(1)(1).lowSplit.categories.contains(0.0))
    assert(bins(1)(1).highSplit.categories.length === 1)
    assert(bins(1)(1).highSplit.categories.contains(1.0))

    assert(bins(0)(2).category === Double.MinValue)
    assert(bins(0)(2).lowSplit.categories.length === 1)
    assert(bins(0)(2).lowSplit.categories.contains(1.0))
    assert(bins(0)(2).highSplit.categories.length === 2)
    assert(bins(0)(2).highSplit.categories.contains(1.0))
    assert(bins(0)(2).highSplit.categories.contains(0.0))
    assert(bins(1)(2).category === Double.MinValue)
    assert(bins(1)(2).lowSplit.categories.length === 1)
    assert(bins(1)(2).lowSplit.categories.contains(1.0))
    assert(bins(1)(2).highSplit.categories.length === 2)
    assert(bins(1)(2).highSplit.categories.contains(1.0))
    assert(bins(1)(2).highSplit.categories.contains(0.0))

  }

  test("Multiclass classification with ordered categorical features: split and bin calculations") {
    val arr = DecisionTreeSuite.generateCategoricalDataPointsForMulticlassForOrderedFeatures()
    assert(arr.length === 3000)
    val rdd = sc.parallelize(arr)
    val strategy = new Strategy(
      Classification,
      Gini,
      maxDepth = 2,
      numClassesForClassification = 100,
      maxBins = 100,
      categoricalFeaturesInfo = Map(0 -> 10, 1-> 10))
    // 2^10 - 1 > 100, so categorical features will be ordered

    val metadata = DecisionTreeMetadata.buildMetadata(rdd, strategy)
    assert(!metadata.isUnordered(featureIndex = 0))
    assert(!metadata.isUnordered(featureIndex = 1))
    val (splits, bins) = DecisionTree.findSplitsBins(rdd, metadata)
    assert(splits.length === 2)
    assert(bins.length === 2)
    // no bins or splits pre-computed for ordered categorical features
    assert(splits(0).length === 0)
    assert(bins(0).length === 0)
  }


  test("Binary classification stump with ordered categorical features") {
    val arr = DecisionTreeSuite.generateCategoricalDataPoints()
    assert(arr.length === 1000)
    val rdd = sc.parallelize(arr)
    val strategy = new Strategy(
      Classification,
      Gini,
      numClassesForClassification = 2,
      maxDepth = 2,
      maxBins = 100,
      categoricalFeaturesInfo = Map(0 -> 3, 1-> 3))

    val metadata = DecisionTreeMetadata.buildMetadata(rdd, strategy)
    assert(!metadata.isUnordered(featureIndex = 0))
    assert(!metadata.isUnordered(featureIndex = 1))
    val (splits, bins) = DecisionTree.findSplitsBins(rdd, metadata)
    assert(splits.length === 2)
    assert(bins.length === 2)
    // no bins or splits pre-computed for ordered categorical features
    assert(splits(0).length === 0)
    assert(bins(0).length === 0)

    val treeInput = TreePoint.convertToTreeRDD(rdd, bins, metadata)
    val (rootNode: Node, doneTraining: Boolean) =
      DecisionTree.findBestSplits(treeInput, metadata, 0, null, splits, bins, 10)

    val split = rootNode.split.get
    assert(split.categories === List(1.0))
    assert(split.featureType === Categorical)
    assert(split.threshold === Double.MinValue)

    val stats = rootNode.stats.get
    assert(stats.gain > 0)
    assert(rootNode.predict === 1)
    assert(stats.impurity > 0.2)
  }

  test("Regression stump with 3-ary (ordered) categorical features") {
    val arr = DecisionTreeSuite.generateCategoricalDataPoints()
    assert(arr.length === 1000)
    val rdd = sc.parallelize(arr)
    val strategy = new Strategy(
      Regression,
      Variance,
      maxDepth = 2,
      maxBins = 100,
      categoricalFeaturesInfo = Map(0 -> 3, 1-> 3))

    val metadata = DecisionTreeMetadata.buildMetadata(rdd, strategy)
    assert(!metadata.isUnordered(featureIndex = 0))
    assert(!metadata.isUnordered(featureIndex = 1))

    val (splits, bins) = DecisionTree.findSplitsBins(rdd, metadata)
    val treeInput = TreePoint.convertToTreeRDD(rdd, bins, metadata)
    val (rootNode, doneTraining) = DecisionTree.findBestSplits(treeInput, metadata, 0,
      null, splits, bins, 10)

    val split = rootNode.split.get
    assert(split.categories.length === 1)
    assert(split.categories.contains(1.0))
    assert(split.featureType === Categorical)
    assert(split.threshold === Double.MinValue)

    val stats = rootNode.stats.get
    assert(stats.gain > 0)
    assert(rootNode.predict === 0.6)
    assert(stats.impurity > 0.2)
  }

  test("Regression stump with binary (ordered) categorical features") {
    val arr = DecisionTreeSuite.generateCategoricalDataPoints()
    assert(arr.length === 1000)
    val rdd = sc.parallelize(arr)
    val strategy = new Strategy(
      Regression,
      Variance,
      maxDepth = 2,
      maxBins = 100,
      categoricalFeaturesInfo = Map(0 -> 2, 1-> 2))
    val metadata = DecisionTreeMetadata.buildMetadata(rdd, strategy)
    assert(!metadata.isUnordered(featureIndex = 0))
    assert(!metadata.isUnordered(featureIndex = 1))

    val model = DecisionTree.train(rdd, strategy)
    validateRegressor(model, arr, 0.0)
    assert(model.numNodes === 3)
    assert(model.depth === 1)
  }

  test("Binary classification stump with fixed label 0 for Gini") {
    val arr = DecisionTreeSuite.generateOrderedLabeledPointsWithLabel0()
    assert(arr.length === 1000)
    val rdd = sc.parallelize(arr)
    val strategy = new Strategy(Classification, Gini, maxDepth = 3,
      numClassesForClassification = 2, maxBins = 100)
    val metadata = DecisionTreeMetadata.buildMetadata(rdd, strategy)
    assert(!metadata.isUnordered(featureIndex = 0))
    assert(!metadata.isUnordered(featureIndex = 1))

    val (splits, bins) = DecisionTree.findSplitsBins(rdd, metadata)
    assert(splits.length === 2)
    assert(splits(0).length === 99)
    assert(bins.length === 2)
    assert(bins(0).length === 100)

    val treeInput = TreePoint.convertToTreeRDD(rdd, bins, metadata)
    val (rootNode, doneTraining) = DecisionTree.findBestSplits(treeInput, metadata, 0,
      null, splits, bins, 10)

    val split = rootNode.split.get
    assert(split.feature === 0)

    val stats = rootNode.stats.get
    assert(stats.gain === 0)
    assert(stats.leftImpurity === 0)
    assert(stats.rightImpurity === 0)
  }

  test("Binary classification stump with fixed label 1 for Gini") {
    val arr = DecisionTreeSuite.generateOrderedLabeledPointsWithLabel1()
    assert(arr.length === 1000)
    val rdd = sc.parallelize(arr)
    val strategy = new Strategy(Classification, Gini, maxDepth = 3,
      numClassesForClassification = 2, maxBins = 100)
    val metadata = DecisionTreeMetadata.buildMetadata(rdd, strategy)
    assert(!metadata.isUnordered(featureIndex = 0))
    assert(!metadata.isUnordered(featureIndex = 1))

    val (splits, bins) = DecisionTree.findSplitsBins(rdd, metadata)
    assert(splits.length === 2)
    assert(splits(0).length === 99)
    assert(bins.length === 2)
    assert(bins(0).length === 100)

    val treeInput = TreePoint.convertToTreeRDD(rdd, bins, metadata)
    val (rootNode, doneTraining) = DecisionTree.findBestSplits(treeInput, metadata, 0,
      null, splits, bins, 10)

    val split = rootNode.split.get
    assert(split.feature === 0)

    val stats = rootNode.stats.get
    assert(stats.gain === 0)
    assert(stats.leftImpurity === 0)
    assert(stats.rightImpurity === 0)
    assert(rootNode.predict === 1)
  }

  test("Binary classification stump with fixed label 0 for Entropy") {
    val arr = DecisionTreeSuite.generateOrderedLabeledPointsWithLabel0()
    assert(arr.length === 1000)
    val rdd = sc.parallelize(arr)
    val strategy = new Strategy(Classification, Entropy, maxDepth = 3,
      numClassesForClassification = 2, maxBins = 100)
    val metadata = DecisionTreeMetadata.buildMetadata(rdd, strategy)
    assert(!metadata.isUnordered(featureIndex = 0))
    assert(!metadata.isUnordered(featureIndex = 1))

    val (splits, bins) = DecisionTree.findSplitsBins(rdd, metadata)
    assert(splits.length === 2)
    assert(splits(0).length === 99)
    assert(bins.length === 2)
    assert(bins(0).length === 100)

    val treeInput = TreePoint.convertToTreeRDD(rdd, bins, metadata)
    val (rootNode, doneTraining) = DecisionTree.findBestSplits(treeInput, metadata, 0,
      null, splits, bins, 10)

    val split = rootNode.split.get
    assert(split.feature === 0)

    val stats = rootNode.stats.get
    assert(stats.gain === 0)
    assert(stats.leftImpurity === 0)
    assert(stats.rightImpurity === 0)
    assert(rootNode.predict === 0)
  }

  test("Binary classification stump with fixed label 1 for Entropy") {
    val arr = DecisionTreeSuite.generateOrderedLabeledPointsWithLabel1()
    assert(arr.length === 1000)
    val rdd = sc.parallelize(arr)
    val strategy = new Strategy(Classification, Entropy, maxDepth = 3,
      numClassesForClassification = 2, maxBins = 100)
    val metadata = DecisionTreeMetadata.buildMetadata(rdd, strategy)
    assert(!metadata.isUnordered(featureIndex = 0))
    assert(!metadata.isUnordered(featureIndex = 1))

    val (splits, bins) = DecisionTree.findSplitsBins(rdd, metadata)
    assert(splits.length === 2)
    assert(splits(0).length === 99)
    assert(bins.length === 2)
    assert(bins(0).length === 100)

    val treeInput = TreePoint.convertToTreeRDD(rdd, bins, metadata)
    val (rootNode, doneTraining) = DecisionTree.findBestSplits(treeInput, metadata, 0,
      null, splits, bins, 10)

    val split = rootNode.split.get
    assert(split.feature === 0)

    val stats = rootNode.stats.get
    assert(stats.gain === 0)
    assert(stats.leftImpurity === 0)
    assert(stats.rightImpurity === 0)
    assert(rootNode.predict === 1)
  }

  test("Second level node building with vs. without groups") {
    val arr = DecisionTreeSuite.generateOrderedLabeledPoints()
    assert(arr.length === 1000)
    val rdd = sc.parallelize(arr)
    val strategy = new Strategy(Classification, Entropy, 3, 2, 100)
    val metadata = DecisionTreeMetadata.buildMetadata(rdd, strategy)
    val (splits, bins) = DecisionTree.findSplitsBins(rdd, metadata)
    assert(splits.length === 2)
    assert(splits(0).length === 99)
    assert(bins.length === 2)
    assert(bins(0).length === 100)

    // Train a 1-node model
    val strategyOneNode = new Strategy(Classification, Entropy, maxDepth = 1,
      numClassesForClassification = 2, maxBins = 100)
    val modelOneNode = DecisionTree.train(rdd, strategyOneNode)
    val rootNodeCopy1 = modelOneNode.topNode.deepCopy()
    val rootNodeCopy2 = modelOneNode.topNode.deepCopy()

    // Single group second level tree construction.
    val treeInput = TreePoint.convertToTreeRDD(rdd, bins, metadata)
    val (rootNode, _) = DecisionTree.findBestSplits(treeInput, metadata, 1,
      rootNodeCopy1, splits, bins, 10)
    assert(rootNode.leftNode.nonEmpty)
    assert(rootNode.rightNode.nonEmpty)
    val children1 = new Array[Node](2)
    children1(0) = rootNode.leftNode.get
    children1(1) = rootNode.rightNode.get

    // maxLevelForSingleGroup parameter is set to 0 to force splitting into groups for second
    // level tree construction.
    val (rootNode2, _) = DecisionTree.findBestSplits(treeInput, metadata, 1,
      rootNodeCopy2, splits, bins, 0)
    assert(rootNode2.leftNode.nonEmpty)
    assert(rootNode2.rightNode.nonEmpty)
    val children2 = new Array[Node](2)
    children2(0) = rootNode2.leftNode.get
    children2(1) = rootNode2.rightNode.get

    // Verify whether the splits obtained using single group and multiple group level
    // construction strategies are the same.
    for (i <- 0 until 2) {
      assert(children1(i).stats.nonEmpty && children1(i).stats.get.gain > 0)
      assert(children2(i).stats.nonEmpty && children2(i).stats.get.gain > 0)
      assert(children1(i).split === children2(i).split)
      assert(children1(i).stats.nonEmpty && children2(i).stats.nonEmpty)
      val stats1 = children1(i).stats.get
      val stats2 = children2(i).stats.get
      assert(stats1.gain === stats2.gain)
      assert(stats1.impurity === stats2.impurity)
      assert(stats1.leftImpurity === stats2.leftImpurity)
      assert(stats1.rightImpurity === stats2.rightImpurity)
      assert(children1(i).predict === children2(i).predict)
    }
  }

  test("Multiclass classification stump with 3-ary (unordered) categorical features") {
    val arr = DecisionTreeSuite.generateCategoricalDataPointsForMulticlass()
    val rdd = sc.parallelize(arr)
    val strategy = new Strategy(algo = Classification, impurity = Gini, maxDepth = 4,
      numClassesForClassification = 3, categoricalFeaturesInfo = Map(0 -> 3, 1 -> 3))
    val metadata = DecisionTreeMetadata.buildMetadata(rdd, strategy)
    assert(strategy.isMulticlassClassification)
    assert(metadata.isUnordered(featureIndex = 0))
    assert(metadata.isUnordered(featureIndex = 1))

    val (splits, bins) = DecisionTree.findSplitsBins(rdd, metadata)
    val treeInput = TreePoint.convertToTreeRDD(rdd, bins, metadata)
    val (rootNode, doneTraining) = DecisionTree.findBestSplits(treeInput, metadata, 0,
      null, splits, bins, 10)

    val split = rootNode.split.get
    assert(split.feature === 0)
    assert(split.categories.length === 1)
    assert(split.categories.contains(1))
    assert(split.featureType === Categorical)
  }

  test("Binary classification stump with 1 continuous feature, to check off-by-1 error") {
    val arr = new Array[LabeledPoint](4)
    arr(0) = new LabeledPoint(0.0, Vectors.dense(0.0))
    arr(1) = new LabeledPoint(1.0, Vectors.dense(1.0))
    arr(2) = new LabeledPoint(1.0, Vectors.dense(2.0))
    arr(3) = new LabeledPoint(1.0, Vectors.dense(3.0))
    val rdd = sc.parallelize(arr)
    val strategy = new Strategy(algo = Classification, impurity = Gini, maxDepth = 4,
      numClassesForClassification = 2)

    val model = DecisionTree.train(rdd, strategy)
    validateClassifier(model, arr, 1.0)
    assert(model.numNodes === 3)
    assert(model.depth === 1)
  }

  test("Binary classification stump with 2 continuous features") {
    val arr = new Array[LabeledPoint](4)
    arr(0) = new LabeledPoint(0.0, Vectors.sparse(2, Seq((0, 0.0))))
    arr(1) = new LabeledPoint(1.0, Vectors.sparse(2, Seq((1, 1.0))))
    arr(2) = new LabeledPoint(0.0, Vectors.sparse(2, Seq((0, 0.0))))
    arr(3) = new LabeledPoint(1.0, Vectors.sparse(2, Seq((1, 2.0))))

    val rdd = sc.parallelize(arr)
    val strategy = new Strategy(algo = Classification, impurity = Gini, maxDepth = 4,
      numClassesForClassification = 2)

    val model = DecisionTree.train(rdd, strategy)
    validateClassifier(model, arr, 1.0)
    assert(model.numNodes === 3)
    assert(model.depth === 1)
    assert(model.topNode.split.get.feature === 1)
  }

  test("Multiclass classification stump with unordered categorical features," +
    " with just enough bins") {
    val maxBins = 2 * (math.pow(2, 3 - 1).toInt - 1) // just enough bins to allow unordered features
    val arr = DecisionTreeSuite.generateCategoricalDataPointsForMulticlass()
    val rdd = sc.parallelize(arr)
    val strategy = new Strategy(algo = Classification, impurity = Gini, maxDepth = 4,
      numClassesForClassification = 3, maxBins = maxBins,
      categoricalFeaturesInfo = Map(0 -> 3, 1 -> 3))
    assert(strategy.isMulticlassClassification)
    val metadata = DecisionTreeMetadata.buildMetadata(rdd, strategy)
    assert(metadata.isUnordered(featureIndex = 0))
    assert(metadata.isUnordered(featureIndex = 1))

    val model = DecisionTree.train(rdd, strategy)
    validateClassifier(model, arr, 1.0)
    assert(model.numNodes === 3)
    assert(model.depth === 1)

    val (splits, bins) = DecisionTree.findSplitsBins(rdd, metadata)
    val treeInput = TreePoint.convertToTreeRDD(rdd, bins, metadata)
    val (rootNode, doneTraining) = DecisionTree.findBestSplits(treeInput, metadata, 0,
      null, splits, bins, 10)

    val split = rootNode.split.get
    assert(split.feature === 0)
    assert(split.categories.length === 1)
    assert(split.categories.contains(1))
    assert(split.featureType === Categorical)

    val gain = rootNode.stats.get
    assert(gain.leftImpurity === 0)
    assert(gain.rightImpurity === 0)
  }

  test("Multiclass classification stump with continuous features") {
    val arr = DecisionTreeSuite.generateContinuousDataPointsForMulticlass()
    val rdd = sc.parallelize(arr)
    val strategy = new Strategy(algo = Classification, impurity = Gini, maxDepth = 4,
      numClassesForClassification = 3, maxBins = 100)
    assert(strategy.isMulticlassClassification)
    val metadata = DecisionTreeMetadata.buildMetadata(rdd, strategy)

    val model = DecisionTree.train(rdd, strategy)
    validateClassifier(model, arr, 0.9)

    val (splits, bins) = DecisionTree.findSplitsBins(rdd, metadata)
    val treeInput = TreePoint.convertToTreeRDD(rdd, bins, metadata)
    val (rootNode, doneTraining) = DecisionTree.findBestSplits(treeInput, metadata, 0,
      null, splits, bins, 10)

    val split = rootNode.split.get
    assert(split.feature === 1)
    assert(split.featureType === Continuous)
    assert(split.threshold > 1980)
    assert(split.threshold < 2020)

  }

  test("Multiclass classification stump with continuous + unordered categorical features") {
    val arr = DecisionTreeSuite.generateContinuousDataPointsForMulticlass()
    val rdd = sc.parallelize(arr)
    val strategy = new Strategy(algo = Classification, impurity = Gini, maxDepth = 4,
      numClassesForClassification = 3, maxBins = 100, categoricalFeaturesInfo = Map(0 -> 3))
    assert(strategy.isMulticlassClassification)
    val metadata = DecisionTreeMetadata.buildMetadata(rdd, strategy)
    assert(metadata.isUnordered(featureIndex = 0))

    val model = DecisionTree.train(rdd, strategy)
    validateClassifier(model, arr, 0.9)

    val (splits, bins) = DecisionTree.findSplitsBins(rdd, metadata)
    val treeInput = TreePoint.convertToTreeRDD(rdd, bins, metadata)
    val (rootNode, doneTraining) = DecisionTree.findBestSplits(treeInput, metadata, 0,
      null, splits, bins, 10)

    val split = rootNode.split.get
    assert(split.feature === 1)
    assert(split.featureType === Continuous)
    assert(split.threshold > 1980)
    assert(split.threshold < 2020)
  }

  test("Multiclass classification stump with 10-ary (ordered) categorical features") {
    val arr = DecisionTreeSuite.generateCategoricalDataPointsForMulticlassForOrderedFeatures()
    val rdd = sc.parallelize(arr)
    val strategy = new Strategy(algo = Classification, impurity = Gini, maxDepth = 4,
      numClassesForClassification = 3, maxBins = 100,
      categoricalFeaturesInfo = Map(0 -> 10, 1 -> 10))
    assert(strategy.isMulticlassClassification)
    val metadata = DecisionTreeMetadata.buildMetadata(rdd, strategy)
    assert(!metadata.isUnordered(featureIndex = 0))
    assert(!metadata.isUnordered(featureIndex = 1))

    val (splits, bins) = DecisionTree.findSplitsBins(rdd, metadata)
    val treeInput = TreePoint.convertToTreeRDD(rdd, bins, metadata)
    val (rootNode, doneTraining) = DecisionTree.findBestSplits(treeInput, metadata, 0,
      null, splits, bins, 10)

    val split = rootNode.split.get
    assert(split.feature === 0)
    assert(split.categories.length === 1)
    assert(split.categories.contains(1.0))
    assert(split.featureType === Categorical)
  }

  test("Multiclass classification tree with 10-ary (ordered) categorical features," +
      " with just enough bins") {
    val arr = DecisionTreeSuite.generateCategoricalDataPointsForMulticlassForOrderedFeatures()
    val rdd = sc.parallelize(arr)
    val strategy = new Strategy(algo = Classification, impurity = Gini, maxDepth = 4,
      numClassesForClassification = 3, maxBins = 10,
      categoricalFeaturesInfo = Map(0 -> 10, 1 -> 10))
    assert(strategy.isMulticlassClassification)

    val model = DecisionTree.train(rdd, strategy)
    validateClassifier(model, arr, 0.6)
  }

  test("split must satisfy min instances per node requirements") {
    val arr = new Array[LabeledPoint](3)
    arr(0) = new LabeledPoint(0.0, Vectors.sparse(2, Seq((0, 0.0))))
    arr(1) = new LabeledPoint(1.0, Vectors.sparse(2, Seq((1, 1.0))))
    arr(2) = new LabeledPoint(0.0, Vectors.sparse(2, Seq((0, 1.0))))

    val input = sc.parallelize(arr)
    val strategy = new Strategy(algo = Classification, impurity = Gini,
      maxDepth = 2, numClassesForClassification = 2, minInstancesPerNode = 2)

    val model = DecisionTree.train(input, strategy)
    assert(model.topNode.isLeaf)
    assert(model.topNode.predict == 0.0)
    val predicts = input.map(p => model.predict(p.features)).collect()
    predicts.foreach { predict =>
      assert(predict == 0.0)
    }

    // test for findBestSplits when no valid split can be found
    val metadata = DecisionTreeMetadata.buildMetadata(input, strategy)
    val (splits, bins) = DecisionTree.findSplitsBins(input, metadata)
    val treeInput = TreePoint.convertToTreeRDD(input, bins, metadata)
    val (rootNode, doneTraining) = DecisionTree.findBestSplits(treeInput, metadata, 0,
      null, splits, bins, 10)

    val gain = rootNode.stats.get
    assert(gain == InformationGainStats.invalidInformationGainStats)
  }

  test("do not choose split that does not satisfy min instance per node requirements") {
    // if a split does not satisfy min instances per node requirements,
    // this split is invalid, even though the information gain of split is large.
    val arr = new Array[LabeledPoint](4)
    arr(0) = new LabeledPoint(0.0, Vectors.dense(0.0, 1.0))
    arr(1) = new LabeledPoint(1.0, Vectors.dense(1.0, 1.0))
    arr(2) = new LabeledPoint(0.0, Vectors.dense(0.0, 0.0))
    arr(3) = new LabeledPoint(0.0, Vectors.dense(0.0, 0.0))

    val input = sc.parallelize(arr)
    val strategy = new Strategy(algo = Classification, impurity = Gini,
      maxBins = 2, maxDepth = 2, categoricalFeaturesInfo = Map(0 -> 2, 1-> 2),
      numClassesForClassification = 2, minInstancesPerNode = 2)
    val metadata = DecisionTreeMetadata.buildMetadata(input, strategy)
    val (splits, bins) = DecisionTree.findSplitsBins(input, metadata)
    val treeInput = TreePoint.convertToTreeRDD(input, bins, metadata)
    val (rootNode, doneTraining) = DecisionTree.findBestSplits(treeInput, metadata, 0,
      null, splits, bins, 10)

<<<<<<< HEAD
    assert(bestSplits.length == 1)
    val bestSplit = bestSplits(0)._1
    val bestSplitStats = bestSplits(0)._2
    assert(bestSplit.feature == 1)
    assert(bestSplitStats != InformationGainStats.invalidInformationGainStats)
=======
    val split = rootNode.split.get
    val gain = rootNode.stats.get
    assert(split.feature == 1)
    assert(gain != InformationGainStats.invalidInformationGainStats)
>>>>>>> af258382
  }

  test("split must satisfy min info gain requirements") {
    val arr = new Array[LabeledPoint](3)
    arr(0) = new LabeledPoint(0.0, Vectors.sparse(2, Seq((0, 0.0))))
    arr(1) = new LabeledPoint(1.0, Vectors.sparse(2, Seq((1, 1.0))))
    arr(2) = new LabeledPoint(0.0, Vectors.sparse(2, Seq((0, 1.0))))

    val input = sc.parallelize(arr)
    val strategy = new Strategy(algo = Classification, impurity = Gini, maxDepth = 2,
      numClassesForClassification = 2, minInfoGain = 1.0)

    val model = DecisionTree.train(input, strategy)
    assert(model.topNode.isLeaf)
    assert(model.topNode.predict == 0.0)
    val predicts = input.map(p => model.predict(p.features)).collect()
    predicts.foreach { predict =>
      assert(predict == 0.0)
    }

    // test for findBestSplits when no valid split can be found
    val metadata = DecisionTreeMetadata.buildMetadata(input, strategy)
    val (splits, bins) = DecisionTree.findSplitsBins(input, metadata)
    val treeInput = TreePoint.convertToTreeRDD(input, bins, metadata)
    val (rootNode, doneTraining) = DecisionTree.findBestSplits(treeInput, metadata, 0,
      null, splits, bins, 10)

    val gain = rootNode.stats.get
    assert(gain == InformationGainStats.invalidInformationGainStats)
  }
}

object DecisionTreeSuite {

  def generateOrderedLabeledPointsWithLabel0(): Array[LabeledPoint] = {
    val arr = new Array[LabeledPoint](1000)
    for (i <- 0 until 1000) {
      val lp = new LabeledPoint(0.0, Vectors.dense(i.toDouble, 1000.0 - i))
      arr(i) = lp
    }
    arr
  }

  def generateOrderedLabeledPointsWithLabel1(): Array[LabeledPoint] = {
    val arr = new Array[LabeledPoint](1000)
    for (i <- 0 until 1000) {
      val lp = new LabeledPoint(1.0, Vectors.dense(i.toDouble, 999.0 - i))
      arr(i) = lp
    }
    arr
  }

  def generateOrderedLabeledPoints(): Array[LabeledPoint] = {
    val arr = new Array[LabeledPoint](1000)
    for (i <- 0 until 1000) {
      val label = if (i < 100) {
        0.0
      } else if (i < 500) {
        1.0
      } else if (i < 900) {
        0.0
      } else {
        1.0
      }
      arr(i) = new LabeledPoint(label, Vectors.dense(i.toDouble, 1000.0 - i))
    }
    arr
  }

  def generateCategoricalDataPoints(): Array[LabeledPoint] = {
    val arr = new Array[LabeledPoint](1000)
    for (i <- 0 until 1000) {
      if (i < 600) {
        arr(i) = new LabeledPoint(1.0, Vectors.dense(0.0, 1.0))
      } else {
        arr(i) = new LabeledPoint(0.0, Vectors.dense(1.0, 0.0))
      }
    }
    arr
  }

  def generateCategoricalDataPointsAsJavaList(): java.util.List[LabeledPoint] = {
    generateCategoricalDataPoints().toList.asJava
  }

  def generateCategoricalDataPointsForMulticlass(): Array[LabeledPoint] = {
    val arr = new Array[LabeledPoint](3000)
    for (i <- 0 until 3000) {
      if (i < 1000) {
        arr(i) = new LabeledPoint(2.0, Vectors.dense(2.0, 2.0))
      } else if (i < 2000) {
        arr(i) = new LabeledPoint(1.0, Vectors.dense(1.0, 2.0))
      } else {
        arr(i) = new LabeledPoint(2.0, Vectors.dense(2.0, 2.0))
      }
    }
    arr
  }

  def generateContinuousDataPointsForMulticlass(): Array[LabeledPoint] = {
    val arr = new Array[LabeledPoint](3000)
    for (i <- 0 until 3000) {
      if (i < 2000) {
        arr(i) = new LabeledPoint(2.0, Vectors.dense(2.0, i))
      } else {
        arr(i) = new LabeledPoint(1.0, Vectors.dense(2.0, i))
      }
    }
    arr
  }

  def generateCategoricalDataPointsForMulticlassForOrderedFeatures():
    Array[LabeledPoint] = {
    val arr = new Array[LabeledPoint](3000)
    for (i <- 0 until 3000) {
      if (i < 1000) {
        arr(i) = new LabeledPoint(2.0, Vectors.dense(2.0, 2.0))
      } else if (i < 2000) {
        arr(i) = new LabeledPoint(1.0, Vectors.dense(1.0, 2.0))
      } else {
        arr(i) = new LabeledPoint(1.0, Vectors.dense(2.0, 2.0))
      }
    }
    arr
  }

}<|MERGE_RESOLUTION|>--- conflicted
+++ resolved
@@ -733,18 +733,10 @@
     val (rootNode, doneTraining) = DecisionTree.findBestSplits(treeInput, metadata, 0,
       null, splits, bins, 10)
 
-<<<<<<< HEAD
-    assert(bestSplits.length == 1)
-    val bestSplit = bestSplits(0)._1
-    val bestSplitStats = bestSplits(0)._2
-    assert(bestSplit.feature == 1)
-    assert(bestSplitStats != InformationGainStats.invalidInformationGainStats)
-=======
     val split = rootNode.split.get
     val gain = rootNode.stats.get
     assert(split.feature == 1)
     assert(gain != InformationGainStats.invalidInformationGainStats)
->>>>>>> af258382
   }
 
   test("split must satisfy min info gain requirements") {
