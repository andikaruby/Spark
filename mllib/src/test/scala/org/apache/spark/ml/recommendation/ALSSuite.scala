/*
 * Licensed to the Apache Software Foundation (ASF) under one or more
 * contributor license agreements.  See the NOTICE file distributed with
 * this work for additional information regarding copyright ownership.
 * The ASF licenses this file to You under the Apache License, Version 2.0
 * (the "License"); you may not use this file except in compliance with
 * the License.  You may obtain a copy of the License at
 *
 *    http://www.apache.org/licenses/LICENSE-2.0
 *
 * Unless required by applicable law or agreed to in writing, software
 * distributed under the License is distributed on an "AS IS" BASIS,
 * WITHOUT WARRANTIES OR CONDITIONS OF ANY KIND, either express or implied.
 * See the License for the specific language governing permissions and
 * limitations under the License.
 */

package org.apache.spark.ml.recommendation

import java.io.File
import java.util.Random

import scala.collection.mutable
import scala.collection.mutable.ArrayBuffer
import scala.collection.JavaConverters._
import scala.language.existentials

import com.github.fommil.netlib.BLAS.{getInstance => blas}
import org.apache.commons.io.FileUtils
import org.apache.commons.io.filefilter.TrueFileFilter

import org.apache.spark._
import org.apache.spark.internal.Logging
import org.apache.spark.ml.recommendation.ALS._
import org.apache.spark.ml.util.{DefaultReadWriteTest, MLTestingUtils}
import org.apache.spark.mllib.linalg.Vectors
import org.apache.spark.mllib.util.MLlibTestSparkContext
import org.apache.spark.mllib.util.TestingUtils._
import org.apache.spark.rdd.RDD
import org.apache.spark.sql.{DataFrame, Row}
import org.apache.spark.storage._
import org.apache.spark.util.Utils

class ALSSuite
  extends SparkFunSuite with MLlibTestSparkContext with DefaultReadWriteTest with Logging {

  override def beforeAll(): Unit = {
    super.beforeAll()
    sc.setCheckpointDir(tempDir.getAbsolutePath)
  }

  override def afterAll(): Unit = {
    super.afterAll()
  }

  test("LocalIndexEncoder") {
    val random = new Random
    for (numBlocks <- Seq(1, 2, 5, 10, 20, 50, 100)) {
      val encoder = new LocalIndexEncoder(numBlocks)
      val maxLocalIndex = Int.MaxValue / numBlocks
      val tests = Seq.fill(5)((random.nextInt(numBlocks), random.nextInt(maxLocalIndex))) ++
        Seq((0, 0), (numBlocks - 1, maxLocalIndex))
      tests.foreach { case (blockId, localIndex) =>
        val err = s"Failed with numBlocks=$numBlocks, blockId=$blockId, and localIndex=$localIndex."
        val encoded = encoder.encode(blockId, localIndex)
        assert(encoder.blockId(encoded) === blockId, err)
        assert(encoder.localIndex(encoded) === localIndex, err)
      }
    }
  }

  test("normal equation construction") {
    val k = 2
    val ne0 = new NormalEquation(k)
      .add(Array(1.0f, 2.0f), 3.0)
      .add(Array(4.0f, 5.0f), 6.0, 2.0) // weighted
    assert(ne0.k === k)
    assert(ne0.triK === k * (k + 1) / 2)
    // NumPy code that computes the expected values:
    // A = np.matrix("1 2; 4 5")
    // b = np.matrix("3; 6")
    // C = np.matrix(np.diag([1, 2]))
    // ata = A.transpose() * C * A
    // atb = A.transpose() * C * b
    assert(Vectors.dense(ne0.ata) ~== Vectors.dense(33.0, 42.0, 54.0) relTol 1e-8)
    assert(Vectors.dense(ne0.atb) ~== Vectors.dense(51.0, 66.0) relTol 1e-8)

    val ne1 = new NormalEquation(2)
      .add(Array(7.0f, 8.0f), 9.0)
    ne0.merge(ne1)
    // NumPy code that computes the expected values:
    // A = np.matrix("1 2; 4 5; 7 8")
    // b = np.matrix("3; 6; 9")
    // C = np.matrix(np.diag([1, 2, 1]))
    // ata = A.transpose() * C * A
    // atb = A.transpose() * C * b
    assert(Vectors.dense(ne0.ata) ~== Vectors.dense(82.0, 98.0, 118.0) relTol 1e-8)
    assert(Vectors.dense(ne0.atb) ~== Vectors.dense(114.0, 138.0) relTol 1e-8)

    intercept[IllegalArgumentException] {
      ne0.add(Array(1.0f), 2.0)
    }
    intercept[IllegalArgumentException] {
      ne0.add(Array(1.0f, 2.0f, 3.0f), 4.0)
    }
    intercept[IllegalArgumentException] {
      ne0.add(Array(1.0f, 2.0f), 0.0, -1.0)
    }
    intercept[IllegalArgumentException] {
      val ne2 = new NormalEquation(3)
      ne0.merge(ne2)
    }

    ne0.reset()
    assert(ne0.ata.forall(_ == 0.0))
    assert(ne0.atb.forall(_ == 0.0))
  }

  test("CholeskySolver") {
    val k = 2
    val ne0 = new NormalEquation(k)
      .add(Array(1.0f, 2.0f), 4.0)
      .add(Array(1.0f, 3.0f), 9.0)
      .add(Array(1.0f, 4.0f), 16.0)
    val ne1 = new NormalEquation(k)
      .merge(ne0)

    val chol = new CholeskySolver
    val x0 = chol.solve(ne0, 0.0).map(_.toDouble)
    // NumPy code that computes the expected solution:
    // A = np.matrix("1 2; 1 3; 1 4")
    // b = b = np.matrix("3; 6")
    // x0 = np.linalg.lstsq(A, b)[0]
    assert(Vectors.dense(x0) ~== Vectors.dense(-8.333333, 6.0) relTol 1e-6)

    assert(ne0.ata.forall(_ == 0.0))
    assert(ne0.atb.forall(_ == 0.0))

    val x1 = chol.solve(ne1, 1.5).map(_.toDouble)
    // NumPy code that computes the expected solution, where lambda is scaled by n:
    // x0 = np.linalg.solve(A.transpose() * A + 1.5 * np.eye(2), A.transpose() * b)
    assert(Vectors.dense(x1) ~== Vectors.dense(-0.1155556, 3.28) relTol 1e-6)
  }

  test("RatingBlockBuilder") {
    val emptyBuilder = new RatingBlockBuilder[Int]()
    assert(emptyBuilder.size === 0)
    val emptyBlock = emptyBuilder.build()
    assert(emptyBlock.srcIds.isEmpty)
    assert(emptyBlock.dstIds.isEmpty)
    assert(emptyBlock.ratings.isEmpty)

    val builder0 = new RatingBlockBuilder()
      .add(Rating(0, 1, 2.0f))
      .add(Rating(3, 4, 5.0f))
    assert(builder0.size === 2)
    val builder1 = new RatingBlockBuilder()
      .add(Rating(6, 7, 8.0f))
      .merge(builder0.build())
    assert(builder1.size === 3)
    val block = builder1.build()
    val ratings = Seq.tabulate(block.size) { i =>
      (block.srcIds(i), block.dstIds(i), block.ratings(i))
    }.toSet
    assert(ratings === Set((0, 1, 2.0f), (3, 4, 5.0f), (6, 7, 8.0f)))
  }

  test("UncompressedInBlock") {
    val encoder = new LocalIndexEncoder(10)
    val uncompressed = new UncompressedInBlockBuilder[Int](encoder)
      .add(0, Array(1, 0, 2), Array(0, 1, 4), Array(1.0f, 2.0f, 3.0f))
      .add(1, Array(3, 0), Array(2, 5), Array(4.0f, 5.0f))
      .build()
    assert(uncompressed.length === 5)
    val records = Seq.tabulate(uncompressed.length) { i =>
      val dstEncodedIndex = uncompressed.dstEncodedIndices(i)
      val dstBlockId = encoder.blockId(dstEncodedIndex)
      val dstLocalIndex = encoder.localIndex(dstEncodedIndex)
      (uncompressed.srcIds(i), dstBlockId, dstLocalIndex, uncompressed.ratings(i))
    }.toSet
    val expected =
      Set((1, 0, 0, 1.0f), (0, 0, 1, 2.0f), (2, 0, 4, 3.0f), (3, 1, 2, 4.0f), (0, 1, 5, 5.0f))
    assert(records === expected)

    val compressed = uncompressed.compress()
    assert(compressed.size === 5)
    assert(compressed.srcIds.toSeq === Seq(0, 1, 2, 3))
    assert(compressed.dstPtrs.toSeq === Seq(0, 2, 3, 4, 5))
    var decompressed = ArrayBuffer.empty[(Int, Int, Int, Float)]
    var i = 0
    while (i < compressed.srcIds.length) {
      var j = compressed.dstPtrs(i)
      while (j < compressed.dstPtrs(i + 1)) {
        val dstEncodedIndex = compressed.dstEncodedIndices(j)
        val dstBlockId = encoder.blockId(dstEncodedIndex)
        val dstLocalIndex = encoder.localIndex(dstEncodedIndex)
        decompressed += ((compressed.srcIds(i), dstBlockId, dstLocalIndex, compressed.ratings(j)))
        j += 1
      }
      i += 1
    }
    assert(decompressed.toSet === expected)
  }

  /**
   * Generates an explicit feedback dataset for testing ALS.
   * @param numUsers number of users
   * @param numItems number of items
   * @param rank rank
   * @param noiseStd the standard deviation of additive Gaussian noise on training data
   * @param seed random seed
   * @return (training, test)
   */
  def genExplicitTestData(
      numUsers: Int,
      numItems: Int,
      rank: Int,
      noiseStd: Double = 0.0,
      seed: Long = 11L): (RDD[Rating[Int]], RDD[Rating[Int]]) = {
    val trainingFraction = 0.6
    val testFraction = 0.3
    val totalFraction = trainingFraction + testFraction
    val random = new Random(seed)
    val userFactors = genFactors(numUsers, rank, random)
    val itemFactors = genFactors(numItems, rank, random)
    val training = ArrayBuffer.empty[Rating[Int]]
    val test = ArrayBuffer.empty[Rating[Int]]
    for ((userId, userFactor) <- userFactors; (itemId, itemFactor) <- itemFactors) {
      val x = random.nextDouble()
      if (x < totalFraction) {
        val rating = blas.sdot(rank, userFactor, 1, itemFactor, 1)
        if (x < trainingFraction) {
          val noise = noiseStd * random.nextGaussian()
          training += Rating(userId, itemId, rating + noise.toFloat)
        } else {
          test += Rating(userId, itemId, rating)
        }
      }
    }
    logInfo(s"Generated an explicit feedback dataset with ${training.size} ratings for training " +
      s"and ${test.size} for test.")
    (sc.parallelize(training, 2), sc.parallelize(test, 2))
  }

  /**
   * Generates an implicit feedback dataset for testing ALS.
   * @param numUsers number of users
   * @param numItems number of items
   * @param rank rank
   * @param noiseStd the standard deviation of additive Gaussian noise on training data
   * @param seed random seed
   * @return (training, test)
   */
  def genImplicitTestData(
      numUsers: Int,
      numItems: Int,
      rank: Int,
      noiseStd: Double = 0.0,
      seed: Long = 11L): (RDD[Rating[Int]], RDD[Rating[Int]]) = {
    // The assumption of the implicit feedback model is that unobserved ratings are more likely to
    // be negatives.
    val positiveFraction = 0.8
    val negativeFraction = 1.0 - positiveFraction
    val trainingFraction = 0.6
    val testFraction = 0.3
    val totalFraction = trainingFraction + testFraction
    val random = new Random(seed)
    val userFactors = genFactors(numUsers, rank, random)
    val itemFactors = genFactors(numItems, rank, random)
    val training = ArrayBuffer.empty[Rating[Int]]
    val test = ArrayBuffer.empty[Rating[Int]]
    for ((userId, userFactor) <- userFactors; (itemId, itemFactor) <- itemFactors) {
      val rating = blas.sdot(rank, userFactor, 1, itemFactor, 1)
      val threshold = if (rating > 0) positiveFraction else negativeFraction
      val observed = random.nextDouble() < threshold
      if (observed) {
        val x = random.nextDouble()
        if (x < totalFraction) {
          if (x < trainingFraction) {
            val noise = noiseStd * random.nextGaussian()
            training += Rating(userId, itemId, rating + noise.toFloat)
          } else {
            test += Rating(userId, itemId, rating)
          }
        }
      }
    }
    logInfo(s"Generated an implicit feedback dataset with ${training.size} ratings for training " +
      s"and ${test.size} for test.")
    (sc.parallelize(training, 2), sc.parallelize(test, 2))
  }

  /**
   * Generates random user/item factors, with i.i.d. values drawn from U(a, b).
   * @param size number of users/items
   * @param rank number of features
   * @param random random number generator
   * @param a min value of the support (default: -1)
   * @param b max value of the support (default: 1)
   * @return a sequence of (ID, factors) pairs
   */
  private def genFactors(
      size: Int,
      rank: Int,
      random: Random,
      a: Float = -1.0f,
      b: Float = 1.0f): Seq[(Int, Array[Float])] = {
    require(size > 0 && size < Int.MaxValue / 3)
    require(b > a)
    val ids = mutable.Set.empty[Int]
    while (ids.size < size) {
      ids += random.nextInt()
    }
    val width = b - a
    ids.toSeq.sorted.map(id => (id, Array.fill(rank)(a + random.nextFloat() * width)))
  }

  /**
   * Test ALS using the given training/test splits and parameters.
   * @param training training dataset
   * @param test test dataset
   * @param rank rank of the matrix factorization
   * @param maxIter max number of iterations
   * @param regParam regularization constant
   * @param implicitPrefs whether to use implicit preference
   * @param numUserBlocks number of user blocks
   * @param numItemBlocks number of item blocks
   * @param targetRMSE target test RMSE
   */
  def testALS(
      training: RDD[Rating[Int]],
      test: RDD[Rating[Int]],
      rank: Int,
      maxIter: Int,
      regParam: Double,
      implicitPrefs: Boolean = false,
      numUserBlocks: Int = 2,
      numItemBlocks: Int = 3,
      targetRMSE: Double = 0.05): Unit = {
    val sqlContext = this.sqlContext
    import sqlContext.implicits._
    val als = new ALS()
      .setRank(rank)
      .setRegParam(regParam)
      .setImplicitPrefs(implicitPrefs)
      .setNumUserBlocks(numUserBlocks)
      .setNumItemBlocks(numItemBlocks)
      .setSeed(0)
    val alpha = als.getAlpha
    val model = als.fit(training.toDF())
    val predictions = model.transform(test.toDF()).select("rating", "prediction").rdd.map {
      case Row(rating: Float, prediction: Float) =>
        (rating.toDouble, prediction.toDouble)
    }
    val rmse =
      if (implicitPrefs) {
        // TODO: Use a better (rank-based?) evaluation metric for implicit feedback.
        // We limit the ratings and the predictions to interval [0, 1] and compute the weighted RMSE
        // with the confidence scores as weights.
        val (totalWeight, weightedSumSq) = predictions.map { case (rating, prediction) =>
          val confidence = 1.0 + alpha * math.abs(rating)
          val rating01 = math.max(math.min(rating, 1.0), 0.0)
          val prediction01 = math.max(math.min(prediction, 1.0), 0.0)
          val err = prediction01 - rating01
          (confidence, confidence * err * err)
        }.reduce { case ((c0, e0), (c1, e1)) =>
          (c0 + c1, e0 + e1)
        }
        math.sqrt(weightedSumSq / totalWeight)
      } else {
        val mse = predictions.map { case (rating, prediction) =>
          val err = rating - prediction
          err * err
        }.mean()
        math.sqrt(mse)
      }
    logInfo(s"Test RMSE is $rmse.")
    assert(rmse < targetRMSE)

    // copied model must have the same parent.
    MLTestingUtils.checkCopy(model)
  }

  test("exact rank-1 matrix") {
    val (training, test) = genExplicitTestData(numUsers = 20, numItems = 40, rank = 1)
    testALS(training, test, maxIter = 1, rank = 1, regParam = 1e-5, targetRMSE = 0.001)
    testALS(training, test, maxIter = 1, rank = 2, regParam = 1e-5, targetRMSE = 0.001)
  }

  test("approximate rank-1 matrix") {
    val (training, test) =
      genExplicitTestData(numUsers = 20, numItems = 40, rank = 1, noiseStd = 0.01)
    testALS(training, test, maxIter = 2, rank = 1, regParam = 0.01, targetRMSE = 0.02)
    testALS(training, test, maxIter = 2, rank = 2, regParam = 0.01, targetRMSE = 0.02)
  }

  test("approximate rank-2 matrix") {
    val (training, test) =
      genExplicitTestData(numUsers = 20, numItems = 40, rank = 2, noiseStd = 0.01)
    testALS(training, test, maxIter = 4, rank = 2, regParam = 0.01, targetRMSE = 0.03)
    testALS(training, test, maxIter = 4, rank = 3, regParam = 0.01, targetRMSE = 0.03)
  }

  test("different block settings") {
    val (training, test) =
      genExplicitTestData(numUsers = 20, numItems = 40, rank = 2, noiseStd = 0.01)
    for ((numUserBlocks, numItemBlocks) <- Seq((1, 1), (1, 2), (2, 1), (2, 2))) {
      testALS(training, test, maxIter = 4, rank = 3, regParam = 0.01, targetRMSE = 0.03,
        numUserBlocks = numUserBlocks, numItemBlocks = numItemBlocks)
    }
  }

  test("more blocks than ratings") {
    val (training, test) =
      genExplicitTestData(numUsers = 4, numItems = 4, rank = 1)
    testALS(training, test, maxIter = 2, rank = 1, regParam = 1e-4, targetRMSE = 0.002,
     numItemBlocks = 5, numUserBlocks = 5)
  }

  test("implicit feedback") {
    val (training, test) =
      genImplicitTestData(numUsers = 20, numItems = 40, rank = 2, noiseStd = 0.01)
    testALS(training, test, maxIter = 4, rank = 2, regParam = 0.01, implicitPrefs = true,
      targetRMSE = 0.3)
  }

  test("using generic ID types") {
    val (ratings, _) = genImplicitTestData(numUsers = 20, numItems = 40, rank = 2, noiseStd = 0.01)

    val longRatings = ratings.map(r => Rating(r.user.toLong, r.item.toLong, r.rating))
    val (longUserFactors, _) = ALS.train(longRatings, rank = 2, maxIter = 4, seed = 0)
    assert(longUserFactors.first()._1.getClass === classOf[Long])

    val strRatings = ratings.map(r => Rating(r.user.toString, r.item.toString, r.rating))
    val (strUserFactors, _) = ALS.train(strRatings, rank = 2, maxIter = 4, seed = 0)
    assert(strUserFactors.first()._1.getClass === classOf[String])
  }

  test("nonnegative constraint") {
    val (ratings, _) = genImplicitTestData(numUsers = 20, numItems = 40, rank = 2, noiseStd = 0.01)
    val (userFactors, itemFactors) =
      ALS.train(ratings, rank = 2, maxIter = 4, nonnegative = true, seed = 0)
    def isNonnegative(factors: RDD[(Int, Array[Float])]): Boolean = {
      factors.values.map { _.forall(_ >= 0.0) }.reduce(_ && _)
    }
    assert(isNonnegative(userFactors))
    assert(isNonnegative(itemFactors))
    // TODO: Validate the solution.
  }

  test("als partitioner is a projection") {
    for (p <- Seq(1, 10, 100, 1000)) {
      val part = new ALSPartitioner(p)
      var k = 0
      while (k < p) {
        assert(k === part.getPartition(k))
        assert(k === part.getPartition(k.toLong))
        k += 1
      }
    }
  }

  test("partitioner in returned factors") {
    val (ratings, _) = genImplicitTestData(numUsers = 20, numItems = 40, rank = 2, noiseStd = 0.01)
    val (userFactors, itemFactors) = ALS.train(
      ratings, rank = 2, maxIter = 4, numUserBlocks = 3, numItemBlocks = 4, seed = 0)
    for ((tpe, factors) <- Seq(("User", userFactors), ("Item", itemFactors))) {
      assert(userFactors.partitioner.isDefined, s"$tpe factors should have partitioner.")
      val part = userFactors.partitioner.get
      userFactors.mapPartitionsWithIndex { (idx, items) =>
        items.foreach { case (id, _) =>
          if (part.getPartition(id) != idx) {
            throw new SparkException(s"$tpe with ID $id should not be in partition $idx.")
          }
        }
        Iterator.empty
      }.count()
    }
  }

  test("als with large number of iterations") {
    val (ratings, _) = genExplicitTestData(numUsers = 4, numItems = 4, rank = 1)
    ALS.train(ratings, rank = 1, maxIter = 50, numUserBlocks = 2, numItemBlocks = 2, seed = 0)
    ALS.train(ratings, rank = 1, maxIter = 50, numUserBlocks = 2, numItemBlocks = 2,
      implicitPrefs = true, seed = 0)
  }

  test("read/write") {
    import ALSSuite._
    val (ratings, _) = genExplicitTestData(numUsers = 4, numItems = 4, rank = 1)
    val als = new ALS()
    allEstimatorParamSettings.foreach { case (p, v) =>
      als.set(als.getParam(p), v)
    }
    val sqlContext = this.sqlContext
    import sqlContext.implicits._
    val model = als.fit(ratings.toDF())

    // Test Estimator save/load
    val als2 = testDefaultReadWrite(als)
    allEstimatorParamSettings.foreach { case (p, v) =>
      val param = als.getParam(p)
      assert(als.get(param).get === als2.get(param).get)
    }

    // Test Model save/load
    val model2 = testDefaultReadWrite(model)
    allModelParamSettings.foreach { case (p, v) =>
      val param = model.getParam(p)
      assert(model.get(param).get === model2.get(param).get)
    }
    assert(model.rank === model2.rank)
    def getFactors(df: DataFrame): Set[(Int, Array[Float])] = {
      df.select("id", "features").collect().map { case r =>
        (r.getInt(0), r.getAs[Array[Float]](1))
      }.toSet
    }
    assert(getFactors(model.userFactors) === getFactors(model2.userFactors))
    assert(getFactors(model.itemFactors) === getFactors(model2.itemFactors))
  }
}

class ALSCleanerSuite extends SparkFunSuite {
  test("checkpointAndCleanParents") {
    val conf = new SparkConf()
    val localDir = Utils.createTempDir()
    val tempDir = Utils.createTempDir()
    def getAllFiles: Set[File] =
      FileUtils.listFiles(localDir, TrueFileFilter.INSTANCE, TrueFileFilter.INSTANCE).asScala.toSet
    try {
      conf.set("spark.local.dir", localDir.getAbsolutePath)
      conf.set("spark.shuffle.manager", "sort")
      val sc = new SparkContext("local[2]", "test", conf)
<<<<<<< HEAD
      sc.setCheckpointDir(tempDir.getAbsolutePath)
      // Test checkpoint and clean parents
      val filesBefore = getAllFiles
      val input = sc.parallelize(1 to 1000)
      val keyed = input.map(x => (x % 20, 1))
      val shuffled = keyed.reduceByKey(_ + _)
      val keysOnly = shuffled.map{case (x, _) => x}
      ALS.checkpointAndCleanParents(keysOnly, true)
      keysOnly.count()
      assert(keysOnly.isCheckpointed)
      val resultingFiles = getAllFiles -- filesBefore
      assert(resultingFiles === Set())
=======
      try {
        sc.setCheckpointDir(tempDir.getAbsolutePath)
        // Test checkpoint and clean parents
        val filesBefore = getAllFiles
        val input = sc.parallelize(1 to 1000)
        val keyed = input.map(x => (x % 20, 1))
        val shuffled = keyed.reduceByKey(_ + _)
        val keysOnly = shuffled.map{case (x, _) => x}
        ALS.checkpointAndCleanParents(keysOnly, true)
        keysOnly.count()
        assert(keysOnly.isCheckpointed)
        val resultingFiles = getAllFiles -- filesBefore
        assert(resultingFiles === Set())
      } finally {
        sc.stop()
      }
>>>>>>> 324efc72
    } finally {
      Utils.deleteRecursively(localDir)
      Utils.deleteRecursively(tempDir)
    }
  }
}

object ALSSuite {

  /**
   * Mapping from all Params to valid settings which differ from the defaults.
   * This is useful for tests which need to exercise all Params, such as save/load.
   * This excludes input columns to simplify some tests.
   */
  val allModelParamSettings: Map[String, Any] = Map(
    "predictionCol" -> "myPredictionCol"
  )

  /**
   * Mapping from all Params to valid settings which differ from the defaults.
   * This is useful for tests which need to exercise all Params, such as save/load.
   * This excludes input columns to simplify some tests.
   */
  val allEstimatorParamSettings: Map[String, Any] = allModelParamSettings ++ Map(
    "maxIter" -> 1,
    "rank" -> 1,
    "regParam" -> 0.01,
    "numUserBlocks" -> 2,
    "numItemBlocks" -> 2,
    "implicitPrefs" -> true,
    "alpha" -> 0.9,
    "nonnegative" -> true,
    "checkpointInterval" -> 20
  )
}<|MERGE_RESOLUTION|>--- conflicted
+++ resolved
@@ -531,20 +531,6 @@
       conf.set("spark.local.dir", localDir.getAbsolutePath)
       conf.set("spark.shuffle.manager", "sort")
       val sc = new SparkContext("local[2]", "test", conf)
-<<<<<<< HEAD
-      sc.setCheckpointDir(tempDir.getAbsolutePath)
-      // Test checkpoint and clean parents
-      val filesBefore = getAllFiles
-      val input = sc.parallelize(1 to 1000)
-      val keyed = input.map(x => (x % 20, 1))
-      val shuffled = keyed.reduceByKey(_ + _)
-      val keysOnly = shuffled.map{case (x, _) => x}
-      ALS.checkpointAndCleanParents(keysOnly, true)
-      keysOnly.count()
-      assert(keysOnly.isCheckpointed)
-      val resultingFiles = getAllFiles -- filesBefore
-      assert(resultingFiles === Set())
-=======
       try {
         sc.setCheckpointDir(tempDir.getAbsolutePath)
         // Test checkpoint and clean parents
@@ -561,7 +547,6 @@
       } finally {
         sc.stop()
       }
->>>>>>> 324efc72
     } finally {
       Utils.deleteRecursively(localDir)
       Utils.deleteRecursively(tempDir)
