--- conflicted
+++ resolved
@@ -94,11 +94,8 @@
     unitVectors.foreach { v: Vector =>
       assert(Vectors.norm(v, 2.0) ~== 1.0 absTol 1e-14)
     }
-<<<<<<< HEAD
+
     MLTestingUtils.uidChecks(brp, brpModel)
-=======
-    MLTestingUtils.checkCopy(brpModel)
->>>>>>> 703c42c3
   }
 
   test("BucketedRandomProjectionLSH: test of LSH property") {
