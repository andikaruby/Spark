/*
 * Licensed to the Apache Software Foundation (ASF) under one or more
 * contributor license agreements.  See the NOTICE file distributed with
 * this work for additional information regarding copyright ownership.
 * The ASF licenses this file to You under the Apache License, Version 2.0
 * (the "License"); you may not use this file except in compliance with
 * the License.  You may obtain a copy of the License at
 *
 *    http://www.apache.org/licenses/LICENSE-2.0
 *
 * Unless required by applicable law or agreed to in writing, software
 * distributed under the License is distributed on an "AS IS" BASIS,
 * WITHOUT WARRANTIES OR CONDITIONS OF ANY KIND, either express or implied.
 * See the License for the specific language governing permissions and
 * limitations under the License.
 */

package org.apache.spark.mllib.clustering

import org.json4s._
import org.json4s.DefaultFormats
import org.json4s.JsonDSL._
import org.json4s.jackson.JsonMethods._

import org.apache.spark.SparkContext
import org.apache.spark.annotation.Since
import org.apache.spark.api.java.JavaRDD
import org.apache.spark.internal.Logging
import org.apache.spark.mllib.linalg.Vector
import org.apache.spark.mllib.util.{Loader, Saveable}
import org.apache.spark.rdd.RDD
import org.apache.spark.sql.{Row, SparkSession}

/**
 * Clustering model produced by [[BisectingKMeans]].
 * The prediction is done level-by-level from the root node to a leaf node, and at each node among
 * its children the closest to the input point is selected.
 *
 * @param root the root node of the clustering tree
 */
@Since("1.6.0")
class BisectingKMeansModel private[clustering] (
    private[clustering] val root: ClusteringTreeNode,
    @Since("2.4.0") val distanceMeasure: String
  ) extends Serializable with Saveable with Logging {

  @Since("1.6.0")
  def this(root: ClusteringTreeNode) = this(root, DistanceMeasure.EUCLIDEAN)

  private val distanceMeasureInstance: DistanceMeasure =
    DistanceMeasure.decodeFromString(distanceMeasure)

  /**
   * Leaf cluster centers.
   */
  @Since("1.6.0")
  def clusterCenters: Array[Vector] = root.leafNodes.map(_.center)

  /**
   * Number of leaf clusters.
   */
  lazy val k: Int = clusterCenters.length

  /**
   * Predicts the index of the cluster that the input point belongs to.
   */
  @Since("1.6.0")
  def predict(point: Vector): Int = {
    root.predict(point, distanceMeasureInstance)
  }

  /**
   * Predicts the indices of the clusters that the input points belong to.
   */
  @Since("1.6.0")
  def predict(points: RDD[Vector]): RDD[Int] = {
    points.map { p => root.predict(p, distanceMeasureInstance) }
  }

  /**
   * Java-friendly version of `predict()`.
   */
  @Since("1.6.0")
  def predict(points: JavaRDD[Vector]): JavaRDD[java.lang.Integer] =
    predict(points.rdd).toJavaRDD().asInstanceOf[JavaRDD[java.lang.Integer]]

  /**
   * Computes the squared distance between the input point and the cluster center it belongs to.
   */
  @Since("1.6.0")
  def computeCost(point: Vector): Double = {
    root.computeCost(point, distanceMeasureInstance)
  }

  /**
   * Computes the sum of squared distances between the input points and their corresponding cluster
   * centers.
   */
  @Since("1.6.0")
  def computeCost(data: RDD[Vector]): Double = {
    data.map(root.computeCost(_, distanceMeasureInstance)).sum()
  }

  /**
   * Java-friendly version of `computeCost()`.
   */
  @Since("1.6.0")
  def computeCost(data: JavaRDD[Vector]): Double = this.computeCost(data.rdd)

  @Since("2.0.0")
  override def save(sc: SparkContext, path: String): Unit = {
    BisectingKMeansModel.SaveLoadV2_0.save(sc, this, path)
  }
<<<<<<< HEAD
=======

  override protected def formatVersion: String = "2.0"
>>>>>>> 6fd5ff39
}

@Since("2.0.0")
object BisectingKMeansModel extends Loader[BisectingKMeansModel] {

  @Since("2.0.0")
  override def load(sc: SparkContext, path: String): BisectingKMeansModel = {
    val (loadedClassName, formatVersion, __) = Loader.loadMetadata(sc, path)
    (loadedClassName, formatVersion) match {
      case (SaveLoadV1_0.thisClassName, SaveLoadV1_0.thisFormatVersion) =>
        val model = SaveLoadV1_0.load(sc, path)
        model
      case (SaveLoadV2_0.thisClassName, SaveLoadV2_0.thisFormatVersion) =>
        val model = SaveLoadV2_0.load(sc, path)
        model
      case _ => throw new Exception(
        s"BisectingKMeansModel.load did not recognize model with (className, format version):" +
          s"($loadedClassName, $formatVersion).  Supported:\n" +
          s"  (${SaveLoadV1_0.thisClassName}, ${SaveLoadV1_0.thisClassName}\n" +
          s"  (${SaveLoadV2_0.thisClassName}, ${SaveLoadV2_0.thisClassName})")
    }
  }

  private case class Data(index: Int, size: Long, center: Vector, norm: Double, cost: Double,
     height: Double, children: Seq[Int])

  private object Data {
    def apply(r: Row): Data = Data(r.getInt(0), r.getLong(1), r.getAs[Vector](2), r.getDouble(3),
      r.getDouble(4), r.getDouble(5), r.getSeq[Int](6))
  }

  private def getNodes(node: ClusteringTreeNode): Array[ClusteringTreeNode] = {
    if (node.children.isEmpty) {
      Array(node)
    } else {
      node.children.flatMap(getNodes) ++ Array(node)
    }
  }

  private def buildTree(rootId: Int, nodes: Map[Int, Data]): ClusteringTreeNode = {
    val root = nodes(rootId)
    if (root.children.isEmpty) {
      new ClusteringTreeNode(root.index, root.size, new VectorWithNorm(root.center, root.norm),
        root.cost, root.height, new Array[ClusteringTreeNode](0))
    } else {
      val children = root.children.map(c => buildTree(c, nodes))
      new ClusteringTreeNode(root.index, root.size, new VectorWithNorm(root.center, root.norm),
        root.cost, root.height, children.toArray)
    }
  }

  private[clustering] object SaveLoadV1_0 {
    private[clustering] val thisFormatVersion = "1.0"

    private[clustering]
    val thisClassName = "org.apache.spark.mllib.clustering.BisectingKMeansModel"

    def save(sc: SparkContext, model: BisectingKMeansModel, path: String): Unit = {
      val spark = SparkSession.builder().sparkContext(sc).getOrCreate()
      val metadata = compact(render(
        ("class" -> thisClassName) ~ ("version" -> thisFormatVersion)
          ~ ("rootId" -> model.root.index)))
      sc.parallelize(Seq(metadata), 1).saveAsTextFile(Loader.metadataPath(path))

      val data = getNodes(model.root).map(node => Data(node.index, node.size,
        node.centerWithNorm.vector, node.centerWithNorm.norm, node.cost, node.height,
        node.children.map(_.index)))
      spark.createDataFrame(data).write.parquet(Loader.dataPath(path))
    }

    def load(sc: SparkContext, path: String): BisectingKMeansModel = {
      implicit val formats: DefaultFormats = DefaultFormats
      val (className, formatVersion, metadata) = Loader.loadMetadata(sc, path)
      assert(className == thisClassName)
      assert(formatVersion == thisFormatVersion)
      val rootId = (metadata \ "rootId").extract[Int]
      val spark = SparkSession.builder().sparkContext(sc).getOrCreate()
      val rows = spark.read.parquet(Loader.dataPath(path))
      Loader.checkSchema[Data](rows.schema)
      val data = rows.select("index", "size", "center", "norm", "cost", "height", "children")
      val nodes = data.rdd.map(Data.apply).collect().map(d => (d.index, d)).toMap
      val rootNode = buildTree(rootId, nodes)
      new BisectingKMeansModel(rootNode, DistanceMeasure.EUCLIDEAN)
    }
  }

  private[clustering] object SaveLoadV2_0 {
    private[clustering] val thisFormatVersion = "2.0"

    private[clustering]
    val thisClassName = "org.apache.spark.mllib.clustering.BisectingKMeansModel"

    def save(sc: SparkContext, model: BisectingKMeansModel, path: String): Unit = {
      val spark = SparkSession.builder().sparkContext(sc).getOrCreate()
      val metadata = compact(render(
        ("class" -> thisClassName) ~ ("version" -> thisFormatVersion)
          ~ ("rootId" -> model.root.index) ~ ("distanceMeasure" -> model.distanceMeasure)))
      sc.parallelize(Seq(metadata), 1).saveAsTextFile(Loader.metadataPath(path))

      val data = getNodes(model.root).map(node => Data(node.index, node.size,
        node.centerWithNorm.vector, node.centerWithNorm.norm, node.cost, node.height,
        node.children.map(_.index)))
      spark.createDataFrame(data).write.parquet(Loader.dataPath(path))
    }

    def load(sc: SparkContext, path: String): BisectingKMeansModel = {
      implicit val formats: DefaultFormats = DefaultFormats
      val (className, formatVersion, metadata) = Loader.loadMetadata(sc, path)
      assert(className == thisClassName)
      assert(formatVersion == thisFormatVersion)
      val rootId = (metadata \ "rootId").extract[Int]
      val distanceMeasure = (metadata \ "distanceMeasure").extract[String]
      val spark = SparkSession.builder().sparkContext(sc).getOrCreate()
      val rows = spark.read.parquet(Loader.dataPath(path))
      Loader.checkSchema[Data](rows.schema)
      val data = rows.select("index", "size", "center", "norm", "cost", "height", "children")
      val nodes = data.rdd.map(Data.apply).collect().map(d => (d.index, d)).toMap
      val rootNode = buildTree(rootId, nodes)
      new BisectingKMeansModel(rootNode, distanceMeasure)
    }
  }
}<|MERGE_RESOLUTION|>--- conflicted
+++ resolved
@@ -111,11 +111,6 @@
   override def save(sc: SparkContext, path: String): Unit = {
     BisectingKMeansModel.SaveLoadV2_0.save(sc, this, path)
   }
-<<<<<<< HEAD
-=======
-
-  override protected def formatVersion: String = "2.0"
->>>>>>> 6fd5ff39
 }
 
 @Since("2.0.0")
