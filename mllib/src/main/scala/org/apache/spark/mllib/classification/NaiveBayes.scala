--- conflicted
+++ resolved
@@ -25,7 +25,6 @@
 import org.json4s.{DefaultFormats, JValue}
 
 import org.apache.spark.{Logging, SparkContext, SparkException}
-import org.apache.spark.mllib.classification.NaiveBayesModels.NaiveBayesModels
 import org.apache.spark.mllib.linalg.{DenseVector, SparseVector, Vector}
 import org.apache.spark.mllib.regression.LabeledPoint
 import org.apache.spark.mllib.util.{Loader, Saveable}
@@ -34,24 +33,6 @@
 
 
 /**
-<<<<<<< HEAD
- * Model types supported in Naive Bayes:
- * multinomial and Bernoulli currently supported
- */
-object NaiveBayesModels extends Enumeration {
-  type NaiveBayesModels = Value
-  val Multinomial, Bernoulli = Value
-
-  implicit def toString(model: NaiveBayesModels): String = {
-    model.toString
-  }
-}
-
-
-
-/**
-=======
->>>>>>> b93aaf68
  * Model for Naive Bayes Classifiers.
  *
  * @param labels list of labels
@@ -74,18 +55,12 @@
   private val brzPi = new BDV[Double](pi)
   private val brzTheta = new BDM(theta(0).length, theta.length, theta.flatten).t
 
-<<<<<<< HEAD
   //Bernoulli scoring requires log(condprob) if 1 log(1-condprob) if 0
-  //precomputing log(1.0 - exp(theta)) and its sum for linear algebra application
+  //this precomputes log(1.0 - exp(theta)) and its sum for linear algebra application
   //of this condition in predict function
   private val (brzNegTheta, brzNegThetaSum) = modelType match {
-    case NaiveBayesModels.Multinomial => (None, None)
-    case NaiveBayesModels.Bernoulli =>
-=======
-  private val brzNegTheta: Option[BDM[Double]] = modelType match {
-    case NaiveBayes.Multinomial => None
+    case NaiveBayes.Multinomial => (None, None)
     case NaiveBayes.Bernoulli =>
->>>>>>> b93aaf68
       val negTheta = brzLog((brzExp(brzTheta.copy) :*= (-1.0)) :+= 1.0) // log(1.0 - exp(x))
       (Option(negTheta), Option(brzSum(brzNegTheta, Axis._1)))
   }
@@ -206,14 +181,10 @@
  * document classification.  By making every vector a 0-1 vector, it can also be used as
  * Bernoulli NB ([[http://tinyurl.com/p7c96j6]]). The input feature values must be nonnegative.
  */
-<<<<<<< HEAD
-class NaiveBayes private (private var lambda: Double,
-                          private var modelType: NaiveBayesModels) extends Serializable with Logging {
-=======
+
 class NaiveBayes private (
     private var lambda: Double,
-    var modelType: NaiveBayes.ModelType) extends Serializable with Logging {
->>>>>>> b93aaf68
+    private var modelType: NaiveBayes.ModelType) extends Serializable with Logging {
 
   def this(lambda: Double) = this(lambda, NaiveBayes.Multinomial)
 
@@ -356,6 +327,11 @@
     new NaiveBayes(lambda, Multinomial).run(input)
   }
 
+
+  /**
+   * Model types supported in Naive Bayes:
+   * multinomial and Bernoulli currently supported
+   */
   sealed abstract class ModelType
 
   object MODELTYPE {
