/*
 * Licensed to the Apache Software Foundation (ASF) under one or more
 * contributor license agreements.  See the NOTICE file distributed with
 * this work for additional information regarding copyright ownership.
 * The ASF licenses this file to You under the Apache License, Version 2.0
 * (the "License"); you may not use this file except in compliance with
 * the License.  You may obtain a copy of the License at
 *
 *    http://www.apache.org/licenses/LICENSE-2.0
 *
 * Unless required by applicable law or agreed to in writing, software
 * distributed under the License is distributed on an "AS IS" BASIS,
 * WITHOUT WARRANTIES OR CONDITIONS OF ANY KIND, either express or implied.
 * See the License for the specific language governing permissions and
 * limitations under the License.
 */

package org.apache.spark.mllib.classification

import java.lang.{Iterable => JIterable}

import scala.collection.JavaConverters._

import breeze.linalg.{Axis, DenseMatrix => BDM, DenseVector => BDV, argmax => brzArgmax, sum => brzSum}
import breeze.numerics.{exp => brzExp, log => brzLog}
import org.json4s.JsonDSL._
import org.json4s.jackson.JsonMethods._

import org.apache.spark.{Logging, SparkContext, SparkException}
import org.apache.spark.mllib.linalg.{BLAS, DenseVector, SparseVector, Vector}
import org.apache.spark.mllib.regression.LabeledPoint
import org.apache.spark.mllib.util.{Loader, Saveable}
import org.apache.spark.rdd.RDD
import org.apache.spark.sql.{DataFrame, SQLContext}


/**
 * Model for Naive Bayes Classifiers.
 *
 * @param labels list of labels
 * @param pi log of class priors, whose dimension is C, number of labels
 * @param theta log of class conditional probabilities, whose dimension is C-by-D,
 *              where D is number of features
 * @param modelType The type of NB model to fit  can be "Multinomial" or "Bernoulli"
 */
class NaiveBayesModel private[mllib] (
    val labels: Array[Double],
    val pi: Array[Double],
    val theta: Array[Array[Double]],
    val modelType: String)
  extends ClassificationModel with Serializable with Saveable {

  private[mllib] def this(labels: Array[Double], pi: Array[Double], theta: Array[Array[Double]]) =
    this(labels, pi, theta, "Multinomial")

  /** A Java-friendly constructor that takes three Iterable parameters. */
  private[mllib] def this(
      labels: JIterable[Double],
      pi: JIterable[Double],
      theta: JIterable[JIterable[Double]]) =
    this(labels.asScala.toArray, pi.asScala.toArray, theta.asScala.toArray.map(_.asScala.toArray))

  private val brzPi = new BDV[Double](pi)
  private val brzTheta = new BDM(theta(0).length, theta.length, theta.flatten).t

  // Bernoulli scoring requires log(condprob) if 1, log(1-condprob) if 0.
  // This precomputes log(1.0 - exp(theta)) and its sum  which are used for the  linear algebra
  // application of this condition (in predict function).
  private val (brzNegTheta, brzNegThetaSum) = modelType match {
    case "Multinomial" => (None, None)
    case "Bernoulli" =>
      val negTheta = brzLog((brzExp(brzTheta.copy) :*= (-1.0)) :+= 1.0) // log(1.0 - exp(x))
      (Option(negTheta), Option(brzSum(negTheta, Axis._1)))
    case _ =>
      // This should never happen.
      throw new UnknownError(s"NaiveBayesModel was created with an unknown ModelType: $modelType")
  }

  override def predict(testData: RDD[Vector]): RDD[Double] = {
    val bcModel = testData.context.broadcast(this)
    testData.mapPartitions { iter =>
      val model = bcModel.value
      iter.map(model.predict)
    }
  }

  override def predict(testData: Vector): Double = {
    val brzData = testData.toBreeze
    modelType match {
      case "Multinomial" =>
<<<<<<< HEAD
        labels(brzArgmax(brzPi + brzTheta * testData.toBreeze))
      case "Bernoulli" =>
        labels(brzArgmax(brzPi +
          (brzTheta - brzNegTheta.get) * testData.toBreeze + brzNegThetaSum.get))
=======
        labels (brzArgmax (brzPi + brzTheta * brzData) )
      case "Bernoulli" =>
        if (!brzData.forall(v => v == 0.0 || v == 1.0)) {
          throw new SparkException(
            s"Bernoulli Naive Bayes requires 0 or 1 feature values but found $testData.")
        }
        labels (brzArgmax (brzPi +
          (brzTheta - brzNegTheta.get) * brzData + brzNegThetaSum.get))
>>>>>>> df2fb130
      case _ =>
        // This should never happen.
        throw new UnknownError(s"NaiveBayesModel was created with an unknown ModelType: $modelType")
    }
  }

  override def save(sc: SparkContext, path: String): Unit = {
    val data = NaiveBayesModel.SaveLoadV2_0.Data(labels, pi, theta, modelType)
    NaiveBayesModel.SaveLoadV2_0.save(sc, path, data)
  }

  override protected def formatVersion: String = "2.0"
}

object NaiveBayesModel extends Loader[NaiveBayesModel] {

  import org.apache.spark.mllib.util.Loader._

  private[mllib] object SaveLoadV2_0 {

    def thisFormatVersion: String = "2.0"

    /** Hard-code class name string in case it changes in the future */
    def thisClassName: String = "org.apache.spark.mllib.classification.NaiveBayesModel"

    /** Model data for model import/export */
    case class Data(
        labels: Array[Double],
        pi: Array[Double],
        theta: Array[Array[Double]],
        modelType: String)

    def save(sc: SparkContext, path: String, data: Data): Unit = {
      val sqlContext = new SQLContext(sc)
      import sqlContext.implicits._

      // Create JSON metadata.
      val metadata = compact(render(
        ("class" -> thisClassName) ~ ("version" -> thisFormatVersion) ~
          ("numFeatures" -> data.theta(0).length) ~ ("numClasses" -> data.pi.length)))
      sc.parallelize(Seq(metadata), 1).saveAsTextFile(metadataPath(path))

      // Create Parquet data.
      val dataRDD: DataFrame = sc.parallelize(Seq(data), 1).toDF()
      dataRDD.saveAsParquetFile(dataPath(path))
    }

    def load(sc: SparkContext, path: String): NaiveBayesModel = {
      val sqlContext = new SQLContext(sc)
      // Load Parquet data.
      val dataRDD = sqlContext.parquetFile(dataPath(path))
      // Check schema explicitly since erasure makes it hard to use match-case for checking.
      checkSchema[Data](dataRDD.schema)
      val dataArray = dataRDD.select("labels", "pi", "theta", "modelType").take(1)
      assert(dataArray.length == 1, s"Unable to load NaiveBayesModel data from: ${dataPath(path)}")
      val data = dataArray(0)
      val labels = data.getAs[Seq[Double]](0).toArray
      val pi = data.getAs[Seq[Double]](1).toArray
      val theta = data.getAs[Seq[Seq[Double]]](2).map(_.toArray).toArray
      val modelType = data.getString(3)
      new NaiveBayesModel(labels, pi, theta, modelType)
    }

  }

  private[mllib] object SaveLoadV1_0 {

    def thisFormatVersion: String = "1.0"

    /** Hard-code class name string in case it changes in the future */
    def thisClassName: String = "org.apache.spark.mllib.classification.NaiveBayesModel"

    /** Model data for model import/export */
    case class Data(
        labels: Array[Double],
        pi: Array[Double],
        theta: Array[Array[Double]])

    def save(sc: SparkContext, path: String, data: Data): Unit = {
      val sqlContext = new SQLContext(sc)
      import sqlContext.implicits._

      // Create JSON metadata.
      val metadata = compact(render(
        ("class" -> thisClassName) ~ ("version" -> thisFormatVersion) ~
          ("numFeatures" -> data.theta(0).length) ~ ("numClasses" -> data.pi.length)))
      sc.parallelize(Seq(metadata), 1).saveAsTextFile(metadataPath(path))

      // Create Parquet data.
      val dataRDD: DataFrame = sc.parallelize(Seq(data), 1).toDF()
      dataRDD.saveAsParquetFile(dataPath(path))
    }

    def load(sc: SparkContext, path: String): NaiveBayesModel = {
      val sqlContext = new SQLContext(sc)
      // Load Parquet data.
      val dataRDD = sqlContext.parquetFile(dataPath(path))
      // Check schema explicitly since erasure makes it hard to use match-case for checking.
      checkSchema[Data](dataRDD.schema)
      val dataArray = dataRDD.select("labels", "pi", "theta").take(1)
      assert(dataArray.length == 1, s"Unable to load NaiveBayesModel data from: ${dataPath(path)}")
      val data = dataArray(0)
      val labels = data.getAs[Seq[Double]](0).toArray
      val pi = data.getAs[Seq[Double]](1).toArray
      val theta = data.getAs[Seq[Seq[Double]]](2).map(_.toArray).toArray
      new NaiveBayesModel(labels, pi, theta)
    }
  }

  override def load(sc: SparkContext, path: String): NaiveBayesModel = {
    val (loadedClassName, version, metadata) = loadMetadata(sc, path)
    val classNameV1_0 = SaveLoadV1_0.thisClassName
    val classNameV2_0 = SaveLoadV2_0.thisClassName
    val (model, numFeatures, numClasses) = (loadedClassName, version) match {
      case (className, "1.0") if className == classNameV1_0 =>
        val (numFeatures, numClasses) = ClassificationModel.getNumFeaturesClasses(metadata)
        val model = SaveLoadV1_0.load(sc, path)
        (model, numFeatures, numClasses)
      case (className, "2.0") if className == classNameV2_0 =>
        val (numFeatures, numClasses) = ClassificationModel.getNumFeaturesClasses(metadata)
        val model = SaveLoadV2_0.load(sc, path)
        (model, numFeatures, numClasses)
      case _ => throw new Exception(
        s"NaiveBayesModel.load did not recognize model with (className, format version):" +
        s"($loadedClassName, $version).  Supported:\n" +
        s"  ($classNameV1_0, 1.0)")
    }
    assert(model.pi.size == numClasses,
      s"NaiveBayesModel.load expected $numClasses classes," +
        s" but class priors vector pi had ${model.pi.size} elements")
    assert(model.theta.size == numClasses,
      s"NaiveBayesModel.load expected $numClasses classes," +
        s" but class conditionals array theta had ${model.theta.size} elements")
    assert(model.theta.forall(_.size == numFeatures),
      s"NaiveBayesModel.load expected $numFeatures features," +
        s" but class conditionals array theta had elements of size:" +
        s" ${model.theta.map(_.size).mkString(",")}")
    model
  }
}

/**
 * Trains a Naive Bayes model given an RDD of `(label, features)` pairs.
 *
 * This is the Multinomial NB ([[http://tinyurl.com/lsdw6p]]) which can handle all kinds of
 * discrete data.  For example, by converting documents into TF-IDF vectors, it can be used for
 * document classification.  By making every vector a 0-1 vector, it can also be used as
 * Bernoulli NB ([[http://tinyurl.com/p7c96j6]]). The input feature values must be nonnegative.
 */

class NaiveBayes private (
    private var lambda: Double,
    private var modelType: String) extends Serializable with Logging {

  def this(lambda: Double) = this(lambda, "Multinomial")

  def this() = this(1.0, "Multinomial")

  /** Set the smoothing parameter. Default: 1.0. */
  def setLambda(lambda: Double): NaiveBayes = {
    this.lambda = lambda
    this
  }

  /** Get the smoothing parameter. */
  def getLambda: Double = lambda

  /**
   * Set the model type using a string (case-sensitive).
   * Supported options: "Multinomial" and "Bernoulli".
   * (default: Multinomial)
   */
  def setModelType(modelType:String): NaiveBayes = {
    require(NaiveBayes.supportedModelTypes.contains(modelType),
      s"NaiveBayes was created with an unknown ModelType: $modelType")
    this.modelType = modelType
    this
  }

  /** Get the model type. */
  def getModelType: String = this.modelType

  /**
   * Run the algorithm with the configured parameters on an input RDD of LabeledPoint entries.
   *
   * @param data RDD of [[org.apache.spark.mllib.regression.LabeledPoint]].
   */
  def run(data: RDD[LabeledPoint]): NaiveBayesModel = {
    val requireNonnegativeValues: Vector => Unit = (v: Vector) => {
      val values = v match {
        case sv: SparseVector => sv.values
        case dv: DenseVector => dv.values
      }
      if (!values.forall(_ >= 0.0)) {
        throw new SparkException(s"Naive Bayes requires nonnegative feature values but found $v.")
      }
    }

    val requireZeroOneBernoulliValues: Vector => Unit = (v: Vector) => {
      val values = v match {
        case SparseVector(size, indices, values) =>
          values
        case DenseVector(values) =>
          values
      }
      if (!values.forall(v => v == 0.0 || v == 1.0)) {
        throw new SparkException(
          s"Bernoulli Naive Bayes requires 0 or 1 feature values but found $v.")
      }
    }

    // Aggregates term frequencies per label.
    // TODO: Calling combineByKey and collect creates two stages, we can implement something
    // TODO: similar to reduceByKeyLocally to save one stage.
    val aggregated = data.map(p => (p.label, p.features)).combineByKey[(Long, DenseVector)](
      createCombiner = (v: Vector) => {
<<<<<<< HEAD
        requireNonnegativeValues(v)
        (1L, v.copy.toDense)
=======
        if (modelType == "Bernoulli") {
          requireZeroOneBernoulliValues(v)
        } else {
          requireNonnegativeValues(v)
        }
        (1L, v.toBreeze.toDenseVector)
>>>>>>> df2fb130
      },
      mergeValue = (c: (Long, DenseVector), v: Vector) => {
        requireNonnegativeValues(v)
        BLAS.axpy(1.0, v, c._2)
        (c._1 + 1L, c._2)
      },
      mergeCombiners = (c1: (Long, DenseVector), c2: (Long, DenseVector)) => {
        BLAS.axpy(1.0, c2._2, c1._2)
        (c1._1 + c2._1, c1._2)
      }
    ).collect()

    val numLabels = aggregated.length
    var numDocuments = 0L
    aggregated.foreach { case (_, (n, _)) =>
      numDocuments += n
    }
    val numFeatures = aggregated.head match { case (_, (_, v)) => v.size }

    val labels = new Array[Double](numLabels)
    val pi = new Array[Double](numLabels)
    val theta = Array.fill(numLabels)(new Array[Double](numFeatures))

    val piLogDenom = math.log(numDocuments + numLabels * lambda)
    var i = 0
    aggregated.foreach { case (label, (n, sumTermFreqs)) =>
      labels(i) = label
      pi(i) = math.log(n + lambda) - piLogDenom
      val thetaLogDenom = modelType match {
        case "Multinomial" => math.log(sumTermFreqs.values.sum + numFeatures * lambda)
        case "Bernoulli" => math.log(n + 2.0 * lambda)
        case _ =>
          // This should never happen.
          throw new UnknownError(s"NaiveBayes was created with an unknown ModelType: $modelType")
      }
      var j = 0
      while (j < numFeatures) {
        theta(i)(j) = math.log(sumTermFreqs(j) + lambda) - thetaLogDenom
        j += 1
      }
      i += 1
    }

    new NaiveBayesModel(labels, pi, theta, modelType)
  }
}

/**
 * Top-level methods for calling naive Bayes.
 */
object NaiveBayes {

  /* Set of modelTypes that NaiveBayes supports */
  private[mllib] val supportedModelTypes = Set("Multinomial", "Bernoulli")

  /**
   * Trains a Naive Bayes model given an RDD of `(label, features)` pairs.
   *
   * This is the default Multinomial NB ([[http://tinyurl.com/lsdw6p]]) which can handle all
   * kinds of discrete data.  For example, by converting documents into TF-IDF vectors, it
   * can be used for document classification.
   *
   * This version of the method uses a default smoothing parameter of 1.0.
   *
   * @param input RDD of `(label, array of features)` pairs.  Every vector should be a frequency
   *              vector or a count vector.
   */
  def train(input: RDD[LabeledPoint]): NaiveBayesModel = {
    new NaiveBayes().run(input)
  }

  /**
   * Trains a Naive Bayes model given an RDD of `(label, features)` pairs.
   *
   * This is the default Multinomial NB ([[http://tinyurl.com/lsdw6p]]) which can handle all
   * kinds of discrete data.  For example, by converting documents into TF-IDF vectors, it
   * can be used for document classification.
   *
   * @param input RDD of `(label, array of features)` pairs.  Every vector should be a frequency
   *              vector or a count vector.
   * @param lambda The smoothing parameter
   */
  def train(input: RDD[LabeledPoint], lambda: Double): NaiveBayesModel = {
    new NaiveBayes(lambda, "Multinomial").run(input)
  }

  /**
   * Trains a Naive Bayes model given an RDD of `(label, features)` pairs.
   *
   * The model type can be set to either Multinomial NB ([[http://tinyurl.com/lsdw6p]])
   * or Bernoulli NB ([[http://tinyurl.com/p7c96j6]]). The Multinomial NB can handle
   * discrete count data and can be called by setting the model type to "multinomial".
   * For example, it can be used with word counts or TF_IDF vectors of documents.
   * The Bernoulli model fits presence or absence (0-1) counts. By making every vector a
   * 0-1 vector and setting the model type to "bernoulli", the  fits and predicts as
   * Bernoulli NB.
   *
   * @param input RDD of `(label, array of features)` pairs.  Every vector should be a frequency
   *              vector or a count vector.
   * @param lambda The smoothing parameter
   *
   * @param modelType The type of NB model to fit from the enumeration NaiveBayesModels, can be
   *              multinomial or bernoulli
   */
  def train(input: RDD[LabeledPoint], lambda: Double, modelType: String): NaiveBayesModel = {
    require(supportedModelTypes.contains(modelType),
      s"NaiveBayes was created with an unknown ModelType: $modelType")
    new NaiveBayes(lambda, modelType).run(input)
  }

}<|MERGE_RESOLUTION|>--- conflicted
+++ resolved
@@ -88,21 +88,14 @@
     val brzData = testData.toBreeze
     modelType match {
       case "Multinomial" =>
-<<<<<<< HEAD
-        labels(brzArgmax(brzPi + brzTheta * testData.toBreeze))
-      case "Bernoulli" =>
-        labels(brzArgmax(brzPi +
-          (brzTheta - brzNegTheta.get) * testData.toBreeze + brzNegThetaSum.get))
-=======
-        labels (brzArgmax (brzPi + brzTheta * brzData) )
+        labels(brzArgmax(brzPi + brzTheta * brzData))
       case "Bernoulli" =>
         if (!brzData.forall(v => v == 0.0 || v == 1.0)) {
           throw new SparkException(
             s"Bernoulli Naive Bayes requires 0 or 1 feature values but found $testData.")
         }
-        labels (brzArgmax (brzPi +
+        labels(brzArgmax(brzPi +
           (brzTheta - brzNegTheta.get) * brzData + brzNegThetaSum.get))
->>>>>>> df2fb130
       case _ =>
         // This should never happen.
         throw new UnknownError(s"NaiveBayesModel was created with an unknown ModelType: $modelType")
@@ -303,10 +296,8 @@
 
     val requireZeroOneBernoulliValues: Vector => Unit = (v: Vector) => {
       val values = v match {
-        case SparseVector(size, indices, values) =>
-          values
-        case DenseVector(values) =>
-          values
+        case sv: SparseVector => sv.values
+        case dv: DenseVector => dv.values
       }
       if (!values.forall(v => v == 0.0 || v == 1.0)) {
         throw new SparkException(
@@ -319,17 +310,12 @@
     // TODO: similar to reduceByKeyLocally to save one stage.
     val aggregated = data.map(p => (p.label, p.features)).combineByKey[(Long, DenseVector)](
       createCombiner = (v: Vector) => {
-<<<<<<< HEAD
-        requireNonnegativeValues(v)
-        (1L, v.copy.toDense)
-=======
         if (modelType == "Bernoulli") {
           requireZeroOneBernoulliValues(v)
         } else {
           requireNonnegativeValues(v)
         }
-        (1L, v.toBreeze.toDenseVector)
->>>>>>> df2fb130
+        (1L, v.copy.toDense)
       },
       mergeValue = (c: (Long, DenseVector), v: Vector) => {
         requireNonnegativeValues(v)
