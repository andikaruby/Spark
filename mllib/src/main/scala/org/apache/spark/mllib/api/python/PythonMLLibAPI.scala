/*
 * Licensed to the Apache Software Foundation (ASF) under one or more
 * contributor license agreements.  See the NOTICE file distributed with
 * this work for additional information regarding copyright ownership.
 * The ASF licenses this file to You under the Apache License, Version 2.0
 * (the "License"); you may not use this file except in compliance with
 * the License.  You may obtain a copy of the License at
 *
 *    http://www.apache.org/licenses/LICENSE-2.0
 *
 * Unless required by applicable law or agreed to in writing, software
 * distributed under the License is distributed on an "AS IS" BASIS,
 * WITHOUT WARRANTIES OR CONDITIONS OF ANY KIND, either express or implied.
 * See the License for the specific language governing permissions and
 * limitations under the License.
 */

package org.apache.spark.mllib.api.python

import java.io.OutputStream
import java.nio.{ByteBuffer, ByteOrder}
import java.util.{ArrayList => JArrayList, List => JList, Map => JMap}

import scala.collection.JavaConverters._
import scala.collection.mutable.ArrayBuffer
import scala.language.existentials
import scala.reflect.ClassTag

import net.razorvine.pickle._

import org.apache.spark.api.java.{JavaRDD, JavaSparkContext}
import org.apache.spark.api.python.SerDeUtil
import org.apache.spark.mllib.classification._
import org.apache.spark.mllib.clustering._
import org.apache.spark.mllib.feature._
import org.apache.spark.mllib.linalg._
import org.apache.spark.mllib.optimization._
import org.apache.spark.mllib.random.{RandomRDDs => RG}
import org.apache.spark.mllib.recommendation._
import org.apache.spark.mllib.regression._
import org.apache.spark.mllib.stat.correlation.CorrelationNames
import org.apache.spark.mllib.stat.distribution.MultivariateGaussian
import org.apache.spark.mllib.stat.test.ChiSqTestResult
import org.apache.spark.mllib.stat.{MultivariateStatisticalSummary, Statistics}
import org.apache.spark.mllib.tree.configuration.{Algo, BoostingStrategy, Strategy}
import org.apache.spark.mllib.tree.impurity._
import org.apache.spark.mllib.tree.loss.Losses
import org.apache.spark.mllib.tree.model.{DecisionTreeModel, GradientBoostedTreesModel, RandomForestModel}
import org.apache.spark.mllib.tree.{DecisionTree, GradientBoostedTrees, RandomForest}
import org.apache.spark.mllib.util.MLUtils
import org.apache.spark.rdd.RDD
import org.apache.spark.storage.StorageLevel
import org.apache.spark.util.Utils

/**
 * The Java stubs necessary for the Python mllib bindings. It is called by Py4J on the Python side.
 */
private[python] class PythonMLLibAPI extends Serializable {

  /**
   * Loads and serializes labeled points saved with `RDD#saveAsTextFile`.
   * @param jsc Java SparkContext
   * @param path file or directory path in any Hadoop-supported file system URI
   * @param minPartitions min number of partitions
   * @return serialized labeled points stored in a JavaRDD of byte array
   */
  def loadLabeledPoints(
      jsc: JavaSparkContext,
      path: String,
      minPartitions: Int): JavaRDD[LabeledPoint] =
    MLUtils.loadLabeledPoints(jsc.sc, path, minPartitions)

  private def trainRegressionModel(
      learner: GeneralizedLinearAlgorithm[_ <: GeneralizedLinearModel],
      data: JavaRDD[LabeledPoint],
      initialWeights: Vector): JList[Object] = {
    try {
      val model = learner.run(data.rdd.persist(StorageLevel.MEMORY_AND_DISK), initialWeights)
      if (model.isInstanceOf[LogisticRegressionModel]) {
        val lrModel = model.asInstanceOf[LogisticRegressionModel]
        List(lrModel.weights, lrModel.intercept, lrModel.numFeatures, lrModel.numClasses)
          .map(_.asInstanceOf[Object]).asJava
      } else {
        List(model.weights, model.intercept).map(_.asInstanceOf[Object]).asJava
      }
    } finally {
      data.rdd.unpersist(blocking = false)
    }
  }

  /**
   * Return the Updater from string
   */
  def getUpdaterFromString(regType: String): Updater = {
    if (regType == "l2") {
      new SquaredL2Updater
    } else if (regType == "l1") {
      new L1Updater
    } else if (regType == null || regType == "none") {
      new SimpleUpdater
    } else {
      throw new IllegalArgumentException("Invalid value for 'regType' parameter."
        + " Can only be initialized using the following string values: ['l1', 'l2', None].")
    }
  }

  /**
   * Java stub for Python mllib LinearRegressionWithSGD.train()
   */
  def trainLinearRegressionModelWithSGD(
      data: JavaRDD[LabeledPoint],
      numIterations: Int,
      stepSize: Double,
      miniBatchFraction: Double,
      initialWeights: Vector,
      regParam: Double,
      regType: String,
      intercept: Boolean,
      validateData: Boolean): JList[Object] = {
    val lrAlg = new LinearRegressionWithSGD()
    lrAlg.setIntercept(intercept)
      .setValidateData(validateData)
    lrAlg.optimizer
      .setNumIterations(numIterations)
      .setRegParam(regParam)
      .setStepSize(stepSize)
      .setMiniBatchFraction(miniBatchFraction)
    lrAlg.optimizer.setUpdater(getUpdaterFromString(regType))
    trainRegressionModel(
      lrAlg,
      data,
      initialWeights)
  }

  /**
   * Java stub for Python mllib LassoWithSGD.train()
   */
  def trainLassoModelWithSGD(
      data: JavaRDD[LabeledPoint],
      numIterations: Int,
      stepSize: Double,
      regParam: Double,
      miniBatchFraction: Double,
      initialWeights: Vector,
      intercept: Boolean,
      validateData: Boolean): JList[Object] = {
    val lassoAlg = new LassoWithSGD()
    lassoAlg.setIntercept(intercept)
      .setValidateData(validateData)
    lassoAlg.optimizer
      .setNumIterations(numIterations)
      .setRegParam(regParam)
      .setStepSize(stepSize)
      .setMiniBatchFraction(miniBatchFraction)
    trainRegressionModel(
      lassoAlg,
      data,
      initialWeights)
  }

  /**
   * Java stub for Python mllib RidgeRegressionWithSGD.train()
   */
  def trainRidgeModelWithSGD(
      data: JavaRDD[LabeledPoint],
      numIterations: Int,
      stepSize: Double,
      regParam: Double,
      miniBatchFraction: Double,
      initialWeights: Vector,
      intercept: Boolean,
      validateData: Boolean): JList[Object] = {
    val ridgeAlg = new RidgeRegressionWithSGD()
    ridgeAlg.setIntercept(intercept)
      .setValidateData(validateData)
    ridgeAlg.optimizer
      .setNumIterations(numIterations)
      .setRegParam(regParam)
      .setStepSize(stepSize)
      .setMiniBatchFraction(miniBatchFraction)
    trainRegressionModel(
      ridgeAlg,
      data,
      initialWeights)
  }

  /**
   * Java stub for Python mllib SVMWithSGD.train()
   */
  def trainSVMModelWithSGD(
      data: JavaRDD[LabeledPoint],
      numIterations: Int,
      stepSize: Double,
      regParam: Double,
      miniBatchFraction: Double,
      initialWeights: Vector,
      regType: String,
      intercept: Boolean,
      validateData: Boolean): JList[Object] = {
    val SVMAlg = new SVMWithSGD()
    SVMAlg.setIntercept(intercept)
      .setValidateData(validateData)
    SVMAlg.optimizer
      .setNumIterations(numIterations)
      .setRegParam(regParam)
      .setStepSize(stepSize)
      .setMiniBatchFraction(miniBatchFraction)
    SVMAlg.optimizer.setUpdater(getUpdaterFromString(regType))
    trainRegressionModel(
      SVMAlg,
      data,
      initialWeights)
  }

  /**
   * Java stub for Python mllib LogisticRegressionWithSGD.train()
   */
  def trainLogisticRegressionModelWithSGD(
      data: JavaRDD[LabeledPoint],
      numIterations: Int,
      stepSize: Double,
      miniBatchFraction: Double,
      initialWeights: Vector,
      regParam: Double,
      regType: String,
      intercept: Boolean,
      validateData: Boolean): JList[Object] = {
    val LogRegAlg = new LogisticRegressionWithSGD()
    LogRegAlg.setIntercept(intercept)
      .setValidateData(validateData)
    LogRegAlg.optimizer
      .setNumIterations(numIterations)
      .setRegParam(regParam)
      .setStepSize(stepSize)
      .setMiniBatchFraction(miniBatchFraction)
    LogRegAlg.optimizer.setUpdater(getUpdaterFromString(regType))
    trainRegressionModel(
      LogRegAlg,
      data,
      initialWeights)
  }

  /**
   * Java stub for Python mllib LogisticRegressionWithLBFGS.train()
   */
  def trainLogisticRegressionModelWithLBFGS(
      data: JavaRDD[LabeledPoint],
      numIterations: Int,
      initialWeights: Vector,
      regParam: Double,
      regType: String,
      intercept: Boolean,
      corrections: Int,
      tolerance: Double,
      validateData: Boolean,
      numClasses: Int): JList[Object] = {
    val LogRegAlg = new LogisticRegressionWithLBFGS()
    LogRegAlg.setIntercept(intercept)
      .setValidateData(validateData)
      .setNumClasses(numClasses)
    LogRegAlg.optimizer
      .setNumIterations(numIterations)
      .setRegParam(regParam)
      .setNumCorrections(corrections)
      .setConvergenceTol(tolerance)
    LogRegAlg.optimizer.setUpdater(getUpdaterFromString(regType))
    trainRegressionModel(
      LogRegAlg,
      data,
      initialWeights)
  }

  /**
   * Java stub for NaiveBayes.train()
   */
  def trainNaiveBayes(
      data: JavaRDD[LabeledPoint],
      lambda: Double): JList[Object] = {
    val model = NaiveBayes.train(data.rdd, lambda)
    List(Vectors.dense(model.labels), Vectors.dense(model.pi), model.theta.map(Vectors.dense)).
      map(_.asInstanceOf[Object]).asJava
  }

  /**
   * Java stub for Python mllib KMeans.run()
   */
  def trainKMeansModel(
      data: JavaRDD[Vector],
      k: Int,
      maxIterations: Int,
      runs: Int,
      initializationMode: String,
      seed: java.lang.Long): KMeansModel = {
    val kMeansAlg = new KMeans()
      .setK(k)
      .setMaxIterations(maxIterations)
      .setRuns(runs)
      .setInitializationMode(initializationMode)

    if (seed != null) kMeansAlg.setSeed(seed)

    try {
      kMeansAlg.run(data.rdd.persist(StorageLevel.MEMORY_AND_DISK))
    } finally {
      data.rdd.unpersist(blocking = false)
    }
  }

  /**
   * Java stub for Python mllib GaussianMixture.run()
   * Returns a list containing weights, mean and covariance of each mixture component.
   */
  def trainGaussianMixture(
      data: JavaRDD[Vector], 
      k: Int, 
      convergenceTol: Double, 
      maxIterations: Int,
      seed: java.lang.Long): JList[Object] = {
    val gmmAlg = new GaussianMixture()
      .setK(k)
      .setConvergenceTol(convergenceTol)
      .setMaxIterations(maxIterations)

    if (seed != null) gmmAlg.setSeed(seed)

    try {
      val model = gmmAlg.run(data.rdd.persist(StorageLevel.MEMORY_AND_DISK))
      var wt = ArrayBuffer.empty[Double]
      var mu = ArrayBuffer.empty[Vector]      
      var sigma = ArrayBuffer.empty[Matrix]
      for (i <- 0 until model.k) {
          wt += model.weights(i)
          mu += model.gaussians(i).mu
          sigma += model.gaussians(i).sigma
      }    
      List(Vectors.dense(wt.toArray), mu.toArray, sigma.toArray).map(_.asInstanceOf[Object]).asJava
    } finally {
      data.rdd.unpersist(blocking = false)
    }
  }

  /**
   * Java stub for Python mllib GaussianMixtureModel.predictSoft()
   */
  def predictSoftGMM(
      data: JavaRDD[Vector],
      wt: Vector,
      mu: Array[Object],
      si: Array[Object]):  RDD[Vector]  = {

      val weight = wt.toArray
      val mean = mu.map(_.asInstanceOf[DenseVector])
      val sigma = si.map(_.asInstanceOf[DenseMatrix])
      val gaussians = Array.tabulate(weight.length){
        i => new MultivariateGaussian(mean(i), sigma(i))
      }      
      val model = new GaussianMixtureModel(weight, gaussians)
      model.predictSoft(data).map(Vectors.dense)
  }


<<<<<<< HEAD
    def predict(userAndProducts: JavaRDD[Array[Any]]): RDD[Rating] =
      predict(SerDe.asTupleRDD(userAndProducts.rdd))

    def getUserFeatures: RDD[Array[Any]] = {
      SerDe.fromTuple2RDD(userFeatures.mapValues(Vectors.dense).asInstanceOf[RDD[(Any, Any)]])
    }

    def getProductFeatures: RDD[Array[Any]] = {
      SerDe.fromTuple2RDD(productFeatures.mapValues(Vectors.dense).asInstanceOf[RDD[(Any, Any)]])
    }
  }
=======
>>>>>>> ee11be25

  /**
   * Java stub for Python mllib ALS.train().  This stub returns a handle
   * to the Java object instead of the content of the Java object.  Extra care
   * needs to be taken in the Python code to ensure it gets freed on exit; see
   * the Py4J documentation.
   */
  def trainALSModel(
      ratingsJRDD: JavaRDD[Rating],
      rank: Int,
      iterations: Int,
      lambda: Double,
      blocks: Int,
      nonnegative: Boolean,
      seed: java.lang.Long): MatrixFactorizationModel = {

    val als = new ALS()
      .setRank(rank)
      .setIterations(iterations)
      .setLambda(lambda)
      .setBlocks(blocks)
      .setNonnegative(nonnegative)

    if (seed != null) als.setSeed(seed)

    val model =  als.run(ratingsJRDD.rdd)
    new MatrixFactorizationModelWrapper(model)
  }

  /**
   * Java stub for Python mllib ALS.trainImplicit().  This stub returns a
   * handle to the Java object instead of the content of the Java object.
   * Extra care needs to be taken in the Python code to ensure it gets freed on
   * exit; see the Py4J documentation.
   */
  def trainImplicitALSModel(
      ratingsJRDD: JavaRDD[Rating],
      rank: Int,
      iterations: Int,
      lambda: Double,
      blocks: Int,
      alpha: Double,
      nonnegative: Boolean,
      seed: java.lang.Long): MatrixFactorizationModel = {

    val als = new ALS()
      .setImplicitPrefs(true)
      .setRank(rank)
      .setIterations(iterations)
      .setLambda(lambda)
      .setBlocks(blocks)
      .setAlpha(alpha)
      .setNonnegative(nonnegative)

    if (seed != null) als.setSeed(seed)

    val model =  als.run(ratingsJRDD.rdd)
    new MatrixFactorizationModelWrapper(model)
  }

  /**
   * Java stub for Normalizer.transform()
   */
  def normalizeVector(p: Double, vector: Vector): Vector = {
    new Normalizer(p).transform(vector)
  }

  /**
   * Java stub for Normalizer.transform()
   */
  def normalizeVector(p: Double, rdd: JavaRDD[Vector]): JavaRDD[Vector] = {
    new Normalizer(p).transform(rdd)
  }

  /**
   * Java stub for IDF.fit(). This stub returns a
   * handle to the Java object instead of the content of the Java object.
   * Extra care needs to be taken in the Python code to ensure it gets freed on
   * exit; see the Py4J documentation.
   */
  def fitStandardScaler(
      withMean: Boolean,
      withStd: Boolean,
      data: JavaRDD[Vector]): StandardScalerModel = {
    new StandardScaler(withMean, withStd).fit(data.rdd)
  }

  /**
   * Java stub for IDF.fit(). This stub returns a
   * handle to the Java object instead of the content of the Java object.
   * Extra care needs to be taken in the Python code to ensure it gets freed on
   * exit; see the Py4J documentation.
   */
  def fitIDF(minDocFreq: Int, dataset: JavaRDD[Vector]): IDFModel = {
    new IDF(minDocFreq).fit(dataset)
  }

  /**
   * Java stub for Python mllib Word2Vec fit(). This stub returns a
   * handle to the Java object instead of the content of the Java object.
   * Extra care needs to be taken in the Python code to ensure it gets freed on
   * exit; see the Py4J documentation.
   * @param dataJRDD input JavaRDD
   * @param vectorSize size of vector
   * @param learningRate initial learning rate
   * @param numPartitions number of partitions
   * @param numIterations number of iterations
   * @param seed initial seed for random generator
   * @return A handle to java Word2VecModelWrapper instance at python side
   */
  def trainWord2Vec(
      dataJRDD: JavaRDD[java.util.ArrayList[String]],
      vectorSize: Int,
      learningRate: Double,
      numPartitions: Int,
      numIterations: Int,
      seed: Long): Word2VecModelWrapper = {
    val word2vec = new Word2Vec()
      .setVectorSize(vectorSize)
      .setLearningRate(learningRate)
      .setNumPartitions(numPartitions)
      .setNumIterations(numIterations)
      .setSeed(seed)
    try {
      val model = word2vec.fit(dataJRDD.rdd.persist(StorageLevel.MEMORY_AND_DISK_SER))
      new Word2VecModelWrapper(model)
    } finally {
      dataJRDD.rdd.unpersist(blocking = false)
    }
  }

  private[python] class Word2VecModelWrapper(model: Word2VecModel) {
    def transform(word: String): Vector = {
      model.transform(word)
    }

    /**
     * Transforms an RDD of words to its vector representation
     * @param rdd an RDD of words
     * @return an RDD of vector representations of words
     */
    def transform(rdd: JavaRDD[String]): JavaRDD[Vector] = {
      rdd.rdd.map(model.transform)
    }

    def findSynonyms(word: String, num: Int): JList[Object] = {
      val vec = transform(word)
      findSynonyms(vec, num)
    }

    def findSynonyms(vector: Vector, num: Int): JList[Object] = {
      val result = model.findSynonyms(vector, num)
      val similarity = Vectors.dense(result.map(_._2))
      val words = result.map(_._1)
      List(words, similarity).map(_.asInstanceOf[Object]).asJava
    }
  }

  /**
   * Java stub for Python mllib DecisionTree.train().
   * This stub returns a handle to the Java object instead of the content of the Java object.
   * Extra care needs to be taken in the Python code to ensure it gets freed on exit;
   * see the Py4J documentation.
   * @param data  Training data
   * @param categoricalFeaturesInfo  Categorical features info, as Java map
   */
  def trainDecisionTreeModel(
      data: JavaRDD[LabeledPoint],
      algoStr: String,
      numClasses: Int,
      categoricalFeaturesInfo: JMap[Int, Int],
      impurityStr: String,
      maxDepth: Int,
      maxBins: Int,
      minInstancesPerNode: Int,
      minInfoGain: Double): DecisionTreeModel = {

    val algo = Algo.fromString(algoStr)
    val impurity = Impurities.fromString(impurityStr)

    val strategy = new Strategy(
      algo = algo,
      impurity = impurity,
      maxDepth = maxDepth,
      numClasses = numClasses,
      maxBins = maxBins,
      categoricalFeaturesInfo = categoricalFeaturesInfo.asScala.toMap,
      minInstancesPerNode = minInstancesPerNode,
      minInfoGain = minInfoGain)
    try {
      DecisionTree.train(data.rdd.persist(StorageLevel.MEMORY_AND_DISK), strategy)
    } finally {
      data.rdd.unpersist(blocking = false)
    }
  }

  /**
   * Java stub for Python mllib RandomForest.train().
   * This stub returns a handle to the Java object instead of the content of the Java object.
   * Extra care needs to be taken in the Python code to ensure it gets freed on exit;
   * see the Py4J documentation.
   */
  def trainRandomForestModel(
      data: JavaRDD[LabeledPoint],
      algoStr: String,
      numClasses: Int,
      categoricalFeaturesInfo: JMap[Int, Int],
      numTrees: Int,
      featureSubsetStrategy: String,
      impurityStr: String,
      maxDepth: Int,
      maxBins: Int,
      seed: Int): RandomForestModel = {

    val algo = Algo.fromString(algoStr)
    val impurity = Impurities.fromString(impurityStr)
    val strategy = new Strategy(
      algo = algo,
      impurity = impurity,
      maxDepth = maxDepth,
      numClasses = numClasses,
      maxBins = maxBins,
      categoricalFeaturesInfo = categoricalFeaturesInfo.asScala.toMap)
    val cached = data.rdd.persist(StorageLevel.MEMORY_AND_DISK)
    try {
      if (algo == Algo.Classification) {
        RandomForest.trainClassifier(cached, strategy, numTrees, featureSubsetStrategy, seed)
      } else {
        RandomForest.trainRegressor(cached, strategy, numTrees, featureSubsetStrategy, seed)
      }
    } finally {
      cached.unpersist(blocking = false)
    }
  }

  /**
   * Java stub for Python mllib GradientBoostedTrees.train().
   * This stub returns a handle to the Java object instead of the content of the Java object.
   * Extra care needs to be taken in the Python code to ensure it gets freed on exit;
   * see the Py4J documentation.
   */
  def trainGradientBoostedTreesModel(
      data: JavaRDD[LabeledPoint],
      algoStr: String,
      categoricalFeaturesInfo: JMap[Int, Int],
      lossStr: String,
      numIterations: Int,
      learningRate: Double,
      maxDepth: Int): GradientBoostedTreesModel = {
    val boostingStrategy = BoostingStrategy.defaultParams(algoStr)
    boostingStrategy.setLoss(Losses.fromString(lossStr))
    boostingStrategy.setNumIterations(numIterations)
    boostingStrategy.setLearningRate(learningRate)
    boostingStrategy.treeStrategy.setMaxDepth(maxDepth)
    boostingStrategy.treeStrategy.categoricalFeaturesInfo = categoricalFeaturesInfo.asScala.toMap

    val cached = data.rdd.persist(StorageLevel.MEMORY_AND_DISK)
    try {
      GradientBoostedTrees.train(cached, boostingStrategy)
    } finally {
      cached.unpersist(blocking = false)
    }
  }

  /**
   * Java stub for mllib Statistics.colStats(X: RDD[Vector]).
   * TODO figure out return type.
   */
  def colStats(rdd: JavaRDD[Vector]): MultivariateStatisticalSummary = {
    Statistics.colStats(rdd.rdd)
  }

  /**
   * Java stub for mllib Statistics.corr(X: RDD[Vector], method: String).
   * Returns the correlation matrix serialized into a byte array understood by deserializers in
   * pyspark.
   */
  def corr(x: JavaRDD[Vector], method: String): Matrix = {
    Statistics.corr(x.rdd, getCorrNameOrDefault(method))
  }

  /**
   * Java stub for mllib Statistics.corr(x: RDD[Double], y: RDD[Double], method: String).
   */
  def corr(x: JavaRDD[Double], y: JavaRDD[Double], method: String): Double = {
    Statistics.corr(x.rdd, y.rdd, getCorrNameOrDefault(method))
  }

  /**
   * Java stub for mllib Statistics.chiSqTest()
   */
  def chiSqTest(observed: Vector, expected: Vector): ChiSqTestResult = {
    if (expected == null) {
      Statistics.chiSqTest(observed)
    } else {
      Statistics.chiSqTest(observed, expected)
    }
  }

  /**
   * Java stub for mllib Statistics.chiSqTest(observed: Matrix)
   */
  def chiSqTest(observed: Matrix): ChiSqTestResult = {
    Statistics.chiSqTest(observed)
  }

  /**
   * Java stub for mllib Statistics.chiSqTest(RDD[LabelPoint])
   */
  def chiSqTest(data: JavaRDD[LabeledPoint]): Array[ChiSqTestResult] = {
    Statistics.chiSqTest(data.rdd)
  }

  // used by the corr methods to retrieve the name of the correlation method passed in via pyspark
  private def getCorrNameOrDefault(method: String) = {
    if (method == null) CorrelationNames.defaultCorrName else method
  }

  // Used by the *RDD methods to get default seed if not passed in from pyspark
  private def getSeedOrDefault(seed: java.lang.Long): Long = {
    if (seed == null) Utils.random.nextLong else seed
  }

  // Used by *RDD methods to get default numPartitions if not passed in from pyspark
  private def getNumPartitionsOrDefault(numPartitions: java.lang.Integer,
      jsc: JavaSparkContext): Int = {
    if (numPartitions == null) {
      jsc.sc.defaultParallelism
    } else {
      numPartitions
    }
  }

  // Note: for the following methods, numPartitions and seed are boxed to allow nulls to be passed
  // in for either argument from pyspark

  /**
   * Java stub for Python mllib RandomRDDGenerators.uniformRDD()
   */
  def uniformRDD(jsc: JavaSparkContext,
      size: Long,
      numPartitions: java.lang.Integer,
      seed: java.lang.Long): JavaRDD[Double] = {
    val parts = getNumPartitionsOrDefault(numPartitions, jsc)
    val s = getSeedOrDefault(seed)
    RG.uniformRDD(jsc.sc, size, parts, s)
  }

  /**
   * Java stub for Python mllib RandomRDDGenerators.normalRDD()
   */
  def normalRDD(jsc: JavaSparkContext,
      size: Long,
      numPartitions: java.lang.Integer,
      seed: java.lang.Long): JavaRDD[Double] = {
    val parts = getNumPartitionsOrDefault(numPartitions, jsc)
    val s = getSeedOrDefault(seed)
    RG.normalRDD(jsc.sc, size, parts, s)
  }

  /**
   * Java stub for Python mllib RandomRDDGenerators.logNormalRDD()
   */
  def logNormalRDD(jsc: JavaSparkContext,
      mean: Double,
      std: Double,
      size: Long,
      numPartitions: java.lang.Integer,
      seed: java.lang.Long): JavaRDD[Double] = {
    val parts = getNumPartitionsOrDefault(numPartitions, jsc)
    val s = getSeedOrDefault(seed)
    RG.logNormalRDD(jsc.sc, mean, std, size, parts, s)
  }


  /**
   * Java stub for Python mllib RandomRDDGenerators.poissonRDD()
   */
  def poissonRDD(jsc: JavaSparkContext,
      mean: Double,
      size: Long,
      numPartitions: java.lang.Integer,
      seed: java.lang.Long): JavaRDD[Double] = {
    val parts = getNumPartitionsOrDefault(numPartitions, jsc)
    val s = getSeedOrDefault(seed)
    RG.poissonRDD(jsc.sc, mean, size, parts, s)
  }

  /**
   * Java stub for Python mllib RandomRDDGenerators.exponentialRDD()
   */
  def exponentialRDD(jsc: JavaSparkContext,
      mean: Double,
      size: Long,
      numPartitions: java.lang.Integer,
      seed: java.lang.Long): JavaRDD[Double] = {
    val parts = getNumPartitionsOrDefault(numPartitions, jsc)
    val s = getSeedOrDefault(seed)
    RG.exponentialRDD(jsc.sc, mean, size, parts, s)
  }

  /**
   * Java stub for Python mllib RandomRDDGenerators.gammaRDD()
   */
  def gammaRDD(jsc: JavaSparkContext,
      shape: Double,
      scale: Double,
      size: Long,
      numPartitions: java.lang.Integer,
      seed: java.lang.Long): JavaRDD[Double] = {
    val parts = getNumPartitionsOrDefault(numPartitions, jsc)
    val s = getSeedOrDefault(seed)
    RG.gammaRDD(jsc.sc, shape, scale, size, parts, s)
  }

  /**
   * Java stub for Python mllib RandomRDDGenerators.uniformVectorRDD()
   */
  def uniformVectorRDD(jsc: JavaSparkContext,
      numRows: Long,
      numCols: Int,
      numPartitions: java.lang.Integer,
      seed: java.lang.Long): JavaRDD[Vector] = {
    val parts = getNumPartitionsOrDefault(numPartitions, jsc)
    val s = getSeedOrDefault(seed)
    RG.uniformVectorRDD(jsc.sc, numRows, numCols, parts, s)
  }

  /**
   * Java stub for Python mllib RandomRDDGenerators.normalVectorRDD()
   */
  def normalVectorRDD(jsc: JavaSparkContext,
      numRows: Long,
      numCols: Int,
      numPartitions: java.lang.Integer,
      seed: java.lang.Long): JavaRDD[Vector] = {
    val parts = getNumPartitionsOrDefault(numPartitions, jsc)
    val s = getSeedOrDefault(seed)
    RG.normalVectorRDD(jsc.sc, numRows, numCols, parts, s)
  }

  /**
   * Java stub for Python mllib RandomRDDGenerators.logNormalVectorRDD()
   */
  def logNormalVectorRDD(jsc: JavaSparkContext,
      mean: Double,
      std: Double,
      numRows: Long,
      numCols: Int,
      numPartitions: java.lang.Integer,
      seed: java.lang.Long): JavaRDD[Vector] = {
    val parts = getNumPartitionsOrDefault(numPartitions, jsc)
    val s = getSeedOrDefault(seed)
    RG.logNormalVectorRDD(jsc.sc, mean, std, numRows, numCols, parts, s)
  }


  /**
   * Java stub for Python mllib RandomRDDGenerators.poissonVectorRDD()
   */
  def poissonVectorRDD(jsc: JavaSparkContext,
      mean: Double,
      numRows: Long,
      numCols: Int,
      numPartitions: java.lang.Integer,
      seed: java.lang.Long): JavaRDD[Vector] = {
    val parts = getNumPartitionsOrDefault(numPartitions, jsc)
    val s = getSeedOrDefault(seed)
    RG.poissonVectorRDD(jsc.sc, mean, numRows, numCols, parts, s)
  }

  /**
   * Java stub for Python mllib RandomRDDGenerators.exponentialVectorRDD()
   */
  def exponentialVectorRDD(jsc: JavaSparkContext,
      mean: Double,
      numRows: Long,
      numCols: Int,
      numPartitions: java.lang.Integer,
      seed: java.lang.Long): JavaRDD[Vector] = {
    val parts = getNumPartitionsOrDefault(numPartitions, jsc)
    val s = getSeedOrDefault(seed)
    RG.exponentialVectorRDD(jsc.sc, mean, numRows, numCols, parts, s)
  }

  /**
   * Java stub for Python mllib RandomRDDGenerators.gammaVectorRDD()
   */
  def gammaVectorRDD(jsc: JavaSparkContext,
      shape: Double,
      scale: Double,
      numRows: Long,
      numCols: Int,
      numPartitions: java.lang.Integer,
      seed: java.lang.Long): JavaRDD[Vector] = {
    val parts = getNumPartitionsOrDefault(numPartitions, jsc)
    val s = getSeedOrDefault(seed)
    RG.gammaVectorRDD(jsc.sc, shape, scale, numRows, numCols, parts, s)
  }


}

/**
 * SerDe utility functions for PythonMLLibAPI.
 */
private[spark] object SerDe extends Serializable {

  val PYSPARK_PACKAGE = "pyspark.mllib"
  val LATIN1 = "ISO-8859-1"

  /**
   * Base class used for pickle
   */
  private[python] abstract class BasePickler[T: ClassTag]
    extends IObjectPickler with IObjectConstructor {

    private val cls = implicitly[ClassTag[T]].runtimeClass
    private val module = PYSPARK_PACKAGE + "." + cls.getName.split('.')(4)
    private val name = cls.getSimpleName

    // register this to Pickler and Unpickler
    def register(): Unit = {
      Pickler.registerCustomPickler(this.getClass, this)
      Pickler.registerCustomPickler(cls, this)
      Unpickler.registerConstructor(module, name, this)
    }

    def pickle(obj: Object, out: OutputStream, pickler: Pickler): Unit = {
      if (obj == this) {
        out.write(Opcodes.GLOBAL)
        out.write((module + "\n" + name + "\n").getBytes)
      } else {
        pickler.save(this)  // it will be memorized by Pickler
        saveState(obj, out, pickler)
        out.write(Opcodes.REDUCE)
      }
    }

    private[python] def saveObjects(out: OutputStream, pickler: Pickler, objects: Any*) = {
      if (objects.length == 0 || objects.length > 3) {
        out.write(Opcodes.MARK)
      }
      objects.foreach(pickler.save)
      val code = objects.length match {
        case 1 => Opcodes.TUPLE1
        case 2 => Opcodes.TUPLE2
        case 3 => Opcodes.TUPLE3
        case _ => Opcodes.TUPLE
      }
      out.write(code)
    }

    protected def getBytes(obj: Object): Array[Byte] = {
      if (obj.getClass.isArray) {
        obj.asInstanceOf[Array[Byte]]
      } else {
        obj.asInstanceOf[String].getBytes(LATIN1)
      }
    }

    private[python] def saveState(obj: Object, out: OutputStream, pickler: Pickler)
  }

  // Pickler for DenseVector
  private[python] class DenseVectorPickler extends BasePickler[DenseVector] {

    def saveState(obj: Object, out: OutputStream, pickler: Pickler): Unit = {
      val vector: DenseVector = obj.asInstanceOf[DenseVector]
      val bytes = new Array[Byte](8 * vector.size)
      val bb = ByteBuffer.wrap(bytes)
      bb.order(ByteOrder.nativeOrder())
      val db = bb.asDoubleBuffer()
      db.put(vector.values)

      out.write(Opcodes.BINSTRING)
      out.write(PickleUtils.integer_to_bytes(bytes.length))
      out.write(bytes)
      out.write(Opcodes.TUPLE1)
    }

    def construct(args: Array[Object]): Object = {
      require(args.length == 1)
      if (args.length != 1) {
        throw new PickleException("should be 1")
      }
      val bytes = getBytes(args(0))
      val bb = ByteBuffer.wrap(bytes, 0, bytes.length)
      bb.order(ByteOrder.nativeOrder())
      val db = bb.asDoubleBuffer()
      val ans = new Array[Double](bytes.length / 8)
      db.get(ans)
      Vectors.dense(ans)
    }
  }

  // Pickler for DenseMatrix
  private[python] class DenseMatrixPickler extends BasePickler[DenseMatrix] {

    def saveState(obj: Object, out: OutputStream, pickler: Pickler): Unit = {
      val m: DenseMatrix = obj.asInstanceOf[DenseMatrix]
      val bytes = new Array[Byte](8 * m.values.size)
      val order = ByteOrder.nativeOrder()
      ByteBuffer.wrap(bytes).order(order).asDoubleBuffer().put(m.values)

      out.write(Opcodes.BININT)
      out.write(PickleUtils.integer_to_bytes(m.numRows))
      out.write(Opcodes.BININT)
      out.write(PickleUtils.integer_to_bytes(m.numCols))
      out.write(Opcodes.BINSTRING)
      out.write(PickleUtils.integer_to_bytes(bytes.length))
      out.write(bytes)
      out.write(Opcodes.TUPLE3)
    }

    def construct(args: Array[Object]): Object = {
      if (args.length != 3) {
        throw new PickleException("should be 3")
      }
      val bytes = getBytes(args(2))
      val n = bytes.length / 8
      val values = new Array[Double](n)
      val order = ByteOrder.nativeOrder()
      ByteBuffer.wrap(bytes).order(order).asDoubleBuffer().get(values)
      new DenseMatrix(args(0).asInstanceOf[Int], args(1).asInstanceOf[Int], values)
    }
  }

  // Pickler for SparseVector
  private[python] class SparseVectorPickler extends BasePickler[SparseVector] {

    def saveState(obj: Object, out: OutputStream, pickler: Pickler): Unit = {
      val v: SparseVector = obj.asInstanceOf[SparseVector]
      val n = v.indices.size
      val indiceBytes = new Array[Byte](4 * n)
      val order = ByteOrder.nativeOrder()
      ByteBuffer.wrap(indiceBytes).order(order).asIntBuffer().put(v.indices)
      val valueBytes = new Array[Byte](8 * n)
      ByteBuffer.wrap(valueBytes).order(order).asDoubleBuffer().put(v.values)

      out.write(Opcodes.BININT)
      out.write(PickleUtils.integer_to_bytes(v.size))
      out.write(Opcodes.BINSTRING)
      out.write(PickleUtils.integer_to_bytes(indiceBytes.length))
      out.write(indiceBytes)
      out.write(Opcodes.BINSTRING)
      out.write(PickleUtils.integer_to_bytes(valueBytes.length))
      out.write(valueBytes)
      out.write(Opcodes.TUPLE3)
    }

    def construct(args: Array[Object]): Object = {
      if (args.length != 3) {
        throw new PickleException("should be 3")
      }
      val size = args(0).asInstanceOf[Int]
      val indiceBytes = getBytes(args(1))
      val valueBytes = getBytes(args(2))
      val n = indiceBytes.length / 4
      val indices = new Array[Int](n)
      val values = new Array[Double](n)
      if (n > 0) {
        val order = ByteOrder.nativeOrder()
        ByteBuffer.wrap(indiceBytes).order(order).asIntBuffer().get(indices)
        ByteBuffer.wrap(valueBytes).order(order).asDoubleBuffer().get(values)
      }
      new SparseVector(size, indices, values)
    }
  }

  // Pickler for LabeledPoint
  private[python] class LabeledPointPickler extends BasePickler[LabeledPoint] {

    def saveState(obj: Object, out: OutputStream, pickler: Pickler): Unit = {
      val point: LabeledPoint = obj.asInstanceOf[LabeledPoint]
      saveObjects(out, pickler, point.label, point.features)
    }

    def construct(args: Array[Object]): Object = {
      if (args.length != 2) {
        throw new PickleException("should be 2")
      }
      new LabeledPoint(args(0).asInstanceOf[Double], args(1).asInstanceOf[Vector])
    }
  }

  // Pickler for Rating
  private[python] class RatingPickler extends BasePickler[Rating] {

    def saveState(obj: Object, out: OutputStream, pickler: Pickler): Unit = {
      val rating: Rating = obj.asInstanceOf[Rating]
      saveObjects(out, pickler, rating.user, rating.product, rating.rating)
    }

    def construct(args: Array[Object]): Object = {
      if (args.length != 3) {
        throw new PickleException("should be 3")
      }
      new Rating(args(0).asInstanceOf[Int], args(1).asInstanceOf[Int],
        args(2).asInstanceOf[Double])
    }
  }

  var initialized = false
  // This should be called before trying to serialize any above classes
  // In cluster mode, this should be put in the closure
  def initialize(): Unit = {
    SerDeUtil.initialize()
    synchronized {
      if (!initialized) {
        new DenseVectorPickler().register()
        new DenseMatrixPickler().register()
        new SparseVectorPickler().register()
        new LabeledPointPickler().register()
        new RatingPickler().register()
        initialized = true
      }
    }
  }
  // will not called in Executor automatically
  initialize()

  def dumps(obj: AnyRef): Array[Byte] = {
    new Pickler().dumps(obj)
  }

  def loads(bytes: Array[Byte]): AnyRef = {
    new Unpickler().loads(bytes)
  }

  /* convert object into Tuple */
  def asTupleRDD(rdd: RDD[Array[Any]]): RDD[(Int, Int)] = {
    rdd.map(x => (x(0).asInstanceOf[Int], x(1).asInstanceOf[Int]))
  }

  /* convert RDD[Tuple2[,]] to RDD[Array[Any]] */
  def fromTuple2RDD(rdd: RDD[(Any, Any)]): RDD[Array[Any]]  = {
    rdd.map(x => Array(x._1, x._2))
  }

  /**
   * Convert an RDD of Java objects to an RDD of serialized Python objects, that is usable by
   * PySpark.
   */
  def javaToPython(jRDD: JavaRDD[Any]): JavaRDD[Array[Byte]] = {
    jRDD.rdd.mapPartitions { iter =>
      initialize()  // let it called in executor
      new SerDeUtil.AutoBatchedPickler(iter)
    }
  }

  /**
   * Convert an RDD of serialized Python objects to RDD of objects, that is usable by PySpark.
   */
  def pythonToJava(pyRDD: JavaRDD[Array[Byte]], batched: Boolean): JavaRDD[Any] = {
    pyRDD.rdd.mapPartitions { iter =>
      initialize()  // let it called in executor
      val unpickle = new Unpickler
      iter.flatMap { row =>
        val obj = unpickle.loads(row)
        if (batched) {
          obj.asInstanceOf[JArrayList[_]].asScala
        } else {
          Seq(obj)
        }
      }
    }.toJavaRDD()
  }
}<|MERGE_RESOLUTION|>--- conflicted
+++ resolved
@@ -358,22 +358,6 @@
       model.predictSoft(data).map(Vectors.dense)
   }
 
-
-<<<<<<< HEAD
-    def predict(userAndProducts: JavaRDD[Array[Any]]): RDD[Rating] =
-      predict(SerDe.asTupleRDD(userAndProducts.rdd))
-
-    def getUserFeatures: RDD[Array[Any]] = {
-      SerDe.fromTuple2RDD(userFeatures.mapValues(Vectors.dense).asInstanceOf[RDD[(Any, Any)]])
-    }
-
-    def getProductFeatures: RDD[Array[Any]] = {
-      SerDe.fromTuple2RDD(productFeatures.mapValues(Vectors.dense).asInstanceOf[RDD[(Any, Any)]])
-    }
-  }
-=======
->>>>>>> ee11be25
-
   /**
    * Java stub for Python mllib ALS.train().  This stub returns a handle
    * to the Java object instead of the content of the Java object.  Extra care
