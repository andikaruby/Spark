/*
 * Licensed to the Apache Software Foundation (ASF) under one or more
 * contributor license agreements.  See the NOTICE file distributed with
 * this work for additional information regarding copyright ownership.
 * The ASF licenses this file to You under the Apache License, Version 2.0
 * (the "License"); you may not use this file except in compliance with
 * the License.  You may obtain a copy of the License at
 *
 *    http://www.apache.org/licenses/LICENSE-2.0
 *
 * Unless required by applicable law or agreed to in writing, software
 * distributed under the License is distributed on an "AS IS" BASIS,
 * WITHOUT WARRANTIES OR CONDITIONS OF ANY KIND, either express or implied.
 * See the License for the specific language governing permissions and
 * limitations under the License.
 */

package org.apache.spark.mllib.api.python

import java.io.OutputStream
import java.util.{ArrayList => JArrayList}

import scala.collection.JavaConverters._
import scala.language.existentials
import scala.reflect.ClassTag

import net.razorvine.pickle._

import org.apache.spark.annotation.DeveloperApi
import org.apache.spark.api.java.{JavaRDD, JavaSparkContext}
import org.apache.spark.api.python.{PythonRDD, SerDeUtil}
import org.apache.spark.mllib.classification._
import org.apache.spark.mllib.clustering._
import org.apache.spark.mllib.feature.Word2Vec
import org.apache.spark.mllib.feature.Word2VecModel
import org.apache.spark.mllib.optimization._
import org.apache.spark.mllib.linalg._
import org.apache.spark.mllib.random.{RandomRDDs => RG}
import org.apache.spark.mllib.recommendation._
import org.apache.spark.mllib.regression._
import org.apache.spark.mllib.tree.configuration.{Algo, Strategy}
import org.apache.spark.mllib.tree.DecisionTree
import org.apache.spark.mllib.tree.impurity._
import org.apache.spark.mllib.tree.model.DecisionTreeModel
import org.apache.spark.mllib.stat.{MultivariateStatisticalSummary, Statistics}
import org.apache.spark.mllib.stat.correlation.CorrelationNames
import org.apache.spark.mllib.util.MLUtils
import org.apache.spark.rdd.RDD
import org.apache.spark.storage.StorageLevel
import org.apache.spark.util.Utils

/**
 * :: DeveloperApi ::
 * The Java stubs necessary for the Python mllib bindings.
 */
@DeveloperApi
class PythonMLLibAPI extends Serializable {


  /**
   * Loads and serializes labeled points saved with `RDD#saveAsTextFile`.
   * @param jsc Java SparkContext
   * @param path file or directory path in any Hadoop-supported file system URI
   * @param minPartitions min number of partitions
   * @return serialized labeled points stored in a JavaRDD of byte array
   */
  def loadLabeledPoints(
      jsc: JavaSparkContext,
      path: String,
      minPartitions: Int): JavaRDD[LabeledPoint] =
    MLUtils.loadLabeledPoints(jsc.sc, path, minPartitions)

  private def trainRegressionModel(
      learner: GeneralizedLinearAlgorithm[_ <: GeneralizedLinearModel],
      data: JavaRDD[LabeledPoint],
      initialWeightsBA: Array[Byte]): java.util.LinkedList[java.lang.Object] = {
    val initialWeights = SerDe.loads(initialWeightsBA).asInstanceOf[Vector]
    // Disable the uncached input warning because 'data' is a deliberately uncached MappedRDD.
    learner.disableUncachedWarning()
    val model = learner.run(data.rdd, initialWeights)
    val ret = new java.util.LinkedList[java.lang.Object]()
    ret.add(SerDe.dumps(model.weights))
    ret.add(model.intercept: java.lang.Double)
    ret
  }

  /**
   * Java stub for Python mllib LinearRegressionWithSGD.train()
   */
  def trainLinearRegressionModelWithSGD(
      data: JavaRDD[LabeledPoint],
      numIterations: Int,
      stepSize: Double,
      miniBatchFraction: Double,
      initialWeightsBA: Array[Byte], 
      regParam: Double,
      regType: String,
      intercept: Boolean): java.util.List[java.lang.Object] = {
    val lrAlg = new LinearRegressionWithSGD()
    lrAlg.setIntercept(intercept)
    lrAlg.optimizer
      .setNumIterations(numIterations)
      .setRegParam(regParam)
      .setStepSize(stepSize)
      .setMiniBatchFraction(miniBatchFraction)
    if (regType == "l2") {
      lrAlg.optimizer.setUpdater(new SquaredL2Updater)
    } else if (regType == "l1") {
      lrAlg.optimizer.setUpdater(new L1Updater)
    } else if (regType != "none") {
      throw new java.lang.IllegalArgumentException("Invalid value for 'regType' parameter."
        + " Can only be initialized using the following string values: [l1, l2, none].")
    }
    trainRegressionModel(
      lrAlg,
      data,
      initialWeightsBA)
  }

  /**
   * Java stub for Python mllib LassoWithSGD.train()
   */
  def trainLassoModelWithSGD(
      data: JavaRDD[LabeledPoint],
      numIterations: Int,
      stepSize: Double,
      regParam: Double,
      miniBatchFraction: Double,
      initialWeightsBA: Array[Byte]): java.util.List[java.lang.Object] = {
    val lassoAlg = new LassoWithSGD()
    lassoAlg.optimizer
      .setNumIterations(numIterations)
      .setRegParam(regParam)
      .setStepSize(stepSize)
      .setMiniBatchFraction(miniBatchFraction)
    trainRegressionModel(
      lassoAlg,
      data,
      initialWeightsBA)
  }

  /**
   * Java stub for Python mllib RidgeRegressionWithSGD.train()
   */
  def trainRidgeModelWithSGD(
      data: JavaRDD[LabeledPoint],
      numIterations: Int,
      stepSize: Double,
      regParam: Double,
      miniBatchFraction: Double,
      initialWeightsBA: Array[Byte]): java.util.List[java.lang.Object] = {
    val ridgeAlg = new RidgeRegressionWithSGD()
    ridgeAlg.optimizer
      .setNumIterations(numIterations)
      .setRegParam(regParam)
      .setStepSize(stepSize)
      .setMiniBatchFraction(miniBatchFraction)
    trainRegressionModel(
      ridgeAlg,
      data,
      initialWeightsBA)
  }

  /**
   * Java stub for Python mllib SVMWithSGD.train()
   */
  def trainSVMModelWithSGD(
      data: JavaRDD[LabeledPoint],
      numIterations: Int,
      stepSize: Double,
      regParam: Double,
      miniBatchFraction: Double,
      initialWeightsBA: Array[Byte],
      regType: String,
      intercept: Boolean): java.util.List[java.lang.Object] = {
    val SVMAlg = new SVMWithSGD()
    SVMAlg.setIntercept(intercept)
    SVMAlg.optimizer
      .setNumIterations(numIterations)
      .setRegParam(regParam)
      .setStepSize(stepSize)
      .setMiniBatchFraction(miniBatchFraction)
    if (regType == "l2") {
      SVMAlg.optimizer.setUpdater(new SquaredL2Updater)
    } else if (regType == "l1") {
      SVMAlg.optimizer.setUpdater(new L1Updater)
    } else if (regType != "none") {
      throw new java.lang.IllegalArgumentException("Invalid value for 'regType' parameter."
        + " Can only be initialized using the following string values: [l1, l2, none].")
    }
    trainRegressionModel(
      SVMAlg,
      data,
      initialWeightsBA)
  }

  /**
   * Java stub for Python mllib LogisticRegressionWithSGD.train()
   */
  def trainLogisticRegressionModelWithSGD(
      data: JavaRDD[LabeledPoint],
      numIterations: Int,
      stepSize: Double,
      miniBatchFraction: Double,
      initialWeightsBA: Array[Byte],
      regParam: Double,
      regType: String,
      intercept: Boolean): java.util.List[java.lang.Object] = {
    val LogRegAlg = new LogisticRegressionWithSGD()
    LogRegAlg.setIntercept(intercept)
    LogRegAlg.optimizer
      .setNumIterations(numIterations)
      .setRegParam(regParam)
      .setStepSize(stepSize)
      .setMiniBatchFraction(miniBatchFraction)
    if (regType == "l2") {
      LogRegAlg.optimizer.setUpdater(new SquaredL2Updater)
    } else if (regType == "l1") {
      LogRegAlg.optimizer.setUpdater(new L1Updater)
    } else if (regType != "none") {
      throw new java.lang.IllegalArgumentException("Invalid value for 'regType' parameter."
        + " Can only be initialized using the following string values: [l1, l2, none].")
    }
    trainRegressionModel(
      LogRegAlg,
      data,
      initialWeightsBA)
  }

  /**
   * Java stub for NaiveBayes.train()
   */
  def trainNaiveBayes(
      data: JavaRDD[LabeledPoint],
      lambda: Double): java.util.List[java.lang.Object] = {
    val model = NaiveBayes.train(data.rdd, lambda)
    val ret = new java.util.LinkedList[java.lang.Object]()
    ret.add(Vectors.dense(model.labels))
    ret.add(Vectors.dense(model.pi))
    ret.add(model.theta)
    ret
  }

  /**
   * Java stub for Python mllib KMeans.train()
   */
  def trainKMeansModel(
      data: JavaRDD[Vector],
      k: Int,
      maxIterations: Int,
      runs: Int,
      initializationMode: String): KMeansModel = {
    val kMeansAlg = new KMeans()
      .setK(k)
      .setMaxIterations(maxIterations)
      .setRuns(runs)
      .setInitializationMode(initializationMode)
      // Disable the uncached input warning because 'data' is a deliberately uncached MappedRDD.
      .disableUncachedWarning()
    return kMeansAlg.run(data.rdd)
  }

  /**
   * Java stub for Python mllib ALS.train().  This stub returns a handle
   * to the Java object instead of the content of the Java object.  Extra care
   * needs to be taken in the Python code to ensure it gets freed on exit; see
   * the Py4J documentation.
   */
  def trainALSModel(
      ratings: JavaRDD[Rating],
      rank: Int,
      iterations: Int,
      lambda: Double,
      blocks: Int): MatrixFactorizationModel = {
    ALS.train(ratings.rdd, rank, iterations, lambda, blocks)
  }

  /**
   * Java stub for Python mllib ALS.trainImplicit().  This stub returns a
   * handle to the Java object instead of the content of the Java object.
   * Extra care needs to be taken in the Python code to ensure it gets freed on
   * exit; see the Py4J documentation.
   */
  def trainImplicitALSModel(
      ratingsJRDD: JavaRDD[Rating],
      rank: Int,
      iterations: Int,
      lambda: Double,
      blocks: Int,
      alpha: Double): MatrixFactorizationModel = {
    ALS.trainImplicit(ratingsJRDD.rdd, rank, iterations, lambda, blocks, alpha)
  }

  /**
   * Java stub for Python mllib Word2Vec fit(). This stub returns a
   * handle to the Java object instead of the content of the Java object.
   * Extra care needs to be taken in the Python code to ensure it gets freed on
   * exit; see the Py4J documentation.
   * @param dataJRDD input JavaRDD
   * @param vectorSize size of vector
   * @param learningRate initial learning rate
   * @param numPartitions number of partitions
   * @param numIterations number of iterations
   * @param seed initial seed for random generator
   * @return A handle to java Word2VecModelWrapper instance at python side
   */
  def trainWord2Vec(
      dataJRDD: JavaRDD[java.util.ArrayList[String]],
      vectorSize: Int,
      learningRate: Double,
      numPartitions: Int,
      numIterations: Int,
      seed: Long): Word2VecModelWrapper = {
    val data = dataJRDD.rdd.persist(StorageLevel.MEMORY_AND_DISK_SER)
    val word2vec = new Word2Vec()
      .setVectorSize(vectorSize)
      .setLearningRate(learningRate)
      .setNumPartitions(numPartitions)
      .setNumIterations(numIterations)
      .setSeed(seed)
    val model = word2vec.fit(data)
    data.unpersist()
    new Word2VecModelWrapper(model)
  }

  private[python] class Word2VecModelWrapper(model: Word2VecModel) {
    def transform(word: String): Vector = {
      model.transform(word)
    }

    def findSynonyms(word: String, num: Int): java.util.List[java.lang.Object] = {
      val vec = transform(word)
      findSynonyms(vec, num)
    }

    def findSynonyms(vector: Vector, num: Int): java.util.List[java.lang.Object] = {
      val result = model.findSynonyms(vector, num)
      val similarity = Vectors.dense(result.map(_._2))
      val words = result.map(_._1)
      val ret = new java.util.LinkedList[java.lang.Object]()
      ret.add(words)
      ret.add(similarity)
      ret
    }
  }

  /**
   * Java stub for Python mllib DecisionTree.train().
   * This stub returns a handle to the Java object instead of the content of the Java object.
   * Extra care needs to be taken in the Python code to ensure it gets freed on exit;
   * see the Py4J documentation.
   * @param data  Training data
   * @param categoricalFeaturesInfoJMap  Categorical features info, as Java map
   */
  def trainDecisionTreeModel(
      data: JavaRDD[LabeledPoint],
      algoStr: String,
      numClasses: Int,
      categoricalFeaturesInfoJMap: java.util.Map[Int, Int],
      impurityStr: String,
      maxDepth: Int,
      maxBins: Int,
      minInstancesPerNode: Int,
      minInfoGain: Double): DecisionTreeModel = {

    val algo = Algo.fromString(algoStr)
    val impurity = Impurities.fromString(impurityStr)

    val strategy = new Strategy(
      algo = algo,
      impurity = impurity,
      maxDepth = maxDepth,
      numClassesForClassification = numClasses,
      maxBins = maxBins,
      categoricalFeaturesInfo = categoricalFeaturesInfoJMap.asScala.toMap,
      minInstancesPerNode = minInstancesPerNode,
      minInfoGain = minInfoGain)

    DecisionTree.train(data.rdd, strategy)
  }

  /**
   * Java stub for mllib Statistics.colStats(X: RDD[Vector]).
   * TODO figure out return type.
   */
  def colStats(rdd: JavaRDD[Vector]): MultivariateStatisticalSummary = {
    Statistics.colStats(rdd.rdd)
  }

  /**
   * Java stub for mllib Statistics.corr(X: RDD[Vector], method: String).
   * Returns the correlation matrix serialized into a byte array understood by deserializers in
   * pyspark.
   */
  def corr(x: JavaRDD[Vector], method: String): Matrix = {
    Statistics.corr(x.rdd, getCorrNameOrDefault(method))
  }

  /**
   * Java stub for mllib Statistics.corr(x: RDD[Double], y: RDD[Double], method: String).
   */
  def corr(x: JavaRDD[Double], y: JavaRDD[Double], method: String): Double = {
    Statistics.corr(x.rdd, y.rdd, getCorrNameOrDefault(method))
  }

  // used by the corr methods to retrieve the name of the correlation method passed in via pyspark
  private def getCorrNameOrDefault(method: String) = {
    if (method == null) CorrelationNames.defaultCorrName else method
  }

  // Used by the *RDD methods to get default seed if not passed in from pyspark
  private def getSeedOrDefault(seed: java.lang.Long): Long = {
    if (seed == null) Utils.random.nextLong else seed
  }

  // Used by *RDD methods to get default numPartitions if not passed in from pyspark
  private def getNumPartitionsOrDefault(numPartitions: java.lang.Integer,
      jsc: JavaSparkContext): Int = {
    if (numPartitions == null) {
      jsc.sc.defaultParallelism
    } else {
      numPartitions
    }
  }

  // Note: for the following methods, numPartitions and seed are boxed to allow nulls to be passed
  // in for either argument from pyspark

  /**
   * Java stub for Python mllib RandomRDDGenerators.uniformRDD()
   */
  def uniformRDD(jsc: JavaSparkContext,
      size: Long,
      numPartitions: java.lang.Integer,
      seed: java.lang.Long): JavaRDD[Double] = {
    val parts = getNumPartitionsOrDefault(numPartitions, jsc)
    val s = getSeedOrDefault(seed)
    RG.uniformRDD(jsc.sc, size, parts, s)
  }

  /**
   * Java stub for Python mllib RandomRDDGenerators.normalRDD()
   */
  def normalRDD(jsc: JavaSparkContext,
      size: Long,
      numPartitions: java.lang.Integer,
      seed: java.lang.Long): JavaRDD[Double] = {
    val parts = getNumPartitionsOrDefault(numPartitions, jsc)
    val s = getSeedOrDefault(seed)
    RG.normalRDD(jsc.sc, size, parts, s)
  }

  /**
   * Java stub for Python mllib RandomRDDGenerators.poissonRDD()
   */
  def poissonRDD(jsc: JavaSparkContext,
      mean: Double,
      size: Long,
      numPartitions: java.lang.Integer,
      seed: java.lang.Long): JavaRDD[Double] = {
    val parts = getNumPartitionsOrDefault(numPartitions, jsc)
    val s = getSeedOrDefault(seed)
    RG.poissonRDD(jsc.sc, mean, size, parts, s)
  }

  /**
   * Java stub for Python mllib RandomRDDGenerators.uniformVectorRDD()
   */
  def uniformVectorRDD(jsc: JavaSparkContext,
      numRows: Long,
      numCols: Int,
      numPartitions: java.lang.Integer,
      seed: java.lang.Long): JavaRDD[Vector] = {
    val parts = getNumPartitionsOrDefault(numPartitions, jsc)
    val s = getSeedOrDefault(seed)
    RG.uniformVectorRDD(jsc.sc, numRows, numCols, parts, s)
  }

  /**
   * Java stub for Python mllib RandomRDDGenerators.normalVectorRDD()
   */
  def normalVectorRDD(jsc: JavaSparkContext,
      numRows: Long,
      numCols: Int,
      numPartitions: java.lang.Integer,
      seed: java.lang.Long): JavaRDD[Vector] = {
    val parts = getNumPartitionsOrDefault(numPartitions, jsc)
    val s = getSeedOrDefault(seed)
    RG.normalVectorRDD(jsc.sc, numRows, numCols, parts, s)
  }

  /**
   * Java stub for Python mllib RandomRDDGenerators.poissonVectorRDD()
   */
  def poissonVectorRDD(jsc: JavaSparkContext,
      mean: Double,
      numRows: Long,
      numCols: Int,
      numPartitions: java.lang.Integer,
      seed: java.lang.Long): JavaRDD[Vector] = {
    val parts = getNumPartitionsOrDefault(numPartitions, jsc)
    val s = getSeedOrDefault(seed)
    RG.poissonVectorRDD(jsc.sc, mean, numRows, numCols, parts, s)
  }

}

/**
 * SerDe utility functions for PythonMLLibAPI.
 */
private[spark] object SerDe extends Serializable {

  val PYSPARK_PACKAGE = "pyspark.mllib"

  /**
   * Base class used for pickle
   */
  private[python] abstract class BasePickler[T: ClassTag]
    extends IObjectPickler with IObjectConstructor {

    private val cls = implicitly[ClassTag[T]].runtimeClass
    private val module = PYSPARK_PACKAGE + "." + cls.getName.split('.')(4)
    private val name = cls.getSimpleName

    // register this to Pickler and Unpickler
    def register(): Unit = {
      Pickler.registerCustomPickler(this.getClass, this)
      Pickler.registerCustomPickler(cls, this)
      Unpickler.registerConstructor(module, name, this)
    }

    def pickle(obj: Object, out: OutputStream, pickler: Pickler): Unit = {
      if (obj == this) {
        out.write(Opcodes.GLOBAL)
        out.write((module + "\n" + name + "\n").getBytes())
      } else {
        pickler.save(this)  // it will be memorized by Pickler
        saveState(obj, out, pickler)
        out.write(Opcodes.REDUCE)
      }
    }

    private[python] def saveObjects(out: OutputStream, pickler: Pickler, objects: Any*) = {
      if (objects.length == 0 || objects.length > 3) {
        out.write(Opcodes.MARK)
      }
      objects.foreach(pickler.save(_))
      val code = objects.length match {
        case 1 => Opcodes.TUPLE1
        case 2 => Opcodes.TUPLE2
        case 3 => Opcodes.TUPLE3
        case _ => Opcodes.TUPLE
      }
      out.write(code)
    }

    private[python] def saveState(obj: Object, out: OutputStream, pickler: Pickler)
  }

  // Pickler for DenseVector
  private[python] class DenseVectorPickler extends BasePickler[DenseVector] {

    def saveState(obj: Object, out: OutputStream, pickler: Pickler) = {
      val vector: DenseVector = obj.asInstanceOf[DenseVector]
      saveObjects(out, pickler, vector.toArray)
    }

    def construct(args: Array[Object]): Object = {
      require(args.length == 1)
      if (args.length != 1) {
        throw new PickleException("should be 1")
      }
      new DenseVector(args(0).asInstanceOf[Array[Double]])
    }
  }

  // Pickler for DenseMatrix
  private[python] class DenseMatrixPickler extends BasePickler[DenseMatrix] {

    def saveState(obj: Object, out: OutputStream, pickler: Pickler) = {
      val m: DenseMatrix = obj.asInstanceOf[DenseMatrix]
      saveObjects(out, pickler, m.numRows, m.numCols, m.values)
    }

    def construct(args: Array[Object]): Object = {
      if (args.length != 3) {
        throw new PickleException("should be 3")
      }
      new DenseMatrix(args(0).asInstanceOf[Int], args(1).asInstanceOf[Int],
        args(2).asInstanceOf[Array[Double]])
    }
  }

  // Pickler for SparseVector
  private[python] class SparseVectorPickler extends BasePickler[SparseVector] {

    def saveState(obj: Object, out: OutputStream, pickler: Pickler) = {
      val v: SparseVector = obj.asInstanceOf[SparseVector]
      saveObjects(out, pickler, v.size, v.indices, v.values)
    }

    def construct(args: Array[Object]): Object = {
      if (args.length != 3) {
        throw new PickleException("should be 3")
      }
      new SparseVector(args(0).asInstanceOf[Int], args(1).asInstanceOf[Array[Int]],
        args(2).asInstanceOf[Array[Double]])
    }
  }

  // Pickler for LabeledPoint
  private[python] class LabeledPointPickler extends BasePickler[LabeledPoint] {

    def saveState(obj: Object, out: OutputStream, pickler: Pickler) = {
      val point: LabeledPoint = obj.asInstanceOf[LabeledPoint]
      saveObjects(out, pickler, point.label, point.features)
    }

    def construct(args: Array[Object]): Object = {
      if (args.length != 2) {
        throw new PickleException("should be 2")
      }
      new LabeledPoint(args(0).asInstanceOf[Double], args(1).asInstanceOf[Vector])
    }
  }

  // Pickler for Rating
  private[python] class RatingPickler extends BasePickler[Rating] {

    def saveState(obj: Object, out: OutputStream, pickler: Pickler) = {
      val rating: Rating = obj.asInstanceOf[Rating]
      saveObjects(out, pickler, rating.user, rating.product, rating.rating)
    }

    def construct(args: Array[Object]): Object = {
      if (args.length != 3) {
        throw new PickleException("should be 3")
      }
      new Rating(args(0).asInstanceOf[Int], args(1).asInstanceOf[Int],
        args(2).asInstanceOf[Double])
    }
  }

  var initialized = false
  // This should be called before trying to serialize any above classes
  // In cluster mode, this should be put in the closure
  def initialize(): Unit = {
    SerDeUtil.initialize()
    synchronized {
      if (!initialized) {
        new DenseVectorPickler().register()
        new DenseMatrixPickler().register()
        new SparseVectorPickler().register()
        new LabeledPointPickler().register()
        new RatingPickler().register()
        initialized = true
      }
    }
  }
  // will not called in Executor automatically
  initialize()

  def dumps(obj: AnyRef): Array[Byte] = {
    new Pickler().dumps(obj)
  }

  def loads(bytes: Array[Byte]): AnyRef = {
    new Unpickler().loads(bytes)
  }

  /* convert object into Tuple */
  def asTupleRDD(rdd: RDD[Array[Any]]): RDD[(Int, Int)] = {
    rdd.map(x => (x(0).asInstanceOf[Int], x(1).asInstanceOf[Int]))
  }

<<<<<<< HEAD
  /* convert RDD[Tuple2[,]] to RDD[Array[Any]] */
  def fromTuple2RDD(rdd: RDD[Tuple2[Any, Any]]): RDD[Array[Any]]  = {
    rdd.map(x => Array(x._1, x._2))
  }

=======
  /**
   * Convert an RDD of Java objects to an RDD of serialized Python objects, that is usable by
   * PySpark.
   */
  def javaToPython(jRDD: JavaRDD[Any]): JavaRDD[Array[Byte]] = {
    jRDD.rdd.mapPartitions { iter =>
      initialize()  // let it called in executor
      new PythonRDD.AutoBatchedPickler(iter)
    }
  }

  /**
   * Convert an RDD of serialized Python objects to RDD of objects, that is usable by PySpark.
   */
  def pythonToJava(pyRDD: JavaRDD[Array[Byte]], batched: Boolean): JavaRDD[Any] = {
    pyRDD.rdd.mapPartitions { iter =>
      initialize()  // let it called in executor
      val unpickle = new Unpickler
      iter.flatMap { row =>
        val obj = unpickle.loads(row)
        if (batched) {
          obj.asInstanceOf[JArrayList[_]].asScala
        } else {
          Seq(obj)
        }
      }
    }.toJavaRDD()
  }
>>>>>>> d1966f3a
}<|MERGE_RESOLUTION|>--- conflicted
+++ resolved
@@ -673,13 +673,11 @@
     rdd.map(x => (x(0).asInstanceOf[Int], x(1).asInstanceOf[Int]))
   }
 
-<<<<<<< HEAD
   /* convert RDD[Tuple2[,]] to RDD[Array[Any]] */
   def fromTuple2RDD(rdd: RDD[Tuple2[Any, Any]]): RDD[Array[Any]]  = {
     rdd.map(x => Array(x._1, x._2))
   }
 
-=======
   /**
    * Convert an RDD of Java objects to an RDD of serialized Python objects, that is usable by
    * PySpark.
@@ -708,5 +706,4 @@
       }
     }.toJavaRDD()
   }
->>>>>>> d1966f3a
 }