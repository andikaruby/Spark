/*
 * Licensed to the Apache Software Foundation (ASF) under one or more
 * contributor license agreements.  See the NOTICE file distributed with
 * this work for additional information regarding copyright ownership.
 * The ASF licenses this file to You under the Apache License, Version 2.0
 * (the "License"); you may not use this file except in compliance with
 * the License.  You may obtain a copy of the License at
 *
 *    http://www.apache.org/licenses/LICENSE-2.0
 *
 * Unless required by applicable law or agreed to in writing, software
 * distributed under the License is distributed on an "AS IS" BASIS,
 * WITHOUT WARRANTIES OR CONDITIONS OF ANY KIND, either express or implied.
 * See the License for the specific language governing permissions and
 * limitations under the License.
 */

package org.apache.spark.mllib.tree.configuration

import scala.beans.BeanProperty
import scala.collection.JavaConverters._

import org.apache.spark.annotation.Experimental
import org.apache.spark.mllib.tree.impurity.{Variance, Entropy, Gini, Impurity}
import org.apache.spark.mllib.tree.configuration.Algo._
import org.apache.spark.mllib.tree.configuration.QuantileStrategy._

/**
 * :: Experimental ::
 * Stores all the configuration options for tree construction
 * @param algo  Learning goal.  Supported:
 *              [[org.apache.spark.mllib.tree.configuration.Algo.Classification]],
 *              [[org.apache.spark.mllib.tree.configuration.Algo.Regression]]
 * @param impurity Criterion used for information gain calculation.
 *                 Supported for Classification: [[org.apache.spark.mllib.tree.impurity.Gini]],
 *                  [[org.apache.spark.mllib.tree.impurity.Entropy]].
 *                 Supported for Regression: [[org.apache.spark.mllib.tree.impurity.Variance]].
 * @param maxDepth Maximum depth of the tree.
 *                 E.g., depth 0 means 1 leaf node; depth 1 means 1 internal node + 2 leaf nodes.
 * @param numClasses Number of classes for classification.
 *                                    (Ignored for regression.)
 *                                    Default value is 2 (binary classification).
 * @param maxBins Maximum number of bins used for discretizing continuous features and
 *                for choosing how to split on features at each node.
 *                More bins give higher granularity.
 * @param quantileCalculationStrategy Algorithm for calculating quantiles.  Supported:
 *                             [[org.apache.spark.mllib.tree.configuration.QuantileStrategy.Sort]]
 * @param categoricalFeaturesInfo A map storing information about the categorical variables and the
 *                                number of discrete values they take. For example, an entry (n ->
 *                                k) implies the feature n is categorical with k categories 0,
 *                                1, 2, ... , k-1. It's important to note that features are
 *                                zero-indexed.
 * @param minInstancesPerNode Minimum number of instances each child must have after split.
 *                            Default value is 1. If a split cause left or right child
 *                            to have less than minInstancesPerNode,
 *                            this split will not be considered as a valid split.
 * @param minInfoGain Minimum information gain a split must get. Default value is 0.0.
 *                    If a split has less information gain than minInfoGain,
 *                    this split will not be considered as a valid split.
 * @param maxMemoryInMB Maximum memory in MB allocated to histogram aggregation. Default value is
 *                      256 MB.
 * @param subsamplingRate Fraction of the training data used for learning decision tree.
 * @param useNodeIdCache If this is true, instead of passing trees to executors, the algorithm will
 *                      maintain a separate RDD of node Id cache for each row.
 * @param checkpointDir If the node Id cache is used, it will help to checkpoint
 *                      the node Id cache periodically. This is the checkpoint directory
 *                      to be used for the node Id cache.
 * @param checkpointInterval How often to checkpoint when the node Id cache gets updated.
 *                           E.g. 10 means that the cache will get checkpointed every 10 updates.
 */
@Experimental
class Strategy (
    @BeanProperty var algo: Algo,
    @BeanProperty var impurity: Impurity,
    @BeanProperty var maxDepth: Int,
    @BeanProperty var numClasses: Int = 2,
    @BeanProperty var maxBins: Int = 32,
    @BeanProperty var quantileCalculationStrategy: QuantileStrategy = Sort,
    @BeanProperty var categoricalFeaturesInfo: Map[Int, Int] = Map[Int, Int](),
    @BeanProperty var minInstancesPerNode: Int = 1,
    @BeanProperty var minInfoGain: Double = 0.0,
    @BeanProperty var maxMemoryInMB: Int = 256,
    @BeanProperty var subsamplingRate: Double = 1,
    @BeanProperty var useNodeIdCache: Boolean = false,
    @BeanProperty var checkpointDir: Option[String] = None,
    @BeanProperty var checkpointInterval: Int = 10) extends Serializable {

  def isMulticlassClassification =
    algo == Classification && numClasses > 2
  def isMulticlassWithCategoricalFeatures
    = isMulticlassClassification && (categoricalFeaturesInfo.size > 0)

  /**
   * Java-friendly constructor for [[org.apache.spark.mllib.tree.configuration.Strategy]]
   */
  def this(
      algo: Algo,
      impurity: Impurity,
      maxDepth: Int,
      numClasses: Int,
      maxBins: Int,
      categoricalFeaturesInfo: java.util.Map[java.lang.Integer, java.lang.Integer]) {
    this(algo, impurity, maxDepth, numClasses, maxBins, Sort,
      categoricalFeaturesInfo.asInstanceOf[java.util.Map[Int, Int]].asScala.toMap)
  }

  /**
   * Sets Algorithm using a String.
   */
  def setAlgo(algo: String): Unit = algo match {
    case "Classification" => setAlgo(Classification)
    case "Regression" => setAlgo(Regression)
  }

  /**
   * Sets categoricalFeaturesInfo using a Java Map.
   */
  def setCategoricalFeaturesInfo(
      categoricalFeaturesInfo: java.util.Map[java.lang.Integer, java.lang.Integer]): Unit = {
    this.categoricalFeaturesInfo =
      categoricalFeaturesInfo.asInstanceOf[java.util.Map[Int, Int]].asScala.toMap
  }

  /**
   * Check validity of parameters.
   * Throws exception if invalid.
   */
  private[tree] def assertValid(): Unit = {
    algo match {
      case Classification =>
        require(numClasses >= 2,
          s"DecisionTree Strategy for Classification must have numClasses >= 2," +
          s" but numClasses = $numClasses.")
        require(Set(Gini, Entropy).contains(impurity),
          s"DecisionTree Strategy given invalid impurity for Classification: $impurity." +
          s"  Valid settings: Gini, Entropy")
      case Regression =>
        require(impurity == Variance,
          s"DecisionTree Strategy given invalid impurity for Regression: $impurity." +
          s"  Valid settings: Variance")
      case _ =>
        throw new IllegalArgumentException(
          s"DecisionTree Strategy given invalid algo parameter: $algo." +
          s"  Valid settings are: Classification, Regression.")
    }
    require(maxDepth >= 0, s"DecisionTree Strategy given invalid maxDepth parameter: $maxDepth." +
      s"  Valid values are integers >= 0.")
    require(maxBins >= 2, s"DecisionTree Strategy given invalid maxBins parameter: $maxBins." +
      s"  Valid values are integers >= 2.")
    categoricalFeaturesInfo.foreach { case (feature, arity) =>
      require(arity >= 2,
        s"DecisionTree Strategy given invalid categoricalFeaturesInfo setting:" +
        s" feature $feature has $arity categories.  The number of categories should be >= 2.")
    }
    require(minInstancesPerNode >= 1,
      s"DecisionTree Strategy requires minInstancesPerNode >= 1 but was given $minInstancesPerNode")
    require(maxMemoryInMB <= 10240,
      s"DecisionTree Strategy requires maxMemoryInMB <= 10240, but was given $maxMemoryInMB")
  }

  /** Returns a shallow copy of this instance. */
  def copy: Strategy = {
    new Strategy(algo, impurity, maxDepth, numClasses, maxBins,
      quantileCalculationStrategy, categoricalFeaturesInfo, minInstancesPerNode, minInfoGain,
      maxMemoryInMB, subsamplingRate, useNodeIdCache, checkpointDir, checkpointInterval)
  }
}

@Experimental
object Strategy {

  /**
   * Construct a default set of parameters for [[org.apache.spark.mllib.tree.DecisionTree]]
   * @param algo  "Classification" or "Regression"
   */
  def defaultStrategy(algo: String): Strategy = {
    defaultStategy(Algo.fromString(algo))
  }

  /**
   * Construct a default set of parameters for [[org.apache.spark.mllib.tree.DecisionTree]]
   * @param algo Algo.Classification or Algo.Regression
   */
  def defaultStategy(algo: Algo): Strategy = algo match {
    case Algo.Classification =>
      new Strategy(algo = Classification, impurity = Gini, maxDepth = 10,
        numClasses = 2)
<<<<<<< HEAD
    case "Regression" =>
=======
    case Algo.Regression =>
>>>>>>> ae7c1396
      new Strategy(algo = Regression, impurity = Variance, maxDepth = 10,
        numClasses = 0)
  }
}<|MERGE_RESOLUTION|>--- conflicted
+++ resolved
@@ -185,11 +185,7 @@
     case Algo.Classification =>
       new Strategy(algo = Classification, impurity = Gini, maxDepth = 10,
         numClasses = 2)
-<<<<<<< HEAD
-    case "Regression" =>
-=======
     case Algo.Regression =>
->>>>>>> ae7c1396
       new Strategy(algo = Regression, impurity = Variance, maxDepth = 10,
         numClasses = 0)
   }
