--- conflicted
+++ resolved
@@ -36,81 +36,49 @@
    * Returns subset accuracy
    * (for equal sets of labels)
    */
-<<<<<<< HEAD
-  lazy val strictAccuracy: Double = predictionAndLabels.filter { case (predictions, labels) =>
-    predictions.deep == labels.deep }.count().toDouble / numDocs
-=======
   lazy val subsetAccuracy: Double = predictionAndLabels.filter { case (predictions, labels) =>
-    predictions == labels
+    predictions.deep == labels.deep
   }.count().toDouble / numDocs
->>>>>>> 517a594c
 
   /**
    * Returns accuracy
    */
   lazy val accuracy: Double = predictionAndLabels.map { case (predictions, labels) =>
-<<<<<<< HEAD
     labels.intersect(predictions).size.toDouble /
       (labels.size + predictions.size - labels.intersect(predictions).size)}.sum / numDocs
-=======
-    labels.intersect(predictions).size.toDouble / labels.union(predictions).size
-  }.sum / numDocs
->>>>>>> 517a594c
+
 
   /**
    * Returns Hamming-loss
    */
   lazy val hammingLoss: Double = predictionAndLabels.map { case (predictions, labels) =>
-<<<<<<< HEAD
-    labels.diff(predictions).size + predictions.diff(labels).size}.
-    sum / (numDocs * numLabels)
-=======
     labels.size + predictions.size - 2 * labels.intersect(predictions).size
   }.sum / (numDocs * numLabels)
->>>>>>> 517a594c
 
   /**
    * Returns document-based precision averaged by the number of documents
    */
-<<<<<<< HEAD
-  lazy val macroPrecisionDoc: Double = predictionAndLabels.map { case (predictions, labels) =>
-    if (predictions.size > 0) {
-      predictions.intersect(labels).size.toDouble / predictions.size
-    } else 0
-=======
   lazy val precision: Double = predictionAndLabels.map { case (predictions, labels) =>
     if (predictions.size > 0) {
       predictions.intersect(labels).size.toDouble / predictions.size
     } else {
       0
     }
->>>>>>> 517a594c
   }.sum / numDocs
 
   /**
    * Returns document-based recall averaged by the number of documents
    */
-<<<<<<< HEAD
-  lazy val macroRecallDoc: Double = predictionAndLabels.map { case (predictions, labels) =>
-    labels.intersect(predictions).size.toDouble / labels.size}.sum / numDocs
-=======
   lazy val recall: Double = predictionAndLabels.map { case (predictions, labels) =>
     labels.intersect(predictions).size.toDouble / labels.size
   }.sum / numDocs
->>>>>>> 517a594c
 
   /**
    * Returns document-based f1-measure averaged by the number of documents
    */
-<<<<<<< HEAD
-  lazy val macroF1MeasureDoc: Double = predictionAndLabels.map { case (predictions, labels) =>
-    2.0 * predictions.intersect(labels).size / (predictions.size + labels.size)}.sum / numDocs
-=======
   lazy val f1Measure: Double = predictionAndLabels.map { case (predictions, labels) =>
     2.0 * predictions.intersect(labels).size / (predictions.size + labels.size)
   }.sum / numDocs
->>>>>>> 517a594c
-
 
   private lazy val tpPerClass = predictionAndLabels.flatMap { case (predictions, labels) =>
     predictions.intersect(labels)
@@ -162,11 +130,7 @@
    * Returns micro-averaged label-based precision
    * (equals to micro-averaged document-based precision)
    */
-<<<<<<< HEAD
-  lazy val microPrecisionClass = {
-=======
   lazy val microPrecision = {
->>>>>>> 517a594c
     val sumFp = fpPerClass.foldLeft(0L){ case(cum, (_, fp)) => cum + fp}
     sumTp.toDouble / (sumTp + sumFp)
   }
@@ -175,11 +139,7 @@
    * Returns micro-averaged label-based recall
    * (equals to micro-averaged document-based recall)
    */
-<<<<<<< HEAD
-  lazy val microRecallClass = {
-=======
   lazy val microRecall = {
->>>>>>> 517a594c
     val sumFn = fnPerClass.foldLeft(0.0){ case(cum, (_, fn)) => cum + fn}
     sumTp.toDouble / (sumTp + sumFn)
   }
