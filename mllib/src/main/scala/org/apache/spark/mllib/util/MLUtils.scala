--- conflicted
+++ resolved
@@ -19,12 +19,7 @@
 
 import scala.reflect.ClassTag
 
-<<<<<<< HEAD
-import breeze.linalg.{DenseVector => BDV, SparseVector => BSV,
-  squaredDistance => breezeSquaredDistance}
-=======
 import breeze.linalg.{DenseVector => BDV, SparseVector => BSV}
->>>>>>> ae7c1396
 
 import org.apache.spark.annotation.Experimental
 import org.apache.spark.SparkContext
@@ -32,11 +27,7 @@
 import org.apache.spark.rdd.PartitionwiseSampledRDD
 import org.apache.spark.util.random.BernoulliCellSampler
 import org.apache.spark.mllib.regression.LabeledPoint
-<<<<<<< HEAD
-import org.apache.spark.mllib.linalg.{SparseVector, Vector, Vectors}
-=======
 import org.apache.spark.mllib.linalg.{SparseVector, DenseVector, Vector, Vectors}
->>>>>>> ae7c1396
 import org.apache.spark.mllib.linalg.BLAS.dot
 import org.apache.spark.storage.StorageLevel
 import org.apache.spark.streaming.StreamingContext
@@ -324,19 +315,10 @@
       val precisionBound2 = EPSILON * (sumSquaredNorm + 2.0 * math.abs(dotValue)) /
         (sqDist + EPSILON)
       if (precisionBound2 > precision) {
-<<<<<<< HEAD
-        // TODO: breezeSquaredDistance is slow,
-        // so we should replace it with our own implementation.
-        sqDist = breezeSquaredDistance(v1.toBreeze, v2.toBreeze)
-      }
-    } else {
-      sqDist = breezeSquaredDistance(v1.toBreeze, v2.toBreeze)
-=======
         sqDist = Vectors.sqdist(v1, v2)
       }
     } else {
       sqDist = Vectors.sqdist(v1, v2)
->>>>>>> ae7c1396
     }
     sqDist
   }
