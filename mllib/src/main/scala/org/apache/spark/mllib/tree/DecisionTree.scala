--- conflicted
+++ resolved
@@ -1097,7 +1097,6 @@
           val rightNodeAgg = Array.ofDim[Double](numFeatures, numBins - 1, numClasses)
           var featureIndex = 0
           while (featureIndex < numFeatures) {
-<<<<<<< HEAD
             if (isMulticlassClassificationWithCategoricalFeatures){
               val isFeatureContinuous = strategy.categoricalFeaturesInfo.get(featureIndex).isEmpty
               if (isFeatureContinuous) {
@@ -1114,41 +1113,6 @@
               }
             } else {
               findAggForOrderedFeatureClassification(leftNodeAgg, rightNodeAgg, featureIndex)
-=======
-            // shift for this featureIndex
-            val shift = 2 * featureIndex * numBins
-
-            // left node aggregate for the lowest split
-            leftNodeAgg(featureIndex)(0) = binData(shift + 0)
-            leftNodeAgg(featureIndex)(1) = binData(shift + 1)
-
-            // right node aggregate for the highest split
-            rightNodeAgg(featureIndex)(2 * (numBins - 2))
-              = binData(shift + (2 * (numBins - 1)))
-            rightNodeAgg(featureIndex)(2 * (numBins - 2) + 1)
-              = binData(shift + (2 * (numBins - 1)) + 1)
-
-            // Iterate over all splits.
-            var splitIndex = 1
-            while (splitIndex < numBins - 1) {
-              // calculating left node aggregate for a split as a sum of left node aggregate of a
-              // lower split and the left bin aggregate of a bin where the split is a high split
-              leftNodeAgg(featureIndex)(2 * splitIndex) = binData(shift + 2 * splitIndex) +
-                leftNodeAgg(featureIndex)(2 * splitIndex - 2)
-              leftNodeAgg(featureIndex)(2 * splitIndex + 1) = binData(shift + 2 * splitIndex + 1) +
-                leftNodeAgg(featureIndex)(2 * splitIndex - 2 + 1)
-
-              // calculating right node aggregate for a split as a sum of right node aggregate of a
-              // higher split and the right bin aggregate of a bin where the split is a low split
-              rightNodeAgg(featureIndex)(2 * (numBins - 2 - splitIndex)) =
-                binData(shift + (2 *(numBins - 1 - splitIndex))) +
-                rightNodeAgg(featureIndex)(2 * (numBins - 1 - splitIndex))
-              rightNodeAgg(featureIndex)(2 * (numBins - 2 - splitIndex) + 1) =
-                binData(shift + (2* (numBins - 1 - splitIndex) + 1)) +
-                  rightNodeAgg(featureIndex)(2 * (numBins - 1 - splitIndex) + 1)
-
-              splitIndex += 1
->>>>>>> 40a8fef4
             }
             featureIndex += 1
           }
@@ -1161,51 +1125,7 @@
           // Iterate over all features.
           var featureIndex = 0
           while (featureIndex < numFeatures) {
-<<<<<<< HEAD
             findAggForRegression(leftNodeAgg, rightNodeAgg, featureIndex)
-=======
-            // shift for this featureIndex
-            val shift = 3 * featureIndex * numBins
-            // left node aggregate for the lowest split
-            leftNodeAgg(featureIndex)(0) = binData(shift + 0)
-            leftNodeAgg(featureIndex)(1) = binData(shift + 1)
-            leftNodeAgg(featureIndex)(2) = binData(shift + 2)
-
-            // right node aggregate for the highest split
-            rightNodeAgg(featureIndex)(3 * (numBins - 2)) =
-              binData(shift + (3 * (numBins - 1)))
-            rightNodeAgg(featureIndex)(3 * (numBins - 2) + 1) =
-              binData(shift + (3 * (numBins - 1)) + 1)
-            rightNodeAgg(featureIndex)(3 * (numBins - 2) + 2) =
-              binData(shift + (3 * (numBins - 1)) + 2)
-
-            // Iterate over all splits.
-            var splitIndex = 1
-            while (splitIndex < numBins - 1) {
-              // calculating left node aggregate for a split as a sum of left node aggregate of a
-              // lower split and the left bin aggregate of a bin where the split is a high split
-              leftNodeAgg(featureIndex)(3 * splitIndex) = binData(shift + 3 * splitIndex) +
-                leftNodeAgg(featureIndex)(3 * splitIndex - 3)
-              leftNodeAgg(featureIndex)(3 * splitIndex + 1) = binData(shift + 3 * splitIndex + 1) +
-                leftNodeAgg(featureIndex)(3 * splitIndex - 3 + 1)
-              leftNodeAgg(featureIndex)(3 * splitIndex + 2) = binData(shift + 3 * splitIndex + 2) +
-                leftNodeAgg(featureIndex)(3 * splitIndex - 3 + 2)
-
-              // calculating right node aggregate for a split as a sum of right node aggregate of a
-              // higher split and the right bin aggregate of a bin where the split is a low split
-              rightNodeAgg(featureIndex)(3 * (numBins - 2 - splitIndex)) =
-                binData(shift + (3 * (numBins - 1 - splitIndex))) +
-                  rightNodeAgg(featureIndex)(3 * (numBins - 1 - splitIndex))
-              rightNodeAgg(featureIndex)(3 * (numBins - 2 - splitIndex) + 1) =
-                binData(shift + (3 * (numBins - 1 - splitIndex) + 1)) +
-                  rightNodeAgg(featureIndex)(3 * (numBins - 1 - splitIndex) + 1)
-              rightNodeAgg(featureIndex)(3 * (numBins - 2 - splitIndex) + 2) =
-                binData(shift + (3 * (numBins - 1 - splitIndex) + 2)) +
-                  rightNodeAgg(featureIndex)(3 * (numBins - 1 - splitIndex) + 2)
-
-              splitIndex += 1
-            }
->>>>>>> 40a8fef4
             featureIndex += 1
           }
           (leftNodeAgg, rightNodeAgg)
