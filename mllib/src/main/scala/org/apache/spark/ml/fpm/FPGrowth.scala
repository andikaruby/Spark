/*
 * Licensed to the Apache Software Foundation (ASF) under one or more
 * contributor license agreements.  See the NOTICE file distributed with
 * this work for additional information regarding copyright ownership.
 * The ASF licenses this file to You under the Apache License, Version 2.0
 * (the "License"); you may not use this file except in compliance with
 * the License.  You may obtain a copy of the License at
 *
 *    http://www.apache.org/licenses/LICENSE-2.0
 *
 * Unless required by applicable law or agreed to in writing, software
 * distributed under the License is distributed on an "AS IS" BASIS,
 * WITHOUT WARRANTIES OR CONDITIONS OF ANY KIND, either express or implied.
 * See the License for the specific language governing permissions and
 * limitations under the License.
 */

package org.apache.spark.ml.fpm

import scala.reflect.ClassTag

import org.apache.hadoop.fs.Path
import org.json4s.DefaultFormats
import org.json4s.JsonDSL._

import org.apache.spark.annotation.{Experimental, Since}
import org.apache.spark.ml.{Estimator, Model}
import org.apache.spark.ml.param._
import org.apache.spark.ml.param.shared.HasPredictionCol
import org.apache.spark.ml.util._
import org.apache.spark.mllib.fpm.{AssociationRules => MLlibAssociationRules,
  FPGrowth => MLlibFPGrowth}
import org.apache.spark.mllib.fpm.FPGrowth.FreqItemset
import org.apache.spark.sql._
import org.apache.spark.sql.functions._
import org.apache.spark.sql.types._

/**
 * Common params for FPGrowth and FPGrowthModel
 */
private[fpm] trait FPGrowthParams extends Params with HasPredictionCol {

  /**
   * Items column name.
   * Default: "items"
   * @group param
   */
  @Since("2.2.0")
  val itemsCol: Param[String] = new Param[String](this, "itemsCol", "items column name")
  setDefault(itemsCol -> "items")

  /** @group getParam */
  @Since("2.2.0")
  def getItemsCol: String = $(itemsCol)

  /**
   * Minimal support level of the frequent pattern. [0.0, 1.0]. Any pattern that appears
   * more than (minSupport * size-of-the-dataset) times will be output in the frequent itemsets.
   * Default: 0.3
   * @group param
   */
  @Since("2.2.0")
  val minSupport: DoubleParam = new DoubleParam(this, "minSupport",
    "the minimal support level of a frequent pattern",
    ParamValidators.inRange(0.0, 1.0))
  setDefault(minSupport -> 0.3)

  /** @group getParam */
  @Since("2.2.0")
  def getMinSupport: Double = $(minSupport)

  /**
   * Number of partitions (at least 1) used by parallel FP-growth. By default the param is not
   * set, and partition number of the input dataset is used.
   * @group expertParam
   */
  @Since("2.2.0")
  val numPartitions: IntParam = new IntParam(this, "numPartitions",
    "Number of partitions used by parallel FP-growth", ParamValidators.gtEq[Int](1))

  /** @group expertGetParam */
  @Since("2.2.0")
  def getNumPartitions: Int = $(numPartitions)

  /**
   * Minimal confidence for generating Association Rule. minConfidence will not affect the mining
   * for frequent itemsets, but will affect the association rules generation.
   * Default: 0.8
   * @group param
   */
  @Since("2.2.0")
  val minConfidence: DoubleParam = new DoubleParam(this, "minConfidence",
    "minimal confidence for generating Association Rule",
    ParamValidators.inRange(0.0, 1.0))
  setDefault(minConfidence -> 0.8)

  /** @group getParam */
  @Since("2.2.0")
  def getMinConfidence: Double = $(minConfidence)

  /**
   * Validates and transforms the input schema.
   * @param schema input schema
   * @return output schema
   */
  @Since("2.2.0")
  protected def validateAndTransformSchema(schema: StructType): StructType = {
    val inputType = schema($(itemsCol)).dataType
    require(inputType.isInstanceOf[ArrayType],
      s"The input column must be ArrayType, but got $inputType.")
    SchemaUtils.appendColumn(schema, $(predictionCol), schema($(itemsCol)).dataType)
  }
}

/**
 * :: Experimental ::
 * A parallel FP-growth algorithm to mine frequent itemsets. The algorithm is described in
 * <a href="http://dx.doi.org/10.1145/1454008.1454027">Li et al., PFP: Parallel FP-Growth for Query
 * Recommendation</a>. PFP distributes computation in such a way that each worker executes an
 * independent group of mining tasks. The FP-Growth algorithm is described in
 * <a href="http://dx.doi.org/10.1145/335191.335372">Han et al., Mining frequent patterns without
 * candidate generation</a>. Note null values in the itemsCol column are ignored during fit().
 *
 * @see <a href="http://en.wikipedia.org/wiki/Association_rule_learning">
 * Association rule learning (Wikipedia)</a>
 */
@Since("2.2.0")
@Experimental
class FPGrowth @Since("2.2.0") (
    @Since("2.2.0") override val uid: String)
  extends Estimator[FPGrowthModel] with FPGrowthParams with DefaultParamsWritable {

  @Since("2.2.0")
  def this() = this(Identifiable.randomUID("fpgrowth"))

  /** @group setParam */
  @Since("2.2.0")
  def setMinSupport(value: Double): this.type = set(minSupport, value)

  /** @group expertSetParam */
  @Since("2.2.0")
  def setNumPartitions(value: Int): this.type = set(numPartitions, value)

  /** @group setParam */
  @Since("2.2.0")
  def setMinConfidence(value: Double): this.type = set(minConfidence, value)

  /** @group setParam */
  @Since("2.2.0")
  def setItemsCol(value: String): this.type = set(itemsCol, value)

  /** @group setParam */
  @Since("2.2.0")
  def setPredictionCol(value: String): this.type = set(predictionCol, value)

  @Since("2.2.0")
  override def fit(dataset: Dataset[_]): FPGrowthModel = {
    transformSchema(dataset.schema, logging = true)
    genericFit(dataset)
  }

  private def genericFit[T: ClassTag](dataset: Dataset[_]): FPGrowthModel = {
    val data = dataset.select($(itemsCol))
    val items = data.where(col($(itemsCol)).isNotNull).rdd.map(r => r.getSeq[T](0).toArray)
    val mllibFP = new MLlibFPGrowth().setMinSupport($(minSupport))
    if (isSet(numPartitions)) {
      mllibFP.setNumPartitions($(numPartitions))
    }
    val parentModel = mllibFP.run(items)
    val rows = parentModel.freqItemsets.map(f => Row(f.items, f.freq))
    val schema = StructType(Seq(
      StructField("items", dataset.schema($(itemsCol)).dataType, nullable = false),
      StructField("freq", LongType, nullable = false)))
    val frequentItems = dataset.sparkSession.createDataFrame(rows, schema)
    copyValues(new FPGrowthModel(uid, frequentItems, data.count())).setParent(this)
  }

  @Since("2.2.0")
  override def transformSchema(schema: StructType): StructType = {
    validateAndTransformSchema(schema)
  }

  @Since("2.2.0")
  override def copy(extra: ParamMap): FPGrowth = defaultCopy(extra)
}


@Since("2.2.0")
object FPGrowth extends DefaultParamsReadable[FPGrowth] {

  @Since("2.2.0")
  override def load(path: String): FPGrowth = super.load(path)
}

/**
 * :: Experimental ::
 * Model fitted by FPGrowth.
 *
 * @param freqItemsets frequent itemsets in the format of DataFrame("items"[Array], "freq"[Long])
 */
@Since("2.2.0")
@Experimental
class FPGrowthModel private[ml] (
    @Since("2.2.0") override val uid: String,
<<<<<<< HEAD
    @transient val freqItemsets: DataFrame,
    val numTrainingRecords: Long)
=======
    @Since("2.2.0") @transient val freqItemsets: DataFrame)
>>>>>>> 1a527bde
  extends Model[FPGrowthModel] with FPGrowthParams with MLWritable {

  /** @group setParam */
  @Since("2.2.0")
  def setMinConfidence(value: Double): this.type = set(minConfidence, value)

  /** @group setParam */
  @Since("2.2.0")
  def setItemsCol(value: String): this.type = set(itemsCol, value)

  /** @group setParam */
  @Since("2.2.0")
  def setPredictionCol(value: String): this.type = set(predictionCol, value)

  /**
   * Cache minConfidence and associationRules to avoid redundant computation for association rules
   * during transform. The associationRules will only be re-computed when minConfidence changed.
   */
  @transient private var _cachedMinConf: Double = Double.NaN

  @transient private var _cachedRules: DataFrame = _

  /**
   * Get association rules fitted by AssociationRules using the minConfidence. Returns a dataframe
   * with four fields, "antecedent", "consequent", "confidence" and "support", where "antecedent"
   * and "consequent" are Array[T], "confidence" and "support" are Double.
   */
  @Since("2.2.0")
  @transient def associationRules: DataFrame = {
    if ($(minConfidence) == _cachedMinConf) {
      _cachedRules
    } else {
      _cachedRules = AssociationRules.getAssociationRulesFromFP(
        freqItemsets, "items", "freq", numTrainingRecords, $(minConfidence))
      _cachedMinConf = $(minConfidence)
      _cachedRules
    }
  }

  /**
   * The transform method first generates the association rules according to the frequent itemsets.
   * Then for each transaction in itemsCol, the transform method will compare its items against the
   * antecedents of each association rule. If the record contains all the antecedents of a
   * specific association rule, the rule will be considered as applicable and its consequents
   * will be added to the prediction result. The transform method will summarize the consequents
   * from all the applicable rules as prediction. The prediction column has the same data type as
   * the input column(Array[T]) and will not contain existing items in the input column. The null
   * values in the itemsCol columns are treated as empty sets.
   * WARNING: internally it collects association rules to the driver and uses broadcast for
   * efficiency. This may bring pressure to driver memory for large set of association rules.
   */
  @Since("2.2.0")
  override def transform(dataset: Dataset[_]): DataFrame = {
    transformSchema(dataset.schema, logging = true)
    genericTransform(dataset)
  }

  private def genericTransform(dataset: Dataset[_]): DataFrame = {
    val rules: Array[(Seq[Any], Seq[Any])] = associationRules.select("antecedent", "consequent")
      .rdd.map(r => (r.getSeq(0), r.getSeq(1)))
      .collect().asInstanceOf[Array[(Seq[Any], Seq[Any])]]
    val brRules = dataset.sparkSession.sparkContext.broadcast(rules)

    val dt = dataset.schema($(itemsCol)).dataType
    // For each rule, examine the input items and summarize the consequents
    val predictUDF = udf((items: Seq[_]) => {
      if (items != null) {
        val itemset = items.toSet
        brRules.value.filter(_._1.forall(itemset.contains))
          .flatMap(_._2.filter(!itemset.contains(_))).distinct
      } else {
        Seq.empty
      }}, dt)
    dataset.withColumn($(predictionCol), predictUDF(col($(itemsCol))))
  }

  @Since("2.2.0")
  override def transformSchema(schema: StructType): StructType = {
    validateAndTransformSchema(schema)
  }

  @Since("2.2.0")
  override def copy(extra: ParamMap): FPGrowthModel = {
    val copied = new FPGrowthModel(uid, freqItemsets, numTrainingRecords)
    copyValues(copied, extra).setParent(this.parent)
  }

  @Since("2.2.0")
  override def write: MLWriter = new FPGrowthModel.FPGrowthModelWriter(this)
}

@Since("2.2.0")
object FPGrowthModel extends MLReadable[FPGrowthModel] {

  @Since("2.2.0")
  override def read: MLReader[FPGrowthModel] = new FPGrowthModelReader

  @Since("2.2.0")
  override def load(path: String): FPGrowthModel = super.load(path)

  /** [[MLWriter]] instance for [[FPGrowthModel]] */
  private[FPGrowthModel]
  class FPGrowthModelWriter(instance: FPGrowthModel) extends MLWriter {

    override protected def saveImpl(path: String): Unit = {
      val extraMetadata = "numTrainingRecords" -> instance.numTrainingRecords
      DefaultParamsWriter.saveMetadata(instance, path, sc, Some(extraMetadata))
      val dataPath = new Path(path, "data").toString
      instance.freqItemsets.write.parquet(dataPath)
    }
  }

  private class FPGrowthModelReader extends MLReader[FPGrowthModel] {

    /** Checked against metadata when loading model */
    private val className = classOf[FPGrowthModel].getName

    override def load(path: String): FPGrowthModel = {
      val metadata = DefaultParamsReader.loadMetadata(path, sc, className)
      implicit val format = DefaultFormats
      val numTrainingRecords = (metadata.metadata \ "numTrainingRecords").extract[Long]
      val dataPath = new Path(path, "data").toString
      val frequentItems = sparkSession.read.parquet(dataPath)
      val model = new FPGrowthModel(metadata.uid, frequentItems, numTrainingRecords)
      DefaultParamsReader.getAndSetParams(model, metadata)
      model
    }
  }
}

private[fpm] object AssociationRules {

  /**
   * Computes the association rules with confidence above minConfidence.
   * @param dataset DataFrame("items"[Array], "freq"[Long]) containing frequent itemsets obtained
   *                from algorithms like [[FPGrowth]].
   * @param itemsCol column name for frequent itemsets
<<<<<<< HEAD
   * @param freqCol column name for frequent itemsets count
   * @param numTrainingRecords count of training Dataset
   * @param minConfidence minimum confidence for the result association rules
   * @return a DataFrame("antecedent", "consequent", "confidence", "support") containing the
   *         association rules.
=======
   * @param freqCol column name for appearance count of the frequent itemsets
   * @param minConfidence minimum confidence for generating the association rules
   * @return a DataFrame("antecedent"[Array], "consequent"[Array], "confidence"[Double])
   *         containing the association rules.
>>>>>>> 1a527bde
   */
  def getAssociationRulesFromFP[T: ClassTag](
      dataset: Dataset[_],
      itemsCol: String,
      freqCol: String,
      numTrainingRecords: Long,
      minConfidence: Double): DataFrame = {

    val freqItemSetRdd = dataset.select(itemsCol, freqCol).rdd
      .map(row => new FreqItemset(row.getSeq[T](0).toArray, row.getLong(1)))
    val rows = new MLlibAssociationRules()
      .setMinConfidence(minConfidence)
      .run(freqItemSetRdd)
      .map(r => Row(r.antecedent, r.consequent, r.confidence, r.freqUnion / numTrainingRecords))

    val dt = dataset.schema(itemsCol).dataType
    val schema = StructType(Seq(
      StructField("antecedent", dt, nullable = false),
      StructField("consequent", dt, nullable = false),
      StructField("confidence", DoubleType, nullable = false),
      StructField("support", DoubleType, nullable = false)))
    val rules = dataset.sparkSession.createDataFrame(rows, schema)
    rules
  }
}<|MERGE_RESOLUTION|>--- conflicted
+++ resolved
@@ -202,12 +202,8 @@
 @Experimental
 class FPGrowthModel private[ml] (
     @Since("2.2.0") override val uid: String,
-<<<<<<< HEAD
-    @transient val freqItemsets: DataFrame,
-    val numTrainingRecords: Long)
-=======
-    @Since("2.2.0") @transient val freqItemsets: DataFrame)
->>>>>>> 1a527bde
+    @Since("2.2.0") @transient val freqItemsets: DataFrame,
+    @Since("2.3.0") val numTrainingRecords: Long)
   extends Model[FPGrowthModel] with FPGrowthParams with MLWritable {
 
   /** @group setParam */
@@ -231,7 +227,7 @@
   @transient private var _cachedRules: DataFrame = _
 
   /**
-   * Get association rules fitted by AssociationRules using the minConfidence. Returns a dataframe
+   * Get association rules fitted by AssociationRules with the minConfidence. Returns a dataframe
    * with four fields, "antecedent", "consequent", "confidence" and "support", where "antecedent"
    * and "consequent" are Array[T], "confidence" and "support" are Double.
    */
@@ -345,18 +341,11 @@
    * @param dataset DataFrame("items"[Array], "freq"[Long]) containing frequent itemsets obtained
    *                from algorithms like [[FPGrowth]].
    * @param itemsCol column name for frequent itemsets
-<<<<<<< HEAD
    * @param freqCol column name for frequent itemsets count
    * @param numTrainingRecords count of training Dataset
    * @param minConfidence minimum confidence for the result association rules
    * @return a DataFrame("antecedent", "consequent", "confidence", "support") containing the
    *         association rules.
-=======
-   * @param freqCol column name for appearance count of the frequent itemsets
-   * @param minConfidence minimum confidence for generating the association rules
-   * @return a DataFrame("antecedent"[Array], "consequent"[Array], "confidence"[Double])
-   *         containing the association rules.
->>>>>>> 1a527bde
    */
   def getAssociationRulesFromFP[T: ClassTag](
       dataset: Dataset[_],
