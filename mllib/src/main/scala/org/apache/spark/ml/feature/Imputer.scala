/*
 * Licensed to the Apache Software Foundation (ASF) under one or more
 * contributor license agreements.  See the NOTICE file distributed with
 * this work for additional information regarding copyright ownership.
 * The ASF licenses this file to You under the Apache License, Version 2.0
 * (the "License"); you may not use this file except in compliance with
 * the License.  You may obtain a copy of the License at
 *
 *    http://www.apache.org/licenses/LICENSE-2.0
 *
 * Unless required by applicable law or agreed to in writing, software
 * distributed under the License is distributed on an "AS IS" BASIS,
 * WITHOUT WARRANTIES OR CONDITIONS OF ANY KIND, either express or implied.
 * See the License for the specific language governing permissions and
 * limitations under the License.
 */

package org.apache.spark.ml.feature

import org.apache.hadoop.fs.Path

import org.apache.spark.SparkException
import org.apache.spark.annotation.Since
import org.apache.spark.ml.{Estimator, Model}
import org.apache.spark.ml.param._
import org.apache.spark.ml.param.shared._
import org.apache.spark.ml.util._
import org.apache.spark.sql.{DataFrame, Dataset, Row}
import org.apache.spark.sql.functions._
import org.apache.spark.sql.types._

/**
 * Params for [[Imputer]] and [[ImputerModel]].
 */
private[feature] trait ImputerParams extends Params with HasInputCol with HasInputCols
  with HasOutputCol with HasOutputCols with HasRelativeError {

  /**
   * The imputation strategy. Currently only "mean" and "median" are supported.
   * If "mean", then replace missing values using the mean value of the feature.
   * If "median", then replace missing values using the approximate median value of the feature.
   * If "mode", then replace missing using the most frequent value of the feature.
   * Default: mean
   *
   * @group param
   */
  final val strategy: Param[String] = new Param(this, "strategy", s"strategy for imputation. " +
    s"If ${Imputer.mean}, then replace missing values using the mean value of the feature. " +
    s"If ${Imputer.median}, then replace missing values using the median value of the feature. " +
    s"If ${Imputer.mode}, then replace missing values using the most frequent value of " +
    s"the feature.", ParamValidators.inArray[String](Imputer.supportedStrategies))

  /** @group getParam */
  def getStrategy: String = $(strategy)

  /**
   * The placeholder for the missing values. All occurrences of missingValue will be imputed.
   * Note that null values are always treated as missing.
   * Default: Double.NaN
   *
   * @group param
   */
  final val missingValue: DoubleParam = new DoubleParam(this, "missingValue",
    "The placeholder for the missing values. All occurrences of missingValue will be imputed")

  /** @group getParam */
  def getMissingValue: Double = $(missingValue)

  setDefault(strategy -> Imputer.mean, missingValue -> Double.NaN)

  /** Returns the input and output column names corresponding in pair. */
  private[feature] def getInOutCols(): (Array[String], Array[String]) = {
    if (isSet(inputCol)) {
      (Array($(inputCol)), Array($(outputCol)))
    } else {
      ($(inputCols), $(outputCols))
    }
  }

  /** Validates and transforms the input schema. */
  protected def validateAndTransformSchema(schema: StructType): StructType = {
    ParamValidators.checkSingleVsMultiColumnParams(this, Seq(outputCol), Seq(outputCols))
    val (inputColNames, outputColNames) = getInOutCols()
    require(inputColNames.length == inputColNames.distinct.length, s"inputCols contains" +
      s" duplicates: (${inputColNames.mkString(", ")})")
    require(outputColNames.length == outputColNames.distinct.length, s"outputCols contains" +
      s" duplicates: (${outputColNames.mkString(", ")})")
    require(inputColNames.length == outputColNames.length, s"inputCols(${inputColNames.length})" +
      s" and outputCols(${outputColNames.length}) should have the same length")
    val outputFields = inputColNames.zip(outputColNames).map { case (inputCol, outputCol) =>
      val inputField = schema(inputCol)
      SchemaUtils.checkNumericType(schema, inputCol)
      StructField(outputCol, inputField.dataType, inputField.nullable)
    }
    StructType(schema ++ outputFields)
  }
}

/**
 * Imputation estimator for completing missing values, either using the mean or the median
 * of the columns in which the missing values are located. The input columns should be of
 * numeric type. Currently Imputer does not support categorical features
 * (SPARK-15041) and possibly creates incorrect values for a categorical feature.
 *
 * Note when an input column is integer, the imputed value is casted (truncated) to an integer type.
 * For example, if the input column is IntegerType (1, 2, 4, null),
 * the output will be IntegerType (1, 2, 4, 2) after mean imputation.
 *
 * Note that the mean/median/mode value is computed after filtering out missing values.
 * All Null values in the input columns are treated as missing, and so are also imputed. For
 * computing median, DataFrameStatFunctions.approxQuantile is used with a relative error of 0.001.
 */
@Since("2.2.0")
class Imputer @Since("2.2.0") (@Since("2.2.0") override val uid: String)
  extends Estimator[ImputerModel] with ImputerParams with DefaultParamsWritable {

  @Since("2.2.0")
  def this() = this(Identifiable.randomUID("imputer"))

  /** @group setParam */
  @Since("3.0.0")
  def setInputCol(value: String): this.type = set(inputCol, value)

  /** @group setParam */
  @Since("3.0.0")
  def setOutputCol(value: String): this.type = set(outputCol, value)

  /** @group setParam */
  @Since("2.2.0")
  def setInputCols(value: Array[String]): this.type = set(inputCols, value)

  /** @group setParam */
  @Since("2.2.0")
  def setOutputCols(value: Array[String]): this.type = set(outputCols, value)

  /**
   * Imputation strategy. Available options are ["mean", "median", "mode"].
   * @group setParam
   */
  @Since("2.2.0")
  def setStrategy(value: String): this.type = set(strategy, value)

  /** @group setParam */
  @Since("2.2.0")
  def setMissingValue(value: Double): this.type = set(missingValue, value)

  /** @group expertSetParam */
  @Since("3.0.0")
  def setRelativeError(value: Double): this.type = set(relativeError, value)

  override def fit(dataset: Dataset[_]): ImputerModel = {
    transformSchema(dataset.schema, logging = true)
    val spark = dataset.sparkSession

    val (inputColumns, _) = getInOutCols()
    val cols = inputColumns.map { inputCol =>
      when(col(inputCol).equalTo($(missingValue)), null)
        .when(col(inputCol).isNaN, null)
        .otherwise(col(inputCol))
        .cast(DoubleType)
        .as(inputCol)
    }
    val numCols = cols.length

    val results = $(strategy) match {
      case Imputer.mean =>
        // Function avg will ignore null automatically.
        // For a column only containing null, avg will return null.
        val row = dataset.select(cols.map(avg): _*).head()
        Array.tabulate(numCols)(i => if (row.isNullAt(i)) Double.NaN else row.getDouble(i))

      case Imputer.median =>
        // Function approxQuantile will ignore null automatically.
        // For a column only containing null, approxQuantile will return an empty array.
        dataset.select(cols: _*).stat.approxQuantile(inputColumns, Array(0.5), $(relativeError))
          .map(_.headOption.getOrElse(Double.NaN))

      case Imputer.mode =>
        import spark.implicits._
        // If there is more than one mode, choose the smallest one to keep in line
        // with sklearn.impute.SimpleImputer (using scipy.stats.mode).
        val modes = dataset.select(cols: _*).flatMap { row =>
          // Ignore null.
          Iterator.range(0, numCols)
            .flatMap(i => if (row.isNullAt(i)) None else Some((i, row.getDouble(i))))
        }.toDF("index", "value")
         .groupBy("index", "value").agg(negate(count(lit(0))).as("negative_count"))
         .groupBy("index").agg(min(struct("negative_count", "value")).as("mode"))
         .select("index", "mode.value")
         .as[(Int, Double)].collect().toMap
        Array.tabulate(numCols)(i => modes.getOrElse(i, Double.NaN))
    }

    val emptyCols = inputColumns.zip(results).filter(_._2.isNaN).map(_._1)
    if (emptyCols.nonEmpty) {
      throw new SparkException(s"surrogate cannot be computed. " +
        s"All the values in ${emptyCols.mkString(",")} are Null, Nan or " +
        s"missingValue(${$(missingValue)})")
    }

    val rows = spark.sparkContext.parallelize(Seq(Row.fromSeq(results)))
    val schema = StructType(inputColumns.map(col => StructField(col, DoubleType, nullable = false)))
    val surrogateDF = spark.createDataFrame(rows, schema)
    copyValues(new ImputerModel(uid, surrogateDF).setParent(this))
  }

  override def transformSchema(schema: StructType): StructType = {
    validateAndTransformSchema(schema)
  }

  override def copy(extra: ParamMap): Imputer = defaultCopy(extra)
}

@Since("2.2.0")
object Imputer extends DefaultParamsReadable[Imputer] {

  /** strategy names that Imputer currently supports. */
  private[feature] val mean = "mean"
  private[feature] val median = "median"
  private[feature] val mode = "mode"

  /* Set of strategies that Imputer supports */
  private[feature] val supportedStrategies = Array(mean, median, mode)

  @Since("2.2.0")
  override def load(path: String): Imputer = super.load(path)
}

/**
 * Model fitted by [[Imputer]].
 *
 * @param surrogateDF a DataFrame containing inputCols and their corresponding surrogates,
 *                    which are used to replace the missing values in the input DataFrame.
 */
@Since("2.2.0")
class ImputerModel private[ml] (
    @Since("2.2.0") override val uid: String,
    @Since("2.2.0") val surrogateDF: DataFrame)
  extends Model[ImputerModel] with ImputerParams with MLWritable {

  import ImputerModel._

  /** @group setParam */
  @Since("3.0.0")
  def setInputCol(value: String): this.type = set(inputCol, value)

  /** @group setParam */
  @Since("3.0.0")
  def setOutputCol(value: String): this.type = set(outputCol, value)

  /** @group setParam */
  def setInputCols(value: Array[String]): this.type = set(inputCols, value)

  /** @group setParam */
  def setOutputCols(value: Array[String]): this.type = set(outputCols, value)

  @transient private lazy val surrogates = {
    val row = surrogateDF.head()
    row.schema.fieldNames.zipWithIndex
      .map { case (name, index) => (name, row.getDouble(index)) }
      .toMap
  }

  override def transform(dataset: Dataset[_]): DataFrame = {
    transformSchema(dataset.schema, logging = true)
    val (inputColumns, outputColumns) = getInOutCols()
<<<<<<< HEAD
    val surrogates = surrogateDF.select(inputColumns.map(col): _*).head().toSeq


    val newCols = inputColumns.zip(outputColumns).zip(surrogates).map {
      case ((inputCol, outputCol), surrogate) =>
        val inputType = dataset.schema(inputCol).dataType
        val ic = col(inputCol).cast(DoubleType)
        when(ic.isNull, surrogate)
          .when(ic === $(missingValue), surrogate)
          .otherwise(ic)
          .cast(inputType)
=======

    val newCols = inputColumns.map { inputCol =>
      val surrogate = surrogates(inputCol)
      val inputType = dataset.schema(inputCol).dataType
      val ic = col(inputCol).cast(DoubleType)
      when(ic.isNull, surrogate)
        .when(ic === $(missingValue), surrogate)
        .otherwise(ic)
        .cast(inputType)
>>>>>>> 9160d59a
    }
    dataset.withColumns(outputColumns, newCols).toDF()
  }

  override def transformSchema(schema: StructType): StructType = {
    validateAndTransformSchema(schema)
  }

  override def copy(extra: ParamMap): ImputerModel = {
    val copied = new ImputerModel(uid, surrogateDF)
    copyValues(copied, extra).setParent(parent)
  }

  @Since("2.2.0")
  override def write: MLWriter = new ImputerModelWriter(this)

  @Since("3.0.0")
  override def toString: String = {
    s"ImputerModel: uid=$uid, strategy=${$(strategy)}, missingValue=${$(missingValue)}" +
      get(inputCols).map(c => s", numInputCols=${c.length}").getOrElse("") +
      get(outputCols).map(c => s", numOutputCols=${c.length}").getOrElse("")
  }
}


@Since("2.2.0")
object ImputerModel extends MLReadable[ImputerModel] {

  private[ImputerModel] class ImputerModelWriter(instance: ImputerModel) extends MLWriter {

    override protected def saveImpl(path: String): Unit = {
      DefaultParamsWriter.saveMetadata(instance, path, sc)
      val dataPath = new Path(path, "data").toString
      instance.surrogateDF.repartition(1).write.parquet(dataPath)
    }
  }

  private class ImputerReader extends MLReader[ImputerModel] {

    private val className = classOf[ImputerModel].getName

    override def load(path: String): ImputerModel = {
      val metadata = DefaultParamsReader.loadMetadata(path, sc, className)
      val dataPath = new Path(path, "data").toString
      val surrogateDF = sqlContext.read.parquet(dataPath)
      val model = new ImputerModel(metadata.uid, surrogateDF)
      metadata.getAndSetParams(model)
      model
    }
  }

  @Since("2.2.0")
  override def read: MLReader[ImputerModel] = new ImputerReader

  @Since("2.2.0")
  override def load(path: String): ImputerModel = super.load(path)
}<|MERGE_RESOLUTION|>--- conflicted
+++ resolved
@@ -264,19 +264,6 @@
   override def transform(dataset: Dataset[_]): DataFrame = {
     transformSchema(dataset.schema, logging = true)
     val (inputColumns, outputColumns) = getInOutCols()
-<<<<<<< HEAD
-    val surrogates = surrogateDF.select(inputColumns.map(col): _*).head().toSeq
-
-
-    val newCols = inputColumns.zip(outputColumns).zip(surrogates).map {
-      case ((inputCol, outputCol), surrogate) =>
-        val inputType = dataset.schema(inputCol).dataType
-        val ic = col(inputCol).cast(DoubleType)
-        when(ic.isNull, surrogate)
-          .when(ic === $(missingValue), surrogate)
-          .otherwise(ic)
-          .cast(inputType)
-=======
 
     val newCols = inputColumns.map { inputCol =>
       val surrogate = surrogates(inputCol)
@@ -286,7 +273,6 @@
         .when(ic === $(missingValue), surrogate)
         .otherwise(ic)
         .cast(inputType)
->>>>>>> 9160d59a
     }
     dataset.withColumns(outputColumns, newCols).toDF()
   }
