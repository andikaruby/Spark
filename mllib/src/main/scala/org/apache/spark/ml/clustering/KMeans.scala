--- conflicted
+++ resolved
@@ -24,11 +24,7 @@
 import org.apache.spark.SparkException
 import org.apache.spark.annotation.{Experimental, Since}
 import org.apache.spark.ml.{Estimator, Model, PipelineStage}
-<<<<<<< HEAD
-import org.apache.spark.ml.linalg.{Vector, VectorUDT}
-=======
 import org.apache.spark.ml.linalg.Vector
->>>>>>> d4006075
 import org.apache.spark.ml.param._
 import org.apache.spark.ml.param.shared._
 import org.apache.spark.ml.util._
@@ -38,11 +34,7 @@
 import org.apache.spark.rdd.RDD
 import org.apache.spark.sql.{DataFrame, Dataset, Row, SparkSession}
 import org.apache.spark.sql.functions.udf
-<<<<<<< HEAD
-import org.apache.spark.sql.types.{ArrayType, DoubleType, FloatType, IntegerType, StructType}
-=======
 import org.apache.spark.sql.types.{IntegerType, StructType}
->>>>>>> d4006075
 import org.apache.spark.storage.StorageLevel
 import org.apache.spark.util.VersionUtils.majorVersion
 
@@ -95,27 +87,12 @@
   def getInitSteps: Int = $(initSteps)
 
   /**
-   * Validates the input schema.
-   * @param schema input schema
-   */
-  private[clustering] def validateSchema(schema: StructType): Unit = {
-    val typeCandidates = List( new VectorUDT,
-      new ArrayType(DoubleType, false),
-      new ArrayType(FloatType, false))
-
-    SchemaUtils.checkColumnTypes(schema, $(featuresCol), typeCandidates)
-  }
-  /**
    * Validates and transforms the input schema.
    * @param schema input schema
    * @return output schema
    */
   protected def validateAndTransformSchema(schema: StructType): StructType = {
-<<<<<<< HEAD
-    validateSchema(schema)
-=======
     SchemaUtils.validateVectorCompatibleColumn(schema, getFeaturesCol)
->>>>>>> d4006075
     SchemaUtils.appendColumn(schema, $(predictionCol), IntegerType)
   }
 }
@@ -172,17 +149,8 @@
   // TODO: Replace the temp fix when we have proper evaluators defined for clustering.
   @Since("2.0.0")
   def computeCost(dataset: Dataset[_]): Double = {
-<<<<<<< HEAD
-    validateSchema(dataset.schema)
-
-    val data: RDD[OldVector] = dataset.select(DatasetUtils.columnToVector(dataset, getFeaturesCol))
-      .rdd.map {
-      case Row(point: Vector) => OldVectors.fromML(point)
-    }
-=======
     SchemaUtils.validateVectorCompatibleColumn(dataset.schema, getFeaturesCol)
     val data = DatasetUtils.columnToOldVector(dataset, getFeaturesCol)
->>>>>>> d4006075
     parentModel.computeCost(data)
   }
 
@@ -368,15 +336,7 @@
     transformSchema(dataset.schema, logging = true)
 
     val handlePersistence = dataset.storageLevel == StorageLevel.NONE
-<<<<<<< HEAD
-    val instances: RDD[OldVector] = dataset.select(
-      DatasetUtils.columnToVector(dataset, getFeaturesCol))
-      .rdd.map {
-      case Row(point: Vector) => OldVectors.fromML(point)
-    }
-=======
     val instances = DatasetUtils.columnToOldVector(dataset, getFeaturesCol)
->>>>>>> d4006075
 
     if (handlePersistence) {
       instances.persist(StorageLevel.MEMORY_AND_DISK)
