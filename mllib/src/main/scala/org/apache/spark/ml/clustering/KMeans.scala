--- conflicted
+++ resolved
@@ -138,7 +138,6 @@
   @Since("1.6.0")
   override def write: MLWriter = new KMeansModel.KMeansModelWriter(this)
 
-<<<<<<< HEAD
   override def hashCode(): Int =
     this.getClass.hashCode() + uid.hashCode() + clusterCenters.map(_.hashCode()).sum
 
@@ -149,7 +148,7 @@
         this.clusterCenters.zip(that.clusterCenters)
         .foldLeft(true) { case (indicator, (v1, v2)) => indicator && (v1 == v2) }
     case _ => false
-=======
+
   private var trainingSummary: Option[KMeansSummary] = None
 
   private[clustering] def setSummary(summary: KMeansSummary): this.type = {
@@ -168,7 +167,6 @@
       throw new SparkException(
         s"No training summary available for the ${this.getClass.getSimpleName}",
         new NullPointerException())
->>>>>>> 48964111
   }
 }
 
