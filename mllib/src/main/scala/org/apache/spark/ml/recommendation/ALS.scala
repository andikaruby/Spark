/*
 * Licensed to the Apache Software Foundation (ASF) under one or more
 * contributor license agreements.  See the NOTICE file distributed with
 * this work for additional information regarding copyright ownership.
 * The ASF licenses this file to You under the Apache License, Version 2.0
 * (the "License"); you may not use this file except in compliance with
 * the License.  You may obtain a copy of the License at
 *
 *    http://www.apache.org/licenses/LICENSE-2.0
 *
 * Unless required by applicable law or agreed to in writing, software
 * distributed under the License is distributed on an "AS IS" BASIS,
 * WITHOUT WARRANTIES OR CONDITIONS OF ANY KIND, either express or implied.
 * See the License for the specific language governing permissions and
 * limitations under the License.
 */

package org.apache.spark.ml.recommendation

import java.{util => ju}
import java.io.IOException
import java.util.Locale

import scala.collection.mutable
import scala.reflect.ClassTag
import scala.util.{Sorting, Try}
import scala.util.hashing.byteswap64

import com.github.fommil.netlib.BLAS.{getInstance => blas}
import org.apache.hadoop.fs.Path
import org.json4s.DefaultFormats
import org.json4s.JsonDSL._

import org.apache.spark.{Dependency, Partitioner, ShuffleDependency, SparkContext}
import org.apache.spark.annotation.{DeveloperApi, Since}
import org.apache.spark.internal.Logging
import org.apache.spark.ml.{Estimator, Model}
import org.apache.spark.ml.linalg.BLAS
import org.apache.spark.ml.param._
import org.apache.spark.ml.param.shared._
import org.apache.spark.ml.util._
import org.apache.spark.mllib.linalg.CholeskyDecomposition
import org.apache.spark.mllib.optimization.NNLS
import org.apache.spark.rdd.RDD
import org.apache.spark.sql.{DataFrame, Dataset}
import org.apache.spark.sql.functions._
import org.apache.spark.sql.types._
import org.apache.spark.storage.StorageLevel
import org.apache.spark.util.{BoundedPriorityQueue, Utils}
import org.apache.spark.util.collection.{OpenHashMap, OpenHashSet, SortDataFormat, Sorter}
import org.apache.spark.util.random.XORShiftRandom

/**
 * Common params for ALS and ALSModel.
 */
private[recommendation] trait ALSModelParams extends Params with HasPredictionCol {
  /**
   * Param for the column name for user ids. Ids must be integers. Other
   * numeric types are supported for this column, but will be cast to integers as long as they
   * fall within the integer value range.
   * Default: "user"
   * @group param
   */
  val userCol = new Param[String](this, "userCol", "column name for user ids. Ids must be within " +
    "the integer value range.")

  /** @group getParam */
  def getUserCol: String = $(userCol)

  /**
   * Param for the column name for item ids. Ids must be integers. Other
   * numeric types are supported for this column, but will be cast to integers as long as they
   * fall within the integer value range.
   * Default: "item"
   * @group param
   */
  val itemCol = new Param[String](this, "itemCol", "column name for item ids. Ids must be within " +
    "the integer value range.")

  /** @group getParam */
  def getItemCol: String = $(itemCol)

  /**
   * Attempts to safely cast a user/item id to an Int. Throws an exception if the value is
   * out of integer range or contains a fractional part.
   */
  protected[recommendation] val checkedCast = udf { (n: Any) =>
    n match {
      case v: Int => v // Avoid unnecessary casting
      case v: Number =>
        val intV = v.intValue
        // Checks if number within Int range and has no fractional part.
        if (v.doubleValue == intV) {
          intV
        } else {
          throw new IllegalArgumentException(s"ALS only supports values in Integer range " +
            s"and without fractional part for columns ${$(userCol)} and ${$(itemCol)}. " +
            s"Value $n was either out of Integer range or contained a fractional part that " +
            s"could not be converted.")
        }
      case _ => throw new IllegalArgumentException(s"ALS only supports values in Integer range " +
        s"for columns ${$(userCol)} and ${$(itemCol)}. Value $n was not numeric.")
    }
  }

  /**
   * Param for strategy for dealing with unknown or new users/items at prediction time.
   * This may be useful in cross-validation or production scenarios, for handling user/item ids
   * the model has not seen in the training data.
   * Supported values:
   * - "nan":  predicted value for unknown ids will be NaN.
   * - "drop": rows in the input DataFrame containing unknown ids will be dropped from
   *           the output DataFrame containing predictions.
   * Default: "nan".
   * @group expertParam
   */
  val coldStartStrategy = new Param[String](this, "coldStartStrategy",
    "strategy for dealing with unknown or new users/items at prediction time. This may be " +
    "useful in cross-validation or production scenarios, for handling user/item ids the model " +
    "has not seen in the training data. Supported values: " +
    s"${ALSModel.supportedColdStartStrategies.mkString(",")}.",
    (s: String) =>
      ALSModel.supportedColdStartStrategies.contains(s.toLowerCase(Locale.ROOT)))

  /** @group expertGetParam */
  def getColdStartStrategy: String = $(coldStartStrategy).toLowerCase(Locale.ROOT)
}

/**
 * Common params for ALS.
 */
private[recommendation] trait ALSParams extends ALSModelParams with HasMaxIter with HasRegParam
  with HasPredictionCol with HasCheckpointInterval with HasSeed {

  /**
   * Param for rank of the matrix factorization (positive).
   * Default: 10
   * @group param
   */
  val rank = new IntParam(this, "rank", "rank of the factorization", ParamValidators.gtEq(1))

  /** @group getParam */
  def getRank: Int = $(rank)

  /**
   * Param for number of user blocks (positive).
   * Default: 10
   * @group param
   */
  val numUserBlocks = new IntParam(this, "numUserBlocks", "number of user blocks",
    ParamValidators.gtEq(1))

  /** @group getParam */
  def getNumUserBlocks: Int = $(numUserBlocks)

  /**
   * Param for number of item blocks (positive).
   * Default: 10
   * @group param
   */
  val numItemBlocks = new IntParam(this, "numItemBlocks", "number of item blocks",
      ParamValidators.gtEq(1))

  /** @group getParam */
  def getNumItemBlocks: Int = $(numItemBlocks)

  /**
   * Param to decide whether to use implicit preference.
   * Default: false
   * @group param
   */
  val implicitPrefs = new BooleanParam(this, "implicitPrefs", "whether to use implicit preference")

  /** @group getParam */
  def getImplicitPrefs: Boolean = $(implicitPrefs)

  /**
   * Param for the alpha parameter in the implicit preference formulation (nonnegative).
   * Default: 1.0
   * @group param
   */
  val alpha = new DoubleParam(this, "alpha", "alpha for implicit preference",
    ParamValidators.gtEq(0))

  /** @group getParam */
  def getAlpha: Double = $(alpha)

  /**
   * Param for the column name for ratings.
   * Default: "rating"
   * @group param
   */
  val ratingCol = new Param[String](this, "ratingCol", "column name for ratings")

  /** @group getParam */
  def getRatingCol: String = $(ratingCol)

  /**
   * Param for whether to apply nonnegativity constraints.
   * Default: false
   * @group param
   */
  val nonnegative = new BooleanParam(
    this, "nonnegative", "whether to use nonnegative constraint for least squares")

  /** @group getParam */
  def getNonnegative: Boolean = $(nonnegative)

  /**
   * Param for StorageLevel for intermediate datasets. Pass in a string representation of
   * `StorageLevel`. Cannot be "NONE".
   * Default: "MEMORY_AND_DISK".
   *
   * @group expertParam
   */
  val intermediateStorageLevel = new Param[String](this, "intermediateStorageLevel",
    "StorageLevel for intermediate datasets. Cannot be 'NONE'.",
    (s: String) => Try(StorageLevel.fromString(s)).isSuccess && s != "NONE")

  /** @group expertGetParam */
  def getIntermediateStorageLevel: String = $(intermediateStorageLevel)

  /**
   * Param for StorageLevel for ALS model factors. Pass in a string representation of
   * `StorageLevel`.
   * Default: "MEMORY_AND_DISK".
   *
   * @group expertParam
   */
  val finalStorageLevel = new Param[String](this, "finalStorageLevel",
    "StorageLevel for ALS model factors.",
    (s: String) => Try(StorageLevel.fromString(s)).isSuccess)

  /** @group expertGetParam */
  def getFinalStorageLevel: String = $(finalStorageLevel)

  /**
   * Param for threshold in computation of dst factors to decide
   * if stacking factors to speed up the computation.(>= 1).
   * Default: 1024
   * @group expertParam
   */
  val threshold = new IntParam(this, "threshold", "threshold in computation of dst factors " +
    "to decide if stacking factors to speed up the computation.",
    ParamValidators.gtEq(1))

  /** @group expertGetParam */
  def getThreshold: Int = $(threshold)

  setDefault(rank -> 10, maxIter -> 10, regParam -> 0.1, numUserBlocks -> 10, numItemBlocks -> 10,
    implicitPrefs -> false, alpha -> 1.0, userCol -> "user", itemCol -> "item",
    ratingCol -> "rating", nonnegative -> false, checkpointInterval -> 10,
    intermediateStorageLevel -> "MEMORY_AND_DISK", finalStorageLevel -> "MEMORY_AND_DISK",
<<<<<<< HEAD
    coldStartStrategy -> "nan")
=======
    threshold -> 1024)
>>>>>>> 20774575

  /**
   * Validates and transforms the input schema.
   *
   * @param schema input schema
   * @return output schema
   */
  protected def validateAndTransformSchema(schema: StructType): StructType = {
    // user and item will be cast to Int
    SchemaUtils.checkNumericType(schema, $(userCol))
    SchemaUtils.checkNumericType(schema, $(itemCol))
    // rating will be cast to Float
    SchemaUtils.checkNumericType(schema, $(ratingCol))
    SchemaUtils.appendColumn(schema, $(predictionCol), FloatType)
  }
}

/**
 * Model fitted by ALS.
 *
 * @param rank rank of the matrix factorization model
 * @param userFactors a DataFrame that stores user factors in two columns: `id` and `features`
 * @param itemFactors a DataFrame that stores item factors in two columns: `id` and `features`
 */
@Since("1.3.0")
class ALSModel private[ml] (
    @Since("1.4.0") override val uid: String,
    @Since("1.4.0") val rank: Int,
    @transient val userFactors: DataFrame,
    @transient val itemFactors: DataFrame)
  extends Model[ALSModel] with ALSModelParams with MLWritable {

  /** @group setParam */
  @Since("1.4.0")
  def setUserCol(value: String): this.type = set(userCol, value)

  /** @group setParam */
  @Since("1.4.0")
  def setItemCol(value: String): this.type = set(itemCol, value)

  /** @group setParam */
  @Since("1.3.0")
  def setPredictionCol(value: String): this.type = set(predictionCol, value)

  /** @group expertSetParam */
  @Since("2.2.0")
  def setColdStartStrategy(value: String): this.type = set(coldStartStrategy, value)

  private val predict = udf { (featuresA: Seq[Float], featuresB: Seq[Float]) =>
    if (featuresA != null && featuresB != null) {
      // TODO(SPARK-19759): try dot-producting on Seqs or another non-converted type for
      // potential optimization.
      blas.sdot(rank, featuresA.toArray, 1, featuresB.toArray, 1)
    } else {
      Float.NaN
    }
  }

  @Since("2.0.0")
  override def transform(dataset: Dataset[_]): DataFrame = {
    transformSchema(dataset.schema)
    // create a new column named map(predictionCol) by running the predict UDF.
    val predictions = dataset
      .join(userFactors,
        checkedCast(dataset($(userCol))) === userFactors("id"), "left")
      .join(itemFactors,
        checkedCast(dataset($(itemCol))) === itemFactors("id"), "left")
      .select(dataset("*"),
        predict(userFactors("features"), itemFactors("features")).as($(predictionCol)))
    getColdStartStrategy match {
      case ALSModel.Drop =>
        predictions.na.drop("all", Seq($(predictionCol)))
      case ALSModel.NaN =>
        predictions
    }
  }

  @Since("1.3.0")
  override def transformSchema(schema: StructType): StructType = {
    // user and item will be cast to Int
    SchemaUtils.checkNumericType(schema, $(userCol))
    SchemaUtils.checkNumericType(schema, $(itemCol))
    SchemaUtils.appendColumn(schema, $(predictionCol), FloatType)
  }

  @Since("1.5.0")
  override def copy(extra: ParamMap): ALSModel = {
    val copied = new ALSModel(uid, rank, userFactors, itemFactors)
    copyValues(copied, extra).setParent(parent)
  }

  @Since("1.6.0")
  override def write: MLWriter = new ALSModel.ALSModelWriter(this)

  /**
   * Returns top `numItems` items recommended for each user, for all users.
   * @param numItems max number of recommendations for each user
   * @return a DataFrame of (userCol: Int, recommendations), where recommendations are
   *         stored as an array of (itemCol: Int, rating: Float) Rows.
   */
  @Since("2.2.0")
  def recommendForAllUsers(numItems: Int): DataFrame = {
    recommendForAll(userFactors, itemFactors, $(userCol), $(itemCol), numItems)
  }

  /**
   * Returns top `numUsers` users recommended for each item, for all items.
   * @param numUsers max number of recommendations for each item
   * @return a DataFrame of (itemCol: Int, recommendations), where recommendations are
   *         stored as an array of (userCol: Int, rating: Float) Rows.
   */
  @Since("2.2.0")
  def recommendForAllItems(numUsers: Int): DataFrame = {
    recommendForAll(itemFactors, userFactors, $(itemCol), $(userCol), numUsers)
  }

  /**
   * Makes recommendations for all users (or items).
   *
   * Note: the previous approach used for computing top-k recommendations
   * used a cross-join followed by predicting a score for each row of the joined dataset.
   * However, this results in exploding the size of intermediate data. While Spark SQL makes it
   * relatively efficient, the approach implemented here is significantly more efficient.
   *
   * This approach groups factors into blocks and computes the top-k elements per block,
   * using dot product and an efficient [[BoundedPriorityQueue]] (instead of gemm).
   * It then computes the global top-k by aggregating the per block top-k elements with
   * a [[TopByKeyAggregator]]. This significantly reduces the size of intermediate and shuffle data.
   * This is the DataFrame equivalent to the approach used in
   * [[org.apache.spark.mllib.recommendation.MatrixFactorizationModel]].
   *
   * @param srcFactors src factors for which to generate recommendations
   * @param dstFactors dst factors used to make recommendations
   * @param srcOutputColumn name of the column for the source ID in the output DataFrame
   * @param dstOutputColumn name of the column for the destination ID in the output DataFrame
   * @param num max number of recommendations for each record
   * @return a DataFrame of (srcOutputColumn: Int, recommendations), where recommendations are
   *         stored as an array of (dstOutputColumn: Int, rating: Float) Rows.
   */
  private def recommendForAll(
      srcFactors: DataFrame,
      dstFactors: DataFrame,
      srcOutputColumn: String,
      dstOutputColumn: String,
      num: Int): DataFrame = {
    import srcFactors.sparkSession.implicits._

    val srcFactorsBlocked = blockify(srcFactors.as[(Int, Array[Float])])
    val dstFactorsBlocked = blockify(dstFactors.as[(Int, Array[Float])])
    val ratings = srcFactorsBlocked.crossJoin(dstFactorsBlocked)
      .as[(Seq[(Int, Array[Float])], Seq[(Int, Array[Float])])]
      .flatMap { case (srcIter, dstIter) =>
        val m = srcIter.size
        val n = math.min(dstIter.size, num)
        val output = new Array[(Int, Int, Float)](m * n)
        var i = 0
        val pq = new BoundedPriorityQueue[(Int, Float)](num)(Ordering.by(_._2))
        srcIter.foreach { case (srcId, srcFactor) =>
          dstIter.foreach { case (dstId, dstFactor) =>
            // We use F2jBLAS which is faster than a call to native BLAS for vector dot product
            val score = BLAS.f2jBLAS.sdot(rank, srcFactor, 1, dstFactor, 1)
            pq += dstId -> score
          }
          pq.foreach { case (dstId, score) =>
            output(i) = (srcId, dstId, score)
            i += 1
          }
          pq.clear()
        }
        output.toSeq
      }
    // We'll force the IDs to be Int. Unfortunately this converts IDs to Int in the output.
    val topKAggregator = new TopByKeyAggregator[Int, Int, Float](num, Ordering.by(_._2))
    val recs = ratings.as[(Int, Int, Float)].groupByKey(_._1).agg(topKAggregator.toColumn)
      .toDF("id", "recommendations")

    val arrayType = ArrayType(
      new StructType()
        .add(dstOutputColumn, IntegerType)
        .add("rating", FloatType)
    )
    recs.select($"id".as(srcOutputColumn), $"recommendations".cast(arrayType))
  }

  /**
   * Blockifies factors to improve the efficiency of cross join
   * TODO: SPARK-20443 - expose blockSize as a param?
   */
  private def blockify(
      factors: Dataset[(Int, Array[Float])],
      blockSize: Int = 4096): Dataset[Seq[(Int, Array[Float])]] = {
    import factors.sparkSession.implicits._
    factors.mapPartitions(_.grouped(blockSize))
  }

}

@Since("1.6.0")
object ALSModel extends MLReadable[ALSModel] {

  private val NaN = "nan"
  private val Drop = "drop"
  private[recommendation] final val supportedColdStartStrategies = Array(NaN, Drop)

  @Since("1.6.0")
  override def read: MLReader[ALSModel] = new ALSModelReader

  @Since("1.6.0")
  override def load(path: String): ALSModel = super.load(path)

  private[ALSModel] class ALSModelWriter(instance: ALSModel) extends MLWriter {

    override protected def saveImpl(path: String): Unit = {
      val extraMetadata = "rank" -> instance.rank
      DefaultParamsWriter.saveMetadata(instance, path, sc, Some(extraMetadata))
      val userPath = new Path(path, "userFactors").toString
      instance.userFactors.write.format("parquet").save(userPath)
      val itemPath = new Path(path, "itemFactors").toString
      instance.itemFactors.write.format("parquet").save(itemPath)
    }
  }

  private class ALSModelReader extends MLReader[ALSModel] {

    /** Checked against metadata when loading model */
    private val className = classOf[ALSModel].getName

    override def load(path: String): ALSModel = {
      val metadata = DefaultParamsReader.loadMetadata(path, sc, className)
      implicit val format = DefaultFormats
      val rank = (metadata.metadata \ "rank").extract[Int]
      val userPath = new Path(path, "userFactors").toString
      val userFactors = sparkSession.read.format("parquet").load(userPath)
      val itemPath = new Path(path, "itemFactors").toString
      val itemFactors = sparkSession.read.format("parquet").load(itemPath)

      val model = new ALSModel(metadata.uid, rank, userFactors, itemFactors)

      DefaultParamsReader.getAndSetParams(model, metadata)
      model
    }
  }
}

/**
 * Alternating Least Squares (ALS) matrix factorization.
 *
 * ALS attempts to estimate the ratings matrix `R` as the product of two lower-rank matrices,
 * `X` and `Y`, i.e. `X * Yt = R`. Typically these approximations are called 'factor' matrices.
 * The general approach is iterative. During each iteration, one of the factor matrices is held
 * constant, while the other is solved for using least squares. The newly-solved factor matrix is
 * then held constant while solving for the other factor matrix.
 *
 * This is a blocked implementation of the ALS factorization algorithm that groups the two sets
 * of factors (referred to as "users" and "products") into blocks and reduces communication by only
 * sending one copy of each user vector to each product block on each iteration, and only for the
 * product blocks that need that user's feature vector. This is achieved by pre-computing some
 * information about the ratings matrix to determine the "out-links" of each user (which blocks of
 * products it will contribute to) and "in-link" information for each product (which of the feature
 * vectors it receives from each user block it will depend on). This allows us to send only an
 * array of feature vectors between each user block and product block, and have the product block
 * find the users' ratings and update the products based on these messages.
 *
 * For implicit preference data, the algorithm used is based on
 * "Collaborative Filtering for Implicit Feedback Datasets", available at
 * http://dx.doi.org/10.1109/ICDM.2008.22, adapted for the blocked approach used here.
 *
 * Essentially instead of finding the low-rank approximations to the rating matrix `R`,
 * this finds the approximations for a preference matrix `P` where the elements of `P` are 1 if
 * r is greater than 0 and 0 if r is less than or equal to 0. The ratings then act as 'confidence'
 * values related to strength of indicated user
 * preferences rather than explicit ratings given to items.
 */
@Since("1.3.0")
class ALS(@Since("1.4.0") override val uid: String) extends Estimator[ALSModel] with ALSParams
  with DefaultParamsWritable {

  import org.apache.spark.ml.recommendation.ALS.Rating

  @Since("1.4.0")
  def this() = this(Identifiable.randomUID("als"))

  /** @group setParam */
  @Since("1.3.0")
  def setRank(value: Int): this.type = set(rank, value)

  /** @group setParam */
  @Since("1.3.0")
  def setNumUserBlocks(value: Int): this.type = set(numUserBlocks, value)

  /** @group setParam */
  @Since("1.3.0")
  def setNumItemBlocks(value: Int): this.type = set(numItemBlocks, value)

  /** @group setParam */
  @Since("1.3.0")
  def setImplicitPrefs(value: Boolean): this.type = set(implicitPrefs, value)

  /** @group setParam */
  @Since("1.3.0")
  def setAlpha(value: Double): this.type = set(alpha, value)

  /** @group setParam */
  @Since("1.3.0")
  def setUserCol(value: String): this.type = set(userCol, value)

  /** @group setParam */
  @Since("1.3.0")
  def setItemCol(value: String): this.type = set(itemCol, value)

  /** @group setParam */
  @Since("1.3.0")
  def setRatingCol(value: String): this.type = set(ratingCol, value)

  /** @group setParam */
  @Since("1.3.0")
  def setPredictionCol(value: String): this.type = set(predictionCol, value)

  /** @group setParam */
  @Since("1.3.0")
  def setMaxIter(value: Int): this.type = set(maxIter, value)

  /** @group setParam */
  @Since("1.3.0")
  def setRegParam(value: Double): this.type = set(regParam, value)

  /** @group setParam */
  @Since("1.3.0")
  def setNonnegative(value: Boolean): this.type = set(nonnegative, value)

  /** @group setParam */
  @Since("1.4.0")
  def setCheckpointInterval(value: Int): this.type = set(checkpointInterval, value)

  /** @group setParam */
  @Since("1.3.0")
  def setSeed(value: Long): this.type = set(seed, value)

  /** @group expertSetParam */
  @Since("2.0.0")
  def setIntermediateStorageLevel(value: String): this.type = set(intermediateStorageLevel, value)

  /** @group expertSetParam */
  @Since("2.0.0")
  def setFinalStorageLevel(value: String): this.type = set(finalStorageLevel, value)

  /** @group expertSetParam */
<<<<<<< HEAD
  @Since("2.2.0")
  def setColdStartStrategy(value: String): this.type = set(coldStartStrategy, value)
=======
  @Since("2.1.0")
  def setThreshold(value: Int): this.type = set(threshold, value)
>>>>>>> 20774575

  /**
   * Sets both numUserBlocks and numItemBlocks to the specific value.
   *
   * @group setParam
   */
  @Since("1.3.0")
  def setNumBlocks(value: Int): this.type = {
    setNumUserBlocks(value)
    setNumItemBlocks(value)
    this
  }

  @Since("2.0.0")
  override def fit(dataset: Dataset[_]): ALSModel = {
    transformSchema(dataset.schema)
    import dataset.sparkSession.implicits._

    val r = if ($(ratingCol) != "") col($(ratingCol)).cast(FloatType) else lit(1.0f)
    val ratings = dataset
      .select(checkedCast(col($(userCol))), checkedCast(col($(itemCol))), r)
      .rdd
      .map { row =>
        Rating(row.getInt(0), row.getInt(1), row.getFloat(2))
      }
<<<<<<< HEAD

    val instr = Instrumentation.create(this, ratings)
    instr.logParams(rank, numUserBlocks, numItemBlocks, implicitPrefs, alpha, userCol,
      itemCol, ratingCol, predictionCol, maxIter, regParam, nonnegative, checkpointInterval,
      seed, intermediateStorageLevel, finalStorageLevel)

=======
    val instrLog = Instrumentation.create(this, ratings)
    instrLog.logParams(rank, numUserBlocks, numItemBlocks, implicitPrefs, alpha,
                       userCol, itemCol, ratingCol, predictionCol, maxIter,
                       regParam, nonnegative, threshold, checkpointInterval, seed)
>>>>>>> 20774575
    val (userFactors, itemFactors) = ALS.train(ratings, rank = $(rank),
      numUserBlocks = $(numUserBlocks), numItemBlocks = $(numItemBlocks),
      maxIter = $(maxIter), regParam = $(regParam), implicitPrefs = $(implicitPrefs),
      alpha = $(alpha), nonnegative = $(nonnegative),
      intermediateRDDStorageLevel = StorageLevel.fromString($(intermediateStorageLevel)),
      finalRDDStorageLevel = StorageLevel.fromString($(finalStorageLevel)),
      checkpointInterval = $(checkpointInterval),
      seed = $(seed), threshold = $(threshold))
    val userDF = userFactors.toDF("id", "features")
    val itemDF = itemFactors.toDF("id", "features")
    val model = new ALSModel(uid, $(rank), userDF, itemDF).setParent(this)
    instr.logSuccess(model)
    copyValues(model)
  }

  @Since("1.3.0")
  override def transformSchema(schema: StructType): StructType = {
    validateAndTransformSchema(schema)
  }

  @Since("1.5.0")
  override def copy(extra: ParamMap): ALS = defaultCopy(extra)
}


/**
 * :: DeveloperApi ::
 * An implementation of ALS that supports generic ID types, specialized for Int and Long. This is
 * exposed as a developer API for users who do need other ID types. But it is not recommended
 * because it increases the shuffle size and memory requirement during training. For simplicity,
 * users and items must have the same type. The number of distinct users/items should be smaller
 * than 2 billion.
 */
@DeveloperApi
object ALS extends DefaultParamsReadable[ALS] with Logging {

  /**
   * :: DeveloperApi ::
   * Rating class for better code readability.
   */
  @DeveloperApi
  case class Rating[@specialized(Int, Long) ID](user: ID, item: ID, rating: Float)

  @Since("1.6.0")
  override def load(path: String): ALS = super.load(path)

  /** Trait for least squares solvers applied to the normal equation. */
  private[recommendation] trait LeastSquaresNESolver extends Serializable {
    /** Solves a least squares problem with regularization (possibly with other constraints). */
    def solve(ne: NormalEquation, lambda: Double): Array[Float]
  }

  /** Cholesky solver for least square problems. */
  private[recommendation] class CholeskySolver extends LeastSquaresNESolver {

    /**
     * Solves a least squares problem with L2 regularization:
     *
     *   min norm(A x - b)^2^ + lambda * norm(x)^2^
     *
     * @param ne a [[NormalEquation]] instance that contains AtA, Atb, and n (number of instances)
     * @param lambda regularization constant
     * @return the solution x
     */
    override def solve(ne: NormalEquation, lambda: Double): Array[Float] = {
      val k = ne.k
      // Add scaled lambda to the diagonals of AtA.
      var i = 0
      var j = 2
      while (i < ne.triK) {
        ne.ata(i) += lambda
        i += j
        j += 1
      }
      CholeskyDecomposition.solve(ne.ata, ne.atb)
      val x = new Array[Float](k)
      i = 0
      while (i < k) {
        x(i) = ne.atb(i).toFloat
        i += 1
      }
      ne.reset()
      x
    }
  }

  /** NNLS solver. */
  private[recommendation] class NNLSSolver extends LeastSquaresNESolver {
    private var rank: Int = -1
    private var workspace: NNLS.Workspace = _
    private var ata: Array[Double] = _
    private var initialized: Boolean = false

    private def initialize(rank: Int): Unit = {
      if (!initialized) {
        this.rank = rank
        workspace = NNLS.createWorkspace(rank)
        ata = new Array[Double](rank * rank)
        initialized = true
      } else {
        require(this.rank == rank)
      }
    }

    /**
     * Solves a nonnegative least squares problem with L2 regularization:
     *
     *   min_x_  norm(A x - b)^2^ + lambda * n * norm(x)^2^
     *   subject to x >= 0
     */
    override def solve(ne: NormalEquation, lambda: Double): Array[Float] = {
      val rank = ne.k
      initialize(rank)
      fillAtA(ne.ata, lambda)
      val x = NNLS.solve(ata, ne.atb, workspace)
      ne.reset()
      x.map(x => x.toFloat)
    }

    /**
     * Given a triangular matrix in the order of fillXtX above, compute the full symmetric square
     * matrix that it represents, storing it into destMatrix.
     */
    private def fillAtA(triAtA: Array[Double], lambda: Double) {
      var i = 0
      var pos = 0
      var a = 0.0
      while (i < rank) {
        var j = 0
        while (j <= i) {
          a = triAtA(pos)
          ata(i * rank + j) = a
          ata(j * rank + i) = a
          pos += 1
          j += 1
        }
        ata(i * rank + i) += lambda
        i += 1
      }
    }
  }

  /**
   * Representing a normal equation to solve the following weighted least squares problem:
   *
   * minimize \sum,,i,, c,,i,, (a,,i,,^T^ x - d,,i,,)^2^ + lambda * x^T^ x.
   *
   * Its normal equation is given by
   *
   * \sum,,i,, c,,i,, (a,,i,, a,,i,,^T^ x - d,,i,, a,,i,,) + lambda * x = 0.
   *
   * Distributing and letting b,,i,, = c,,i,, * d,,i,,
   *
   * \sum,,i,, c,,i,, a,,i,, a,,i,,^T^ x - b,,i,, a,,i,, + lambda * x = 0.
   */
  private[recommendation] class NormalEquation(val k: Int) extends Serializable {

    /** Number of entries in the upper triangular part of a k-by-k matrix. */
    val triK = k * (k + 1) / 2
    /** A^T^ * A */
    val ata = new Array[Double](triK)
    /** A^T^ * b */
    val atb = new Array[Double](k)

    private val da = new Array[Double](k)
    private val ata2 = new Array[Double](k * k)
    private val upper = "U"

    private def copyToDouble(a: Array[Float]): Unit = {
      var i = 0
      while (i < k) {
        da(i) = a(i)
        i += 1
      }
    }

    private def copyToTri(): Unit = {
      var i = 0
      var j = 0
      var ii = 0
      while (i < k) {
        val temp = i * k
        j = 0
        while (j <= i) {
          ata(ii) += ata2(temp + j)
          j += 1
          ii += 1
        }
        i += 1
      }
    }

    /** Adds an observation. */
    def add(a: Array[Float], b: Double, c: Double = 1.0): this.type = {
      require(c >= 0.0)
      require(a.length == k)
      copyToDouble(a)
      blas.dspr(upper, k, c, da, 1, ata)
      if (b != 0.0) {
        blas.daxpy(k, b, da, 1, atb, 1)
      }
      this
    }

    /** Adds a stack of observations. */
    def addStack(a: Array[Double], b: Array[Double], n: Int): this.type = {
      require(a.length == n * k)
      blas.dsyrk(upper, "N", k, n, 1.0, a, k, 1.0, ata2, k)
      copyToTri()
      blas.dgemv("N", k, n, 1.0, a, k, b, 1, 1.0, atb, 1)
      this
    }

    /** Merges another normal equation object. */
    def merge(other: NormalEquation): this.type = {
      require(other.k == k)
      blas.daxpy(ata.length, 1.0, other.ata, 1, ata, 1)
      blas.daxpy(atb.length, 1.0, other.atb, 1, atb, 1)
      this
    }

    /** Resets everything to zero, which should be called after each solve. */
    def reset(): Unit = {
      ju.Arrays.fill(ata, 0.0)
      ju.Arrays.fill(ata2, 0.0)
      ju.Arrays.fill(atb, 0.0)
    }
  }

  /**
   * :: DeveloperApi ::
   * Implementation of the ALS algorithm.
   *
   * This implementation of the ALS factorization algorithm partitions the two sets of factors among
   * Spark workers so as to reduce network communication by only sending one copy of each factor
   * vector to each Spark worker on each iteration, and only if needed.  This is achieved by
   * precomputing some information about the ratings matrix to determine which users require which
   * item factors and vice versa.  See the Scaladoc for `InBlock` for a detailed explanation of how
   * the precomputation is done.
   *
   * In addition, since each iteration of calculating the factor matrices depends on the known
   * ratings, which are spread across Spark partitions, a naive implementation would incur
   * significant network communication overhead between Spark workers, as the ratings RDD would be
   * repeatedly shuffled during each iteration.  This implementation reduces that overhead by
   * performing the shuffling operation up front, precomputing each partition's ratings dependencies
   * and duplicating those values to the appropriate workers before starting iterations to solve for
   * the factor matrices.  See the Scaladoc for `OutBlock` for a detailed explanation of how the
   * precomputation is done.
   *
   * Note that the term "rating block" is a bit of a misnomer, as the ratings are not partitioned by
   * contiguous blocks from the ratings matrix but by a hash function on the rating's location in
   * the matrix.  If it helps you to visualize the partitions, it is easier to think of the term
   * "block" as referring to a subset of an RDD containing the ratings rather than a contiguous
   * submatrix of the ratings matrix.
   */
  @DeveloperApi
  def train[ID: ClassTag]( // scalastyle:ignore
      ratings: RDD[Rating[ID]],
      rank: Int = 10,
      numUserBlocks: Int = 10,
      numItemBlocks: Int = 10,
      maxIter: Int = 10,
      regParam: Double = 0.1,
      implicitPrefs: Boolean = false,
      alpha: Double = 1.0,
      nonnegative: Boolean = false,
      intermediateRDDStorageLevel: StorageLevel = StorageLevel.MEMORY_AND_DISK,
      finalRDDStorageLevel: StorageLevel = StorageLevel.MEMORY_AND_DISK,
      checkpointInterval: Int = 10,
      seed: Long = 0L,
      threshold: Int = 1024)(
      implicit ord: Ordering[ID]): (RDD[(ID, Array[Float])], RDD[(ID, Array[Float])]) = {

    require(!ratings.isEmpty(), s"No ratings available from $ratings")
    require(intermediateRDDStorageLevel != StorageLevel.NONE,
      "ALS is not designed to run without persisting intermediate RDDs.")

    val sc = ratings.sparkContext

    // Precompute the rating dependencies of each partition
    val userPart = new ALSPartitioner(numUserBlocks)
    val itemPart = new ALSPartitioner(numItemBlocks)
    val blockRatings = partitionRatings(ratings, userPart, itemPart)
      .persist(intermediateRDDStorageLevel)
    val (userInBlocks, userOutBlocks) =
      makeBlocks("user", blockRatings, userPart, itemPart, intermediateRDDStorageLevel)
    userOutBlocks.count()    // materialize blockRatings and user blocks
    val swappedBlockRatings = blockRatings.map {
      case ((userBlockId, itemBlockId), RatingBlock(userIds, itemIds, localRatings)) =>
        ((itemBlockId, userBlockId), RatingBlock(itemIds, userIds, localRatings))
    }
    val (itemInBlocks, itemOutBlocks) =
      makeBlocks("item", swappedBlockRatings, itemPart, userPart, intermediateRDDStorageLevel)
    itemOutBlocks.count()    // materialize item blocks

    // Encoders for storing each user/item's partition ID and index within its partition using a
    // single integer; used as an optimization
    val userLocalIndexEncoder = new LocalIndexEncoder(userPart.numPartitions)
    val itemLocalIndexEncoder = new LocalIndexEncoder(itemPart.numPartitions)

    // These are the user and item factor matrices that, once trained, are multiplied together to
    // estimate the rating matrix.  The two matrices are stored in RDDs, partitioned by column such
    // that each factor column resides on the same Spark worker as its corresponding user or item.
    val seedGen = new XORShiftRandom(seed)
    var userFactors = initialize(userInBlocks, rank, seedGen.nextLong())
    var itemFactors = initialize(itemInBlocks, rank, seedGen.nextLong())

    val solver = if (nonnegative) new NNLSSolver else new CholeskySolver

    var previousCheckpointFile: Option[String] = None
    val shouldCheckpoint: Int => Boolean = (iter) =>
      sc.checkpointDir.isDefined && checkpointInterval != -1 && (iter % checkpointInterval == 0)
    val deletePreviousCheckpointFile: () => Unit = () =>
      previousCheckpointFile.foreach { file =>
        try {
          val checkpointFile = new Path(file)
          checkpointFile.getFileSystem(sc.hadoopConfiguration).delete(checkpointFile, true)
        } catch {
          case e: IOException =>
            logWarning(s"Cannot delete checkpoint file $file:", e)
        }
      }

    if (implicitPrefs) {
      for (iter <- 1 to maxIter) {
        userFactors.setName(s"userFactors-$iter").persist(intermediateRDDStorageLevel)
        val previousItemFactors = itemFactors
        itemFactors = computeFactors(userFactors, userOutBlocks, itemInBlocks, rank, regParam,
          userLocalIndexEncoder, implicitPrefs, alpha, solver, threshold)
        previousItemFactors.unpersist()
        itemFactors.setName(s"itemFactors-$iter").persist(intermediateRDDStorageLevel)
        // TODO: Generalize PeriodicGraphCheckpointer and use it here.
        val deps = itemFactors.dependencies
        if (shouldCheckpoint(iter)) {
          itemFactors.checkpoint() // itemFactors gets materialized in computeFactors
        }
        val previousUserFactors = userFactors
        userFactors = computeFactors(itemFactors, itemOutBlocks, userInBlocks, rank, regParam,
          itemLocalIndexEncoder, implicitPrefs, alpha, solver, threshold)
        if (shouldCheckpoint(iter)) {
          ALS.cleanShuffleDependencies(sc, deps)
          deletePreviousCheckpointFile()
          previousCheckpointFile = itemFactors.getCheckpointFile
        }
        previousUserFactors.unpersist()
      }
    } else {
      for (iter <- 0 until maxIter) {
        itemFactors = computeFactors(userFactors, userOutBlocks, itemInBlocks, rank, regParam,
          userLocalIndexEncoder, solver = solver, threshold = threshold)
        if (shouldCheckpoint(iter)) {
          val deps = itemFactors.dependencies
          itemFactors.checkpoint()
          itemFactors.count() // checkpoint item factors and cut lineage
          ALS.cleanShuffleDependencies(sc, deps)
          deletePreviousCheckpointFile()
          previousCheckpointFile = itemFactors.getCheckpointFile
        }
        userFactors = computeFactors(itemFactors, itemOutBlocks, userInBlocks, rank, regParam,
          itemLocalIndexEncoder, solver = solver, threshold = threshold)
      }
    }
    val userIdAndFactors = userInBlocks
      .mapValues(_.srcIds)
      .join(userFactors)
      .mapPartitions({ items =>
        items.flatMap { case (_, (ids, factors)) =>
          ids.view.zip(factors)
        }
      // Preserve the partitioning because IDs are consistent with the partitioners in userInBlocks
      // and userFactors.
      }, preservesPartitioning = true)
      .setName("userFactors")
      .persist(finalRDDStorageLevel)
    val itemIdAndFactors = itemInBlocks
      .mapValues(_.srcIds)
      .join(itemFactors)
      .mapPartitions({ items =>
        items.flatMap { case (_, (ids, factors)) =>
          ids.view.zip(factors)
        }
      }, preservesPartitioning = true)
      .setName("itemFactors")
      .persist(finalRDDStorageLevel)
    if (finalRDDStorageLevel != StorageLevel.NONE) {
      userIdAndFactors.count()
      itemFactors.unpersist()
      itemIdAndFactors.count()
      userInBlocks.unpersist()
      userOutBlocks.unpersist()
      itemInBlocks.unpersist()
      itemOutBlocks.unpersist()
      blockRatings.unpersist()
    }
    (userIdAndFactors, itemIdAndFactors)
  }

  /**
   * Factor block that stores factors (Array[Float]) in an Array.
   */
  private type FactorBlock = Array[Array[Float]]

  /**
   * A mapping of the columns of the items factor matrix that are needed when calculating each row
   * of the users factor matrix, and vice versa.
   *
   * Specifically, when calculating a user factor vector, since only those columns of the items
   * factor matrix that correspond to the items that that user has rated are needed, we can avoid
   * having to repeatedly copy the entire items factor matrix to each worker later in the algorithm
   * by precomputing these dependencies for all users, storing them in an RDD of `OutBlock`s.  The
   * items' dependencies on the columns of the users factor matrix is computed similarly.
   *
   * =Example=
   *
   * Using the example provided in the `InBlock` Scaladoc, `userOutBlocks` would look like the
   * following:
   *
   * {{{
   *     userOutBlocks.collect() == Seq(
   *       0 -> Array(Array(0, 1), Array(0, 1)),
   *       1 -> Array(Array(0), Array(0))
   *     )
   * }}}
   *
   * Each value in this map-like sequence is of type `Array[Array[Int]]`.  The values in the
   * inner array are the ranks of the sorted user IDs in that partition; so in the example above,
   * `Array(0, 1)` in partition 0 refers to user IDs 0 and 6, since when all unique user IDs in
   * partition 0 are sorted, 0 is the first ID and 6 is the second.  The position of each inner
   * array in its enclosing outer array denotes the partition number to which item IDs map; in the
   * example, the first `Array(0, 1)` is in position 0 of its outer array, denoting item IDs that
   * map to partition 0.
   *
   * In summary, the data structure encodes the following information:
   *
   *   *  There are ratings with user IDs 0 and 6 (encoded in `Array(0, 1)`, where 0 and 1 are the
   *   indices of the user IDs 0 and 6 on partition 0) whose item IDs map to partitions 0 and 1
   *   (represented by the fact that `Array(0, 1)` appears in both the 0th and 1st positions).
   *
   *   *  There are ratings with user ID 3 (encoded in `Array(0)`, where 0 is the index of the user
   *   ID 3 on partition 1) whose item IDs map to partitions 0 and 1 (represented by the fact that
   *   `Array(0)` appears in both the 0th and 1st positions).
   */
  private type OutBlock = Array[Array[Int]]

  /**
   * In-link block for computing user and item factor matrices.
   *
   * The ALS algorithm partitions the columns of the users factor matrix evenly among Spark workers.
   * Since each column of the factor matrix is calculated using the known ratings of the correspond-
   * ing user, and since the ratings don't change across iterations, the ALS algorithm preshuffles
   * the ratings to the appropriate partitions, storing them in `InBlock` objects.
   *
   * The ratings shuffled by item ID are computed similarly and also stored in `InBlock` objects.
   * Note that this means every rating is stored twice, once as shuffled by user ID and once by item
   * ID.  This is a necessary tradeoff, since in general a rating will not be on the same worker
   * when partitioned by user as by item.
   *
   * =Example=
   *
   * Say we have a small collection of eight items to offer the seven users in our application.  We
   * have some known ratings given by the users, as seen in the matrix below:
   *
   * {{{
   *                       Items
   *            0   1   2   3   4   5   6   7
   *          +---+---+---+---+---+---+---+---+
   *        0 |   |0.1|   |   |0.4|   |   |0.7|
   *          +---+---+---+---+---+---+---+---+
   *        1 |   |   |   |   |   |   |   |   |
   *          +---+---+---+---+---+---+---+---+
   *     U  2 |   |   |   |   |   |   |   |   |
   *     s    +---+---+---+---+---+---+---+---+
   *     e  3 |   |3.1|   |   |3.4|   |   |3.7|
   *     r    +---+---+---+---+---+---+---+---+
   *     s  4 |   |   |   |   |   |   |   |   |
   *          +---+---+---+---+---+---+---+---+
   *        5 |   |   |   |   |   |   |   |   |
   *          +---+---+---+---+---+---+---+---+
   *        6 |   |6.1|   |   |6.4|   |   |6.7|
   *          +---+---+---+---+---+---+---+---+
   * }}}
   *
   * The ratings are represented as an RDD, passed to the `partitionRatings` method as the `ratings`
   * parameter:
   *
   * {{{
   *     ratings.collect() == Seq(
   *       Rating(0, 1, 0.1f),
   *       Rating(0, 4, 0.4f),
   *       Rating(0, 7, 0.7f),
   *       Rating(3, 1, 3.1f),
   *       Rating(3, 4, 3.4f),
   *       Rating(3, 7, 3.7f),
   *       Rating(6, 1, 6.1f),
   *       Rating(6, 4, 6.4f),
   *       Rating(6, 7, 6.7f)
   *     )
   * }}}
   *
   * Say that we are using two partitions to calculate each factor matrix:
   *
   * {{{
   *     val userPart = new ALSPartitioner(2)
   *     val itemPart = new ALSPartitioner(2)
   *     val blockRatings = partitionRatings(ratings, userPart, itemPart)
   * }}}
   *
   * Ratings are mapped to partitions using the user/item IDs modulo the number of partitions.  With
   * two partitions, ratings with even-valued user IDs are shuffled to partition 0 while those with
   * odd-valued user IDs are shuffled to partition 1:
   *
   * {{{
   *     userInBlocks.collect() == Seq(
   *       0 -> Seq(
   *              // Internally, the class stores the ratings in a more optimized format than
   *              // a sequence of `Rating`s, but for clarity we show it as such here.
   *              Rating(0, 1, 0.1f),
   *              Rating(0, 4, 0.4f),
   *              Rating(0, 7, 0.7f),
   *              Rating(6, 1, 6.1f),
   *              Rating(6, 4, 6.4f),
   *              Rating(6, 7, 6.7f)
   *            ),
   *       1 -> Seq(
   *              Rating(3, 1, 3.1f),
   *              Rating(3, 4, 3.4f),
   *              Rating(3, 7, 3.7f)
   *            )
   *     )
   * }}}
   *
   * Similarly, ratings with even-valued item IDs are shuffled to partition 0 while those with
   * odd-valued item IDs are shuffled to partition 1:
   *
   * {{{
   *     itemInBlocks.collect() == Seq(
   *       0 -> Seq(
   *              Rating(0, 4, 0.4f),
   *              Rating(3, 4, 3.4f),
   *              Rating(6, 4, 6.4f)
   *            ),
   *       1 -> Seq(
   *              Rating(0, 1, 0.1f),
   *              Rating(0, 7, 0.7f),
   *              Rating(3, 1, 3.1f),
   *              Rating(3, 7, 3.7f),
   *              Rating(6, 1, 6.1f),
   *              Rating(6, 7, 6.7f)
   *            )
   *     )
   * }}}
   *
   * @param srcIds src ids (ordered)
   * @param dstPtrs dst pointers. Elements in range [dstPtrs(i), dstPtrs(i+1)) of dst indices and
   *                ratings are associated with srcIds(i).
   * @param dstEncodedIndices encoded dst indices
   * @param ratings ratings
   * @see [[LocalIndexEncoder]]
   */
  private[recommendation] case class InBlock[@specialized(Int, Long) ID: ClassTag](
      srcIds: Array[ID],
      dstPtrs: Array[Int],
      dstEncodedIndices: Array[Int],
      ratings: Array[Float]) {
    /** Size of the block. */
    def size: Int = ratings.length
    require(dstEncodedIndices.length == size)
    require(dstPtrs.length == srcIds.length + 1)
  }

  /**
   * Initializes factors randomly given the in-link blocks.
   *
   * @param inBlocks in-link blocks
   * @param rank rank
   * @return initialized factor blocks
   */
  private def initialize[ID](
      inBlocks: RDD[(Int, InBlock[ID])],
      rank: Int,
      seed: Long): RDD[(Int, FactorBlock)] = {
    // Choose a unit vector uniformly at random from the unit sphere, but from the
    // "first quadrant" where all elements are nonnegative. This can be done by choosing
    // elements distributed as Normal(0,1) and taking the absolute value, and then normalizing.
    // This appears to create factorizations that have a slightly better reconstruction
    // (<1%) compared picking elements uniformly at random in [0,1].
    inBlocks.map { case (srcBlockId, inBlock) =>
      val random = new XORShiftRandom(byteswap64(seed ^ srcBlockId))
      val factors = Array.fill(inBlock.srcIds.length) {
        val factor = Array.fill(rank)(random.nextGaussian().toFloat)
        val nrm = blas.snrm2(rank, factor, 1)
        blas.sscal(rank, 1.0f / nrm, factor, 1)
        factor
      }
      (srcBlockId, factors)
    }
  }

  /**
   * A rating block that contains src IDs, dst IDs, and ratings, stored in primitive arrays.
   */
  private[recommendation] case class RatingBlock[@specialized(Int, Long) ID: ClassTag](
      srcIds: Array[ID],
      dstIds: Array[ID],
      ratings: Array[Float]) {
    /** Size of the block. */
    def size: Int = srcIds.length
    require(dstIds.length == srcIds.length)
    require(ratings.length == srcIds.length)
  }

  /**
   * Builder for [[RatingBlock]]. `mutable.ArrayBuilder` is used to avoid boxing/unboxing.
   */
  private[recommendation] class RatingBlockBuilder[@specialized(Int, Long) ID: ClassTag]
    extends Serializable {

    private val srcIds = mutable.ArrayBuilder.make[ID]
    private val dstIds = mutable.ArrayBuilder.make[ID]
    private val ratings = mutable.ArrayBuilder.make[Float]
    var size = 0

    /** Adds a rating. */
    def add(r: Rating[ID]): this.type = {
      size += 1
      srcIds += r.user
      dstIds += r.item
      ratings += r.rating
      this
    }

    /** Merges another [[RatingBlockBuilder]]. */
    def merge(other: RatingBlock[ID]): this.type = {
      size += other.srcIds.length
      srcIds ++= other.srcIds
      dstIds ++= other.dstIds
      ratings ++= other.ratings
      this
    }

    /** Builds a [[RatingBlock]]. */
    def build(): RatingBlock[ID] = {
      RatingBlock[ID](srcIds.result(), dstIds.result(), ratings.result())
    }
  }

  /**
   * Groups an RDD of [[Rating]]s by the user partition and item partition to which each `Rating`
   * maps according to the given partitioners.  The returned pair RDD holds the ratings, encoded in
   * a memory-efficient format but otherwise unchanged, keyed by the (user partition ID, item
   * partition ID) pair.
   *
   * Performance note: This is an expensive operation that performs an RDD shuffle.
   *
   * Implementation note: This implementation produces the same result as the following but
   * generates fewer intermediate objects:
   *
   * {{{
   *     ratings.map { r =>
   *       ((srcPart.getPartition(r.user), dstPart.getPartition(r.item)), r)
   *     }.aggregateByKey(new RatingBlockBuilder)(
   *         seqOp = (b, r) => b.add(r),
   *         combOp = (b0, b1) => b0.merge(b1.build()))
   *       .mapValues(_.build())
   * }}}
   *
   * @param ratings raw ratings
   * @param srcPart partitioner for src IDs
   * @param dstPart partitioner for dst IDs
   * @return an RDD of rating blocks in the form of ((srcBlockId, dstBlockId), ratingBlock)
   */
  private def partitionRatings[ID: ClassTag](
      ratings: RDD[Rating[ID]],
      srcPart: Partitioner,
      dstPart: Partitioner): RDD[((Int, Int), RatingBlock[ID])] = {
    val numPartitions = srcPart.numPartitions * dstPart.numPartitions
    ratings.mapPartitions { iter =>
      val builders = Array.fill(numPartitions)(new RatingBlockBuilder[ID])
      iter.flatMap { r =>
        val srcBlockId = srcPart.getPartition(r.user)
        val dstBlockId = dstPart.getPartition(r.item)
        val idx = srcBlockId + srcPart.numPartitions * dstBlockId
        val builder = builders(idx)
        builder.add(r)
        if (builder.size >= 2048) { // 2048 * (3 * 4) = 24k
          builders(idx) = new RatingBlockBuilder
          Iterator.single(((srcBlockId, dstBlockId), builder.build()))
        } else {
          Iterator.empty
        }
      } ++ {
        builders.view.zipWithIndex.filter(_._1.size > 0).map { case (block, idx) =>
          val srcBlockId = idx % srcPart.numPartitions
          val dstBlockId = idx / srcPart.numPartitions
          ((srcBlockId, dstBlockId), block.build())
        }
      }
    }.groupByKey().mapValues { blocks =>
      val builder = new RatingBlockBuilder[ID]
      blocks.foreach(builder.merge)
      builder.build()
    }.setName("ratingBlocks")
  }

  /**
   * Builder for uncompressed in-blocks of (srcId, dstEncodedIndex, rating) tuples.
   *
   * @param encoder encoder for dst indices
   */
  private[recommendation] class UncompressedInBlockBuilder[@specialized(Int, Long) ID: ClassTag](
      encoder: LocalIndexEncoder)(
      implicit ord: Ordering[ID]) {

    private val srcIds = mutable.ArrayBuilder.make[ID]
    private val dstEncodedIndices = mutable.ArrayBuilder.make[Int]
    private val ratings = mutable.ArrayBuilder.make[Float]

    /**
     * Adds a dst block of (srcId, dstLocalIndex, rating) tuples.
     *
     * @param dstBlockId dst block ID
     * @param srcIds original src IDs
     * @param dstLocalIndices dst local indices
     * @param ratings ratings
     */
    def add(
        dstBlockId: Int,
        srcIds: Array[ID],
        dstLocalIndices: Array[Int],
        ratings: Array[Float]): this.type = {
      val sz = srcIds.length
      require(dstLocalIndices.length == sz)
      require(ratings.length == sz)
      this.srcIds ++= srcIds
      this.ratings ++= ratings
      var j = 0
      while (j < sz) {
        this.dstEncodedIndices += encoder.encode(dstBlockId, dstLocalIndices(j))
        j += 1
      }
      this
    }

    /** Builds a [[UncompressedInBlock]]. */
    def build(): UncompressedInBlock[ID] = {
      new UncompressedInBlock(srcIds.result(), dstEncodedIndices.result(), ratings.result())
    }
  }

  /**
   * A block of (srcId, dstEncodedIndex, rating) tuples stored in primitive arrays.
   */
  private[recommendation] class UncompressedInBlock[@specialized(Int, Long) ID: ClassTag](
      val srcIds: Array[ID],
      val dstEncodedIndices: Array[Int],
      val ratings: Array[Float])(
      implicit ord: Ordering[ID]) {

    /** Size the of block. */
    def length: Int = srcIds.length

    /**
     * Compresses the block into an `InBlock`. The algorithm is the same as converting a sparse
     * matrix from coordinate list (COO) format into compressed sparse column (CSC) format.
     * Sorting is done using Spark's built-in Timsort to avoid generating too many objects.
     */
    def compress(): InBlock[ID] = {
      val sz = length
      assert(sz > 0, "Empty in-link block should not exist.")
      sort()
      val uniqueSrcIdsBuilder = mutable.ArrayBuilder.make[ID]
      val dstCountsBuilder = mutable.ArrayBuilder.make[Int]
      var preSrcId = srcIds(0)
      uniqueSrcIdsBuilder += preSrcId
      var curCount = 1
      var i = 1
      while (i < sz) {
        val srcId = srcIds(i)
        if (srcId != preSrcId) {
          uniqueSrcIdsBuilder += srcId
          dstCountsBuilder += curCount
          preSrcId = srcId
          curCount = 0
        }
        curCount += 1
        i += 1
      }
      dstCountsBuilder += curCount
      val uniqueSrcIds = uniqueSrcIdsBuilder.result()
      val numUniqueSrdIds = uniqueSrcIds.length
      val dstCounts = dstCountsBuilder.result()
      val dstPtrs = new Array[Int](numUniqueSrdIds + 1)
      var sum = 0
      i = 0
      while (i < numUniqueSrdIds) {
        sum += dstCounts(i)
        i += 1
        dstPtrs(i) = sum
      }
      InBlock(uniqueSrcIds, dstPtrs, dstEncodedIndices, ratings)
    }

    private def sort(): Unit = {
      val sz = length
      // Since there might be interleaved log messages, we insert a unique id for easy pairing.
      val sortId = Utils.random.nextInt()
      logDebug(s"Start sorting an uncompressed in-block of size $sz. (sortId = $sortId)")
      val start = System.nanoTime()
      val sorter = new Sorter(new UncompressedInBlockSort[ID])
      sorter.sort(this, 0, length, Ordering[KeyWrapper[ID]])
      val duration = (System.nanoTime() - start) / 1e9
      logDebug(s"Sorting took $duration seconds. (sortId = $sortId)")
    }
  }

  /**
   * A wrapper that holds a primitive key.
   *
   * @see [[UncompressedInBlockSort]]
   */
  private class KeyWrapper[@specialized(Int, Long) ID: ClassTag](
      implicit ord: Ordering[ID]) extends Ordered[KeyWrapper[ID]] {

    var key: ID = _

    override def compare(that: KeyWrapper[ID]): Int = {
      ord.compare(key, that.key)
    }

    def setKey(key: ID): this.type = {
      this.key = key
      this
    }
  }

  /**
   * [[SortDataFormat]] of [[UncompressedInBlock]] used by [[Sorter]].
   */
  private class UncompressedInBlockSort[@specialized(Int, Long) ID: ClassTag](
      implicit ord: Ordering[ID])
    extends SortDataFormat[KeyWrapper[ID], UncompressedInBlock[ID]] {

    override def newKey(): KeyWrapper[ID] = new KeyWrapper()

    override def getKey(
        data: UncompressedInBlock[ID],
        pos: Int,
        reuse: KeyWrapper[ID]): KeyWrapper[ID] = {
      if (reuse == null) {
        new KeyWrapper().setKey(data.srcIds(pos))
      } else {
        reuse.setKey(data.srcIds(pos))
      }
    }

    override def getKey(
        data: UncompressedInBlock[ID],
        pos: Int): KeyWrapper[ID] = {
      getKey(data, pos, null)
    }

    private def swapElements[@specialized(Int, Float) T](
        data: Array[T],
        pos0: Int,
        pos1: Int): Unit = {
      val tmp = data(pos0)
      data(pos0) = data(pos1)
      data(pos1) = tmp
    }

    override def swap(data: UncompressedInBlock[ID], pos0: Int, pos1: Int): Unit = {
      swapElements(data.srcIds, pos0, pos1)
      swapElements(data.dstEncodedIndices, pos0, pos1)
      swapElements(data.ratings, pos0, pos1)
    }

    override def copyRange(
        src: UncompressedInBlock[ID],
        srcPos: Int,
        dst: UncompressedInBlock[ID],
        dstPos: Int,
        length: Int): Unit = {
      System.arraycopy(src.srcIds, srcPos, dst.srcIds, dstPos, length)
      System.arraycopy(src.dstEncodedIndices, srcPos, dst.dstEncodedIndices, dstPos, length)
      System.arraycopy(src.ratings, srcPos, dst.ratings, dstPos, length)
    }

    override def allocate(length: Int): UncompressedInBlock[ID] = {
      new UncompressedInBlock(
        new Array[ID](length), new Array[Int](length), new Array[Float](length))
    }

    override def copyElement(
        src: UncompressedInBlock[ID],
        srcPos: Int,
        dst: UncompressedInBlock[ID],
        dstPos: Int): Unit = {
      dst.srcIds(dstPos) = src.srcIds(srcPos)
      dst.dstEncodedIndices(dstPos) = src.dstEncodedIndices(srcPos)
      dst.ratings(dstPos) = src.ratings(srcPos)
    }
  }

  /**
   * Creates in-blocks and out-blocks from rating blocks.
   *
   * @param prefix prefix for in/out-block names
   * @param ratingBlocks rating blocks
   * @param srcPart partitioner for src IDs
   * @param dstPart partitioner for dst IDs
   * @return (in-blocks, out-blocks)
   */
  private def makeBlocks[ID: ClassTag](
      prefix: String,
      ratingBlocks: RDD[((Int, Int), RatingBlock[ID])],
      srcPart: Partitioner,
      dstPart: Partitioner,
      storageLevel: StorageLevel)(
      implicit srcOrd: Ordering[ID]): (RDD[(Int, InBlock[ID])], RDD[(Int, OutBlock)]) = {
    val inBlocks = ratingBlocks.map {
      case ((srcBlockId, dstBlockId), RatingBlock(srcIds, dstIds, ratings)) =>
        // The implementation is a faster version of
        // val dstIdToLocalIndex = dstIds.toSet.toSeq.sorted.zipWithIndex.toMap
        val start = System.nanoTime()
        val dstIdSet = new OpenHashSet[ID](1 << 20)
        dstIds.foreach(dstIdSet.add)
        val sortedDstIds = new Array[ID](dstIdSet.size)
        var i = 0
        var pos = dstIdSet.nextPos(0)
        while (pos != -1) {
          sortedDstIds(i) = dstIdSet.getValue(pos)
          pos = dstIdSet.nextPos(pos + 1)
          i += 1
        }
        assert(i == dstIdSet.size)
        Sorting.quickSort(sortedDstIds)
        val dstIdToLocalIndex = new OpenHashMap[ID, Int](sortedDstIds.length)
        i = 0
        while (i < sortedDstIds.length) {
          dstIdToLocalIndex.update(sortedDstIds(i), i)
          i += 1
        }
        logDebug(
          "Converting to local indices took " + (System.nanoTime() - start) / 1e9 + " seconds.")
        val dstLocalIndices = dstIds.map(dstIdToLocalIndex.apply)
        (srcBlockId, (dstBlockId, srcIds, dstLocalIndices, ratings))
    }.groupByKey(new ALSPartitioner(srcPart.numPartitions))
      .mapValues { iter =>
        val builder =
          new UncompressedInBlockBuilder[ID](new LocalIndexEncoder(dstPart.numPartitions))
        iter.foreach { case (dstBlockId, srcIds, dstLocalIndices, ratings) =>
          builder.add(dstBlockId, srcIds, dstLocalIndices, ratings)
        }
        builder.build().compress()
      }.setName(prefix + "InBlocks")
      .persist(storageLevel)
    val outBlocks = inBlocks.mapValues { case InBlock(srcIds, dstPtrs, dstEncodedIndices, _) =>
      val encoder = new LocalIndexEncoder(dstPart.numPartitions)
      val activeIds = Array.fill(dstPart.numPartitions)(mutable.ArrayBuilder.make[Int])
      var i = 0
      val seen = new Array[Boolean](dstPart.numPartitions)
      while (i < srcIds.length) {
        var j = dstPtrs(i)
        ju.Arrays.fill(seen, false)
        while (j < dstPtrs(i + 1)) {
          val dstBlockId = encoder.blockId(dstEncodedIndices(j))
          if (!seen(dstBlockId)) {
            activeIds(dstBlockId) += i // add the local index in this out-block
            seen(dstBlockId) = true
          }
          j += 1
        }
        i += 1
      }
      activeIds.map { x =>
        x.result()
      }
    }.setName(prefix + "OutBlocks")
      .persist(storageLevel)
    (inBlocks, outBlocks)
  }

  /**
   * Compute dst factors by constructing and solving least square problems.
   *
   * @param srcFactorBlocks src factors
   * @param srcOutBlocks src out-blocks
   * @param dstInBlocks dst in-blocks
   * @param rank rank
   * @param regParam regularization constant
   * @param srcEncoder encoder for src local indices
   * @param implicitPrefs whether to use implicit preference
   * @param alpha the alpha constant in the implicit preference formulation
   * @param solver solver for least squares problems
   * @return dst factors
   */
  private def computeFactors[ID](
      srcFactorBlocks: RDD[(Int, FactorBlock)],
      srcOutBlocks: RDD[(Int, OutBlock)],
      dstInBlocks: RDD[(Int, InBlock[ID])],
      rank: Int,
      regParam: Double,
      srcEncoder: LocalIndexEncoder,
      implicitPrefs: Boolean = false,
      alpha: Double = 1.0,
      solver: LeastSquaresNESolver,
      threshold: Int): RDD[(Int, FactorBlock)] = {
    val numSrcBlocks = srcFactorBlocks.partitions.length
    val YtY = if (implicitPrefs) Some(computeYtY(srcFactorBlocks, rank)) else None
    val srcOut = srcOutBlocks.join(srcFactorBlocks).flatMap {
      case (srcBlockId, (srcOutBlock, srcFactors)) =>
        srcOutBlock.view.zipWithIndex.map { case (activeIndices, dstBlockId) =>
          (dstBlockId, (srcBlockId, activeIndices.map(idx => srcFactors(idx))))
        }
    }
    val merged = srcOut.groupByKey(new ALSPartitioner(dstInBlocks.partitions.length))
    dstInBlocks.join(merged).mapValues {
      case (InBlock(dstIds, srcPtrs, srcEncodedIndices, ratings), srcFactors) =>
        val sortedSrcFactors = new Array[FactorBlock](numSrcBlocks)
        srcFactors.foreach { case (srcBlockId, factors) =>
          sortedSrcFactors(srcBlockId) = factors
        }
        val dstFactors = new Array[Array[Float]](dstIds.length)
        var j = 0
        val ls = new NormalEquation(rank)
        while (j < dstIds.length) {
          ls.reset()
          if (implicitPrefs) {
            ls.merge(YtY.get)
          }
          var i = srcPtrs(j)
          var numExplicits = 0
          // Stacking factors(vectors) in matrices to speed up the computation,
          // when the number of factors and the rank is large enough.
          val doStack = srcPtrs(j + 1) - srcPtrs(j) > threshold && rank > threshold
          val srcFactorBuffer = mutable.ArrayBuilder.make[Double]
          val bBuffer = mutable.ArrayBuilder.make[Double]
          while (i < srcPtrs(j + 1)) {
            val encoded = srcEncodedIndices(i)
            val blockId = srcEncoder.blockId(encoded)
            val localIndex = srcEncoder.localIndex(encoded)
            val srcFactor = sortedSrcFactors(blockId)(localIndex)
            val rating = ratings(i)
            if (implicitPrefs) {
              // Extension to the original paper to handle rating < 0. confidence is a function
              // of |rating| instead so that it is never negative. c1 is confidence - 1.
              val c1 = alpha * math.abs(rating)
              // For rating <= 0, the corresponding preference is 0. So the second argument of add
              // is only there for rating > 0.
              if (rating > 0.0) {
                numExplicits += 1
              }
              ls.add(srcFactor, if (rating > 0.0) 1.0 + c1 else 0.0, c1)
            } else {
              numExplicits += 1
              if (doStack) {
                bBuffer += rating
                var ii = 0
                while(ii < srcFactor.length) {
                  srcFactorBuffer += srcFactor(ii)
                  ii += 1
                }
              } else {
                ls.add(srcFactor, rating)
              }
            }
            i += 1
          }
          if (!implicitPrefs && doStack) {
            ls.addStack(srcFactorBuffer.result(), bBuffer.result(), numExplicits)
          }
          // Weight lambda by the number of explicit ratings based on the ALS-WR paper.
          dstFactors(j) = solver.solve(ls, numExplicits * regParam)
          j += 1
        }
        dstFactors
    }
  }

  /**
   * Computes the Gramian matrix of user or item factors, which is only used in implicit preference.
   * Caching of the input factors is handled in [[ALS#train]].
   */
  private def computeYtY(factorBlocks: RDD[(Int, FactorBlock)], rank: Int): NormalEquation = {
    factorBlocks.values.aggregate(new NormalEquation(rank))(
      seqOp = (ne, factors) => {
        factors.foreach(ne.add(_, 0.0))
        ne
      },
      combOp = (ne1, ne2) => ne1.merge(ne2))
  }

  /**
   * Encoder for storing (blockId, localIndex) into a single integer.
   *
   * We use the leading bits (including the sign bit) to store the block id and the rest to store
   * the local index. This is based on the assumption that users/items are approximately evenly
   * partitioned. With this assumption, we should be able to encode two billion distinct values.
   *
   * @param numBlocks number of blocks
   */
  private[recommendation] class LocalIndexEncoder(numBlocks: Int) extends Serializable {

    require(numBlocks > 0, s"numBlocks must be positive but found $numBlocks.")

    private[this] final val numLocalIndexBits =
      math.min(java.lang.Integer.numberOfLeadingZeros(numBlocks - 1), 31)
    private[this] final val localIndexMask = (1 << numLocalIndexBits) - 1

    /** Encodes a (blockId, localIndex) into a single integer. */
    def encode(blockId: Int, localIndex: Int): Int = {
      require(blockId < numBlocks)
      require((localIndex & ~localIndexMask) == 0)
      (blockId << numLocalIndexBits) | localIndex
    }

    /** Gets the block id from an encoded index. */
    @inline
    def blockId(encoded: Int): Int = {
      encoded >>> numLocalIndexBits
    }

    /** Gets the local index from an encoded index. */
    @inline
    def localIndex(encoded: Int): Int = {
      encoded & localIndexMask
    }
  }

  /**
   * Partitioner used by ALS. We require that getPartition is a projection. That is, for any key k,
   * we have getPartition(getPartition(k)) = getPartition(k). Since the default HashPartitioner
   * satisfies this requirement, we simply use a type alias here.
   */
  private[recommendation] type ALSPartitioner = org.apache.spark.HashPartitioner

  /**
   * Private function to clean up all of the shuffles files from the dependencies and their parents.
   */
  private[spark] def cleanShuffleDependencies[T](
      sc: SparkContext,
      deps: Seq[Dependency[_]],
      blocking: Boolean = false): Unit = {
    // If there is no reference tracking we skip clean up.
    sc.cleaner.foreach { cleaner =>
      /**
       * Clean the shuffles & all of its parents.
       */
      def cleanEagerly(dep: Dependency[_]): Unit = {
        if (dep.isInstanceOf[ShuffleDependency[_, _, _]]) {
          val shuffleId = dep.asInstanceOf[ShuffleDependency[_, _, _]].shuffleId
          cleaner.doCleanupShuffle(shuffleId, blocking)
        }
        val rdd = dep.rdd
        val rddDeps = rdd.dependencies
        if (rdd.getStorageLevel == StorageLevel.NONE && rddDeps != null) {
          rddDeps.foreach(cleanEagerly)
        }
      }
      deps.foreach(cleanEagerly)
    }
  }
}<|MERGE_RESOLUTION|>--- conflicted
+++ resolved
@@ -251,11 +251,7 @@
     implicitPrefs -> false, alpha -> 1.0, userCol -> "user", itemCol -> "item",
     ratingCol -> "rating", nonnegative -> false, checkpointInterval -> 10,
     intermediateStorageLevel -> "MEMORY_AND_DISK", finalStorageLevel -> "MEMORY_AND_DISK",
-<<<<<<< HEAD
-    coldStartStrategy -> "nan")
-=======
-    threshold -> 1024)
->>>>>>> 20774575
+    coldStartStrategy -> "nan", threshold -> 1024)
 
   /**
    * Validates and transforms the input schema.
@@ -603,13 +599,11 @@
   def setFinalStorageLevel(value: String): this.type = set(finalStorageLevel, value)
 
   /** @group expertSetParam */
-<<<<<<< HEAD
   @Since("2.2.0")
   def setColdStartStrategy(value: String): this.type = set(coldStartStrategy, value)
-=======
-  @Since("2.1.0")
+
+  @Since("2.3.0")
   def setThreshold(value: Int): this.type = set(threshold, value)
->>>>>>> 20774575
 
   /**
    * Sets both numUserBlocks and numItemBlocks to the specific value.
@@ -635,19 +629,12 @@
       .map { row =>
         Rating(row.getInt(0), row.getInt(1), row.getFloat(2))
       }
-<<<<<<< HEAD
 
     val instr = Instrumentation.create(this, ratings)
     instr.logParams(rank, numUserBlocks, numItemBlocks, implicitPrefs, alpha, userCol,
       itemCol, ratingCol, predictionCol, maxIter, regParam, nonnegative, checkpointInterval,
-      seed, intermediateStorageLevel, finalStorageLevel)
-
-=======
-    val instrLog = Instrumentation.create(this, ratings)
-    instrLog.logParams(rank, numUserBlocks, numItemBlocks, implicitPrefs, alpha,
-                       userCol, itemCol, ratingCol, predictionCol, maxIter,
-                       regParam, nonnegative, threshold, checkpointInterval, seed)
->>>>>>> 20774575
+      threshold, seed, intermediateStorageLevel, finalStorageLevel)
+
     val (userFactors, itemFactors) = ALS.train(ratings, rank = $(rank),
       numUserBlocks = $(numUserBlocks), numItemBlocks = $(numItemBlocks),
       maxIter = $(maxIter), regParam = $(regParam), implicitPrefs = $(implicitPrefs),
