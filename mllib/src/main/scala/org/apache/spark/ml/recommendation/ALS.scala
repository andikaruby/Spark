--- conflicted
+++ resolved
@@ -23,14 +23,6 @@
 import scala.reflect.ClassTag
 import scala.util.Sorting
 import scala.util.hashing.byteswap64
-<<<<<<< HEAD
-=======
-
-import com.github.fommil.netlib.BLAS.{getInstance => blas}
-import com.github.fommil.netlib.LAPACK.{getInstance => lapack}
-import org.netlib.util.intW
-
->>>>>>> 17c309c8
 import org.apache.spark.{Logging, Partitioner}
 import org.apache.spark.annotation.DeveloperApi
 import org.apache.spark.ml.{Estimator, Model}
@@ -381,29 +373,9 @@
   }
 
   /** NNLS solver. */
-<<<<<<< HEAD
   private[recommendation] class NNLSSolver(rank: Int) extends LeastSquaresNESolver {
     val ata = new BrzMatrix[Double](rank, rank)
     val nnls = new NNLS()
-=======
-  private[recommendation] class NNLSSolver extends LeastSquaresNESolver {
-    private var rank: Int = -1
-    private var workspace: NNLS.Workspace = _
-    private var ata: Array[Double] = _
-    private var initialized: Boolean = false
-
-    private def initialize(rank: Int): Unit = {
-      if (!initialized) {
-        this.rank = rank
-        workspace = NNLS.createWorkspace(rank)
-        ata = new Array[Double](rank * rank)
-        initialized = true
-      } else {
-        require(this.rank == rank)
-      }
-    }
-
->>>>>>> 17c309c8
     /**
      * Solves a nonnegative least squares problem with L2 regularizatin:
      *
@@ -413,11 +385,7 @@
     override def solve(ne: NormalEquation, lambda: Double): Array[Float] = {
       require(ne.k == rank, s"ALS:NNLSSolver built with rank $rank expected ${ne.k}")
       fillAtA(ne.ata, lambda * ne.n)
-<<<<<<< HEAD
       val x = nnls.minimize(ata, new BrzVector(ne.atb)).data
-=======
-      val x = NNLS.solve(ata, ne.atb, workspace)
->>>>>>> 17c309c8
       ne.reset()
       x.map(x => x.toFloat)
     }
@@ -434,12 +402,12 @@
         var j = 0
         while (j <= i) {
           a = triAtA(pos)
-          ata(i * rank + j) = a
-          ata(j * rank + i) = a
+          ata(i,j) = a
+          ata(j,i) = a
           pos += 1
           j += 1
         }
-        ata(i * rank + i) += lambda
+        ata(i,i) += lambda
         i += 1
       }
     }
