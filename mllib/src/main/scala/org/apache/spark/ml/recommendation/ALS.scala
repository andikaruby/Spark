--- conflicted
+++ resolved
@@ -305,15 +305,10 @@
       numUserBlocks = $(numUserBlocks), numItemBlocks = $(numItemBlocks),
       maxIter = $(maxIter), regParam = $(regParam), implicitPrefs = $(implicitPrefs),
       alpha = $(alpha), nonnegative = $(nonnegative),
-<<<<<<< HEAD
-      checkpointInterval = $(checkpointInterval))
+      checkpointInterval = $(checkpointInterval), seed = $(seed))
     val model = new ALSModel(uid, $(rank), userFactors, itemFactors)
       .setParent(this)
     copyValues(model)
-=======
-      checkpointInterval = $(checkpointInterval), seed = $(seed))
-    copyValues(new ALSModel(this, $(rank), userFactors, itemFactors))
->>>>>>> 29926238
   }
 
   override def transformSchema(schema: StructType): StructType = {
