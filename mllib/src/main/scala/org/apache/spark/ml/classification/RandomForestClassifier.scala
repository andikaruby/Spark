--- conflicted
+++ resolved
@@ -95,16 +95,11 @@
     val oldDataset: RDD[LabeledPoint] = extractLabeledPoints(dataset)
     val strategy =
       super.getOldStrategy(categoricalFeatures, numClasses, OldAlgo.Classification, getOldImpurity)
-<<<<<<< HEAD
-    val oldModel = OldRandomForest.trainClassifier(
-      oldDataset, strategy, getNumTrees, getFeatureSubsetStrategy, getSeed.toInt)
-    RandomForestClassificationModel.fromOld(oldModel, this, categoricalFeatures, numClasses)
-=======
     val trees =
-      RandomForest.run(oldDataset, strategy, getNumTrees, getFeatureSubsetStrategy, getSeed)
+      RandomForest.run(oldDataset, strategy, getNumTrees, getFeatureSubsetStrategy, getSeed,
+        numClasses=Some(numClasses))
         .map(_.asInstanceOf[DecisionTreeClassificationModel])
-    new RandomForestClassificationModel(trees)
->>>>>>> d743bec6
+    new RandomForestClassificationModel(trees, numClasses)
   }
 
   override def copy(extra: ParamMap): RandomForestClassifier = defaultCopy(extra)
@@ -152,10 +147,6 @@
 
   override def treeWeights: Array[Double] = _treeWeights
 
-<<<<<<< HEAD
-  override protected def predictRaw(features: Vector): Vector = {
-    // TODO: Override transform() to broadcast model.  SPARK-7127
-=======
   override protected def transformImpl(dataset: DataFrame): DataFrame = {
     val bcastModel = dataset.sqlContext.sparkContext.broadcast(this)
     val predictUDF = udf { (features: Any) =>
@@ -164,8 +155,7 @@
     dataset.withColumn($(predictionCol), predictUDF(col($(featuresCol))))
   }
 
-  override protected def predict(features: Vector): Double = {
->>>>>>> d743bec6
+  override protected def predictRaw(features: Vector): Vector = {
     // TODO: When we add a generic Bagging class, handle transform there: SPARK-7128
     // Classifies using majority votes.
     // Ignore the weights since all are 1.0 for now.
