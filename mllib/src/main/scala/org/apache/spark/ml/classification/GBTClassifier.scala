--- conflicted
+++ resolved
@@ -197,18 +197,14 @@
     instr.logNumFeatures(numFeatures)
     instr.logNumClasses(numClasses)
 
-<<<<<<< HEAD
-    val (baseLearners, learnerWeights) = GradientBoostedTrees.run(oldDataset, boostingStrategy,
-      $(seed), $(featureSubsetStrategy), instr = OptionalInstrumentation.create(instr))
-=======
     val (baseLearners, learnerWeights) = if (withValidation) {
       GradientBoostedTrees.runWithValidation(trainDataset, validationDataset, boostingStrategy,
-        $(seed), $(featureSubsetStrategy))
+        $(seed), $(featureSubsetStrategy), instr = OptionalInstrumentation.create(instr))
     } else {
-      GradientBoostedTrees.run(trainDataset, boostingStrategy, $(seed), $(featureSubsetStrategy))
-    }
-
->>>>>>> 24ef7fbf
+      GradientBoostedTrees.run(trainDataset, boostingStrategy, $(seed), $(featureSubsetStrategy),
+        instr = OptionalInstrumentation.create(instr))
+    }
+
     val m = new GBTClassificationModel(uid, baseLearners, learnerWeights, numFeatures)
     instr.logSuccess(m)
     m
