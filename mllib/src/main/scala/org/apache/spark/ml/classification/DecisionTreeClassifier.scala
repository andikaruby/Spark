/*
 * Licensed to the Apache Software Foundation (ASF) under one or more
 * contributor license agreements.  See the NOTICE file distributed with
 * this work for additional information regarding copyright ownership.
 * The ASF licenses this file to You under the Apache License, Version 2.0
 * (the "License"); you may not use this file except in compliance with
 * the License.  You may obtain a copy of the License at
 *
 *    http://www.apache.org/licenses/LICENSE-2.0
 *
 * Unless required by applicable law or agreed to in writing, software
 * distributed under the License is distributed on an "AS IS" BASIS,
 * WITHOUT WARRANTIES OR CONDITIONS OF ANY KIND, either express or implied.
 * See the License for the specific language governing permissions and
 * limitations under the License.
 */

package org.apache.spark.ml.classification

import org.apache.hadoop.fs.Path
import org.json4s.{DefaultFormats, JObject}
import org.json4s.JsonDSL._

import org.apache.spark.annotation.Since
import org.apache.spark.ml.feature.LabeledPoint
import org.apache.spark.ml.linalg.{DenseVector, SparseVector, Vector, Vectors}
import org.apache.spark.ml.param.ParamMap
import org.apache.spark.ml.tree._
import org.apache.spark.ml.tree.DecisionTreeModelReadWrite._
import org.apache.spark.ml.tree.impl.RandomForest
import org.apache.spark.ml.util._
import org.apache.spark.mllib.tree.configuration.{Algo => OldAlgo, Strategy => OldStrategy}
import org.apache.spark.mllib.tree.model.{DecisionTreeModel => OldDecisionTreeModel}
import org.apache.spark.rdd.RDD
import org.apache.spark.sql.Dataset


/**
 * Decision tree learning algorithm (http://en.wikipedia.org/wiki/Decision_tree_learning)
 * for classification.
 * It supports both binary and multiclass labels, as well as both continuous and categorical
 * features.
 */
@Since("1.4.0")
class DecisionTreeClassifier @Since("1.4.0") (
    @Since("1.4.0") override val uid: String)
  extends ProbabilisticClassifier[Vector, DecisionTreeClassifier, DecisionTreeClassificationModel]
  with DecisionTreeClassifierParams with DefaultParamsWritable {

  @Since("1.4.0")
  def this() = this(Identifiable.randomUID("dtc"))

  // Override parameter setters from parent trait for Java API compatibility.

  /** @group setParam */
  @Since("1.4.0")
  override def setMaxDepth(value: Int): this.type = set(maxDepth, value)

  /** @group setParam */
  @Since("1.4.0")
  override def setMaxBins(value: Int): this.type = set(maxBins, value)

  /** @group setParam */
  @Since("1.4.0")
  override def setMinInstancesPerNode(value: Int): this.type = set(minInstancesPerNode, value)

  /** @group setParam */
  @Since("1.4.0")
  override def setMinInfoGain(value: Double): this.type = set(minInfoGain, value)

  /** @group expertSetParam */
  @Since("1.4.0")
  override def setMaxMemoryInMB(value: Int): this.type = set(maxMemoryInMB, value)

  /** @group expertSetParam */
  @Since("1.4.0")
  override def setCacheNodeIds(value: Boolean): this.type = set(cacheNodeIds, value)

  /**
   * Specifies how often to checkpoint the cached node IDs.
   * E.g. 10 means that the cache will get checkpointed every 10 iterations.
   * This is only used if cacheNodeIds is true and if the checkpoint directory is set in
   * [[org.apache.spark.SparkContext]].
   * Must be at least 1.
   * (default = 10)
   * @group setParam
   */
  @Since("1.4.0")
  override def setCheckpointInterval(value: Int): this.type = set(checkpointInterval, value)

  /** @group setParam */
  @Since("1.4.0")
  override def setImpurity(value: String): this.type = set(impurity, value)

  /** @group setParam */
  @Since("1.6.0")
  override def setSeed(value: Long): this.type = set(seed, value)

  override protected def train(dataset: Dataset[_]): DecisionTreeClassificationModel = {
    val categoricalFeatures: Map[Int, Int] =
      MetadataUtils.getCategoricalFeatures(dataset.schema($(featuresCol)))
    val numClasses: Int = getNumClasses(dataset)

    if (isDefined(thresholds)) {
      require($(thresholds).length == numClasses, this.getClass.getSimpleName +
        ".train() called with non-matching numClasses and thresholds.length." +
        s" numClasses=$numClasses, but thresholds has length ${$(thresholds).length}")
    }

    val oldDataset: RDD[LabeledPoint] = extractLabeledPoints(dataset, numClasses)
    val strategy = getOldStrategy(categoricalFeatures, numClasses)

    val instr = Instrumentation.create(this, oldDataset)
    instr.logParams(params: _*)

    val trees = RandomForest.run(oldDataset, strategy, numTrees = 1, featureSubsetStrategy = "all",
      seed = $(seed), instr = Some(instr), parentUID = Some(uid))

    val m = trees.head.asInstanceOf[DecisionTreeClassificationModel]
    instr.logSuccess(m)
    m
  }

  /** (private[ml]) Train a decision tree on an RDD */
  private[ml] def train(data: RDD[LabeledPoint],
      oldStrategy: OldStrategy): DecisionTreeClassificationModel = {
    val instr = Instrumentation.create(this, data)
    instr.logParams(params: _*)

    val trees = RandomForest.run(data, oldStrategy, numTrees = 1, featureSubsetStrategy = "all",
      seed = 0L, instr = Some(instr), parentUID = Some(uid))

    val m = trees.head.asInstanceOf[DecisionTreeClassificationModel]
    instr.logSuccess(m)
    m
  }

  /** (private[ml]) Create a Strategy instance to use with the old API. */
  private[ml] def getOldStrategy(
      categoricalFeatures: Map[Int, Int],
      numClasses: Int): OldStrategy = {
    super.getOldStrategy(categoricalFeatures, numClasses, OldAlgo.Classification, getOldImpurity,
      subsamplingRate = 1.0)
  }

  @Since("1.4.1")
  override def copy(extra: ParamMap): DecisionTreeClassifier = defaultCopy(extra)
}

@Since("1.4.0")
object DecisionTreeClassifier extends DefaultParamsReadable[DecisionTreeClassifier] {
  /** Accessor for supported impurities: entropy, gini */
  @Since("1.4.0")
  final val supportedImpurities: Array[String] = TreeClassifierParams.supportedImpurities

  @Since("2.0.0")
  override def load(path: String): DecisionTreeClassifier = super.load(path)
}

/**
 * Decision tree model (http://en.wikipedia.org/wiki/Decision_tree_learning) for classification.
 * It supports both binary and multiclass labels, as well as both continuous and categorical
 * features.
 */
@Since("1.4.0")
class DecisionTreeClassificationModel private[ml] (
    @Since("1.4.0")override val uid: String,
    @Since("1.4.0")override val rootNode: ClassificationNode,
    @Since("1.6.0")override val numFeatures: Int,
    @Since("1.5.0")override val numClasses: Int)
  extends ProbabilisticClassificationModel[Vector, DecisionTreeClassificationModel]
  with DecisionTreeModel with DecisionTreeClassifierParams with MLWritable with Serializable {

  require(rootNode != null,
    "DecisionTreeClassificationModel given null rootNode, but it requires a non-null rootNode.")

  /**
   * Construct a decision tree classification model.
   * @param rootNode  Root node of tree, with other nodes attached.
   */
  private[ml] def this(rootNode: ClassificationNode, numFeatures: Int, numClasses: Int) =
    this(Identifiable.randomUID("dtc"), rootNode, numFeatures, numClasses)

  override def predict(features: Vector): Double = {
    rootNode.predictImpl(features).prediction
  }

  override protected def predictRaw(features: Vector): Vector = {
    Vectors.dense(rootNode.predictImpl(features).impurityStats.stats.clone())
  }

  override protected def raw2probabilityInPlace(rawPrediction: Vector): Vector = {
    rawPrediction match {
      case dv: DenseVector =>
        ProbabilisticClassificationModel.normalizeToProbabilitiesInPlace(dv)
        dv
      case sv: SparseVector =>
        throw new RuntimeException("Unexpected error in DecisionTreeClassificationModel:" +
          " raw2probabilityInPlace encountered SparseVector")
    }
  }

  @Since("1.4.0")
  override def copy(extra: ParamMap): DecisionTreeClassificationModel = {
    copyValues(new DecisionTreeClassificationModel(uid, rootNode, numFeatures, numClasses), extra)
      .setParent(parent)
  }

  @Since("1.4.0")
  override def toString: String = {
    s"DecisionTreeClassificationModel (uid=$uid) of depth $depth with $numNodes nodes"
  }

  /**
   * Estimate of the importance of each feature.
   *
   * This generalizes the idea of "Gini" importance to other losses,
   * following the explanation of Gini importance from "Random Forests" documentation
   * by Leo Breiman and Adele Cutler, and following the implementation from scikit-learn.
   *
   * This feature importance is calculated as follows:
   *   - importance(feature j) = sum (over nodes which split on feature j) of the gain,
   *     where gain is scaled by the number of instances passing through node
   *   - Normalize importances for tree to sum to 1.
   *
   * @note Feature importance for single decision trees can have high variance due to
   * correlated predictor variables. Consider using a [[RandomForestClassifier]]
   * to determine feature importance instead.
   */
  @Since("2.0.0")
  lazy val featureImportances: Vector = TreeEnsembleModel.featureImportances(this, numFeatures)

  /** Convert to spark.mllib DecisionTreeModel (losing some information) */
  override private[spark] def toOld: OldDecisionTreeModel = {
    new OldDecisionTreeModel(rootNode.toOld(1), OldAlgo.Classification)
  }

  @Since("2.0.0")
  override def write: MLWriter =
    new DecisionTreeClassificationModel.DecisionTreeClassificationModelWriter(this)
}

@Since("2.0.0")
object DecisionTreeClassificationModel extends MLReadable[DecisionTreeClassificationModel] {

  @Since("2.0.0")
  override def read: MLReader[DecisionTreeClassificationModel] =
    new DecisionTreeClassificationModelReader

  @Since("2.0.0")
  override def load(path: String): DecisionTreeClassificationModel = super.load(path)

  private[DecisionTreeClassificationModel]
  class DecisionTreeClassificationModelWriter(instance: DecisionTreeClassificationModel)
    extends MLWriter {

    override protected def saveImpl(path: String): Unit = {
      val extraMetadata: JObject = Map(
        "numFeatures" -> instance.numFeatures,
        "numClasses" -> instance.numClasses)
      DefaultParamsWriter.saveMetadata(instance, path, sc, Some(extraMetadata))
      val (nodeData, _) = NodeData.build(instance.rootNode, 0)
      val dataPath = new Path(path, "data").toString
      sparkSession.createDataFrame(nodeData).write.parquet(dataPath)
    }
  }

  private class DecisionTreeClassificationModelReader
    extends MLReader[DecisionTreeClassificationModel] {

    /** Checked against metadata when loading model */
    private val className = classOf[DecisionTreeClassificationModel].getName

    override def load(path: String): DecisionTreeClassificationModel = {
      implicit val format = DefaultFormats
      val metadata = DefaultParamsReader.loadMetadata(path, sc, className)
      val numFeatures = (metadata.metadata \ "numFeatures").extract[Int]
      val numClasses = (metadata.metadata \ "numClasses").extract[Int]
<<<<<<< HEAD
      val root = loadTreeNodes(path, metadata, sparkSession)
      val model = new DecisionTreeClassificationModel(metadata.uid, root, numFeatures, numClasses)
      metadata.getAndSetParams(model)
=======
      val root = loadTreeNodes(path, metadata, sparkSession, isClassification = true)
      val model = new DecisionTreeClassificationModel(metadata.uid,
        root.asInstanceOf[ClassificationNode], numFeatures, numClasses)
      DefaultParamsReader.getAndSetParams(model, metadata)
>>>>>>> fd990a90
      model
    }
  }

  /** Convert a model from the old API */
  private[ml] def fromOld(
      oldModel: OldDecisionTreeModel,
      parent: DecisionTreeClassifier,
      categoricalFeatures: Map[Int, Int],
      numFeatures: Int = -1): DecisionTreeClassificationModel = {
    require(oldModel.algo == OldAlgo.Classification,
      s"Cannot convert non-classification DecisionTreeModel (old API) to" +
        s" DecisionTreeClassificationModel (new API).  Algo is: ${oldModel.algo}")
    val rootNode = Node.fromOld(oldModel.topNode, categoricalFeatures, isClassification = true)
    val uid = if (parent != null) parent.uid else Identifiable.randomUID("dtc")
    // Can't infer number of features from old model, so default to -1
    new DecisionTreeClassificationModel(uid,
      rootNode.asInstanceOf[ClassificationNode], numFeatures, -1)
  }
}<|MERGE_RESOLUTION|>--- conflicted
+++ resolved
@@ -276,16 +276,10 @@
       val metadata = DefaultParamsReader.loadMetadata(path, sc, className)
       val numFeatures = (metadata.metadata \ "numFeatures").extract[Int]
       val numClasses = (metadata.metadata \ "numClasses").extract[Int]
-<<<<<<< HEAD
-      val root = loadTreeNodes(path, metadata, sparkSession)
-      val model = new DecisionTreeClassificationModel(metadata.uid, root, numFeatures, numClasses)
-      metadata.getAndSetParams(model)
-=======
       val root = loadTreeNodes(path, metadata, sparkSession, isClassification = true)
       val model = new DecisionTreeClassificationModel(metadata.uid,
         root.asInstanceOf[ClassificationNode], numFeatures, numClasses)
-      DefaultParamsReader.getAndSetParams(model, metadata)
->>>>>>> fd990a90
+      metadata.getAndSetParams(model)
       model
     }
   }
