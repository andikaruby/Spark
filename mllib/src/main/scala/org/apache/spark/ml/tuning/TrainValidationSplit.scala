/*
 * Licensed to the Apache Software Foundation (ASF) under one or more
 * contributor license agreements.  See the NOTICE file distributed with
 * this work for additional information regarding copyright ownership.
 * The ASF licenses this file to You under the Apache License, Version 2.0
 * (the "License"); you may not use this file except in compliance with
 * the License.  You may obtain a copy of the License at
 *
 *    http://www.apache.org/licenses/LICENSE-2.0
 *
 * Unless required by applicable law or agreed to in writing, software
 * distributed under the License is distributed on an "AS IS" BASIS,
 * WITHOUT WARRANTIES OR CONDITIONS OF ANY KIND, either express or implied.
 * See the License for the specific language governing permissions and
 * limitations under the License.
 */

package org.apache.spark.ml.tuning

import java.io.IOException
import java.util.{List => JList}

import scala.collection.JavaConverters._
import scala.concurrent.Future
import scala.concurrent.duration.Duration
import scala.language.existentials

import org.apache.hadoop.fs.Path
import org.json4s.DefaultFormats

import org.apache.spark.annotation.Since
import org.apache.spark.internal.Logging
import org.apache.spark.ml.{Estimator, Model}
import org.apache.spark.ml.evaluation.Evaluator
import org.apache.spark.ml.param.{DoubleParam, ParamMap, ParamValidators}
import org.apache.spark.ml.param.shared.{HasCollectSubModels, HasParallelism}
import org.apache.spark.ml.util._
import org.apache.spark.sql.{DataFrame, Dataset}
import org.apache.spark.sql.types.StructType
import org.apache.spark.util.ThreadUtils

/**
 * Params for [[TrainValidationSplit]] and [[TrainValidationSplitModel]].
 */
private[ml] trait TrainValidationSplitParams extends ValidatorParams {
  /**
   * Param for ratio between train and validation data. Must be between 0 and 1.
   * Default: 0.75
   *
   * @group param
   */
  val trainRatio: DoubleParam = new DoubleParam(this, "trainRatio",
    "ratio between training set and validation set (>= 0 && <= 1)", ParamValidators.inRange(0, 1))

  /** @group getParam */
  def getTrainRatio: Double = $(trainRatio)

  setDefault(trainRatio -> 0.75)
}

/**
 * Validation for hyper-parameter tuning.
 * Randomly splits the input dataset into train and validation sets,
 * and uses evaluation metric on the validation set to select the best model.
 * Similar to [[CrossValidator]], but only splits the set once.
 */
@Since("1.5.0")
class TrainValidationSplit @Since("1.5.0") (@Since("1.5.0") override val uid: String)
  extends Estimator[TrainValidationSplitModel]
  with TrainValidationSplitParams with HasParallelism with HasCollectSubModels
  with MLWritable with Logging {

  @Since("1.5.0")
  def this() = this(Identifiable.randomUID("tvs"))

  /** @group setParam */
  @Since("1.5.0")
  def setEstimator(value: Estimator[_]): this.type = set(estimator, value)

  /** @group setParam */
  @Since("1.5.0")
  def setEstimatorParamMaps(value: Array[ParamMap]): this.type = set(estimatorParamMaps, value)

  /** @group setParam */
  @Since("1.5.0")
  def setEvaluator(value: Evaluator): this.type = set(evaluator, value)

  /** @group setParam */
  @Since("1.5.0")
  def setTrainRatio(value: Double): this.type = set(trainRatio, value)

  /** @group setParam */
  @Since("2.0.0")
  def setSeed(value: Long): this.type = set(seed, value)

  /**
   * Set the mamixum level of parallelism to evaluate models in parallel.
   * Default is 1 for serial evaluation
   *
   * @group expertSetParam
   */
  @Since("2.3.0")
  def setParallelism(value: Int): this.type = set(parallelism, value)

  /** @group expertSetParam */
  @Since("2.3.0")
  def setCollectSubModels(value: Boolean): this.type = set(collectSubModels, value)

  @Since("2.0.0")
  override def fit(dataset: Dataset[_]): TrainValidationSplitModel = {
    val schema = dataset.schema
    transformSchema(schema, logging = true)
    val est = $(estimator)
    val eval = $(evaluator)
    val epm = $(estimatorParamMaps)

    // Create execution context based on $(parallelism)
    val executionContext = getExecutionContext

    val instr = Instrumentation.create(this, dataset)
    instr.logParams(trainRatio, seed, parallelism)
    logTuningParams(instr)

    val Array(trainingDataset, validationDataset) =
      dataset.randomSplit(Array($(trainRatio), 1 - $(trainRatio)), $(seed))
    trainingDataset.cache()
    validationDataset.cache()

    val collectSubModelsParam = $(collectSubModels)

    var subModels: Array[Model[_]] = if (collectSubModelsParam) {
      Array.fill[Model[_]](epm.length)(null)
    } else null

    // Fit models in a Future for training in parallel
    logDebug(s"Train split with multiple sets of parameters.")
    val modelFutures = epm.zipWithIndex.map { case (paramMap, paramIndex) =>
      Future[Model[_]] {
        val model = est.fit(trainingDataset, paramMap).asInstanceOf[Model[_]]

        if (collectSubModelsParam) {
          subModels(paramIndex) = model
        }
        model
      } (executionContext)
    }

    // Unpersist training data only when all models have trained
    Future.sequence[Model[_], Iterable](modelFutures)(implicitly, executionContext)
      .onComplete { _ => trainingDataset.unpersist() } (executionContext)

    // Evaluate models in a Future that will calulate a metric and allow model to be cleaned up
    val metricFutures = modelFutures.zip(epm).map { case (modelFuture, paramMap) =>
      modelFuture.map { model =>
        // TODO: duplicate evaluator to take extra params from input
        val metric = eval.evaluate(model.transform(validationDataset, paramMap))
        logDebug(s"Got metric $metric for model trained with $paramMap.")
        metric
      } (executionContext)
    }

    // Wait for all metrics to be calculated
    val metrics = metricFutures.map(ThreadUtils.awaitResult(_, Duration.Inf))

    // Unpersist validation set once all metrics have been produced
    validationDataset.unpersist()

    logInfo(s"Train validation split metrics: ${metrics.toSeq}")
    val (bestMetric, bestIndex) =
      if (eval.isLargerBetter) metrics.zipWithIndex.maxBy(_._1)
      else metrics.zipWithIndex.minBy(_._1)
    logInfo(s"Best set of parameters:\n${epm(bestIndex)}")
    logInfo(s"Best train validation split metric: $bestMetric.")
    val bestModel = est.fit(dataset, epm(bestIndex)).asInstanceOf[Model[_]]
    instr.logSuccess(bestModel)
    copyValues(new TrainValidationSplitModel(uid, bestModel, metrics, subModels).setParent(this))
  }

  @Since("1.5.0")
  override def transformSchema(schema: StructType): StructType = transformSchemaImpl(schema)

  @Since("1.5.0")
  override def copy(extra: ParamMap): TrainValidationSplit = {
    val copied = defaultCopy(extra).asInstanceOf[TrainValidationSplit]
    if (copied.isDefined(estimator)) {
      copied.setEstimator(copied.getEstimator.copy(extra))
    }
    if (copied.isDefined(evaluator)) {
      copied.setEvaluator(copied.getEvaluator.copy(extra))
    }
    copied
  }

  @Since("2.0.0")
  override def write: MLWriter = new TrainValidationSplit.TrainValidationSplitWriter(this)
}

@Since("2.0.0")
object TrainValidationSplit extends MLReadable[TrainValidationSplit] {

  @Since("2.0.0")
  override def read: MLReader[TrainValidationSplit] = new TrainValidationSplitReader

  @Since("2.0.0")
  override def load(path: String): TrainValidationSplit = super.load(path)

  private[TrainValidationSplit] class TrainValidationSplitWriter(instance: TrainValidationSplit)
    extends MLWriter {

    ValidatorParams.validateParams(instance)

    override protected def saveImpl(path: String): Unit =
      ValidatorParams.saveImpl(path, instance, sc)
  }

  private class TrainValidationSplitReader extends MLReader[TrainValidationSplit] {

    /** Checked against metadata when loading model */
    private val className = classOf[TrainValidationSplit].getName

    override def load(path: String): TrainValidationSplit = {
      implicit val format = DefaultFormats

      val (metadata, estimator, evaluator, estimatorParamMaps) =
        ValidatorParams.loadImpl(path, sc, className)
      val tvs = new TrainValidationSplit(metadata.uid)
        .setEstimator(estimator)
        .setEvaluator(evaluator)
        .setEstimatorParamMaps(estimatorParamMaps)
<<<<<<< HEAD
      DefaultParamsReader.getAndSetParams(tvs, metadata, skipParams = List("estimatorParamMaps"))
=======
      DefaultParamsReader.getAndSetParams(tvs, metadata,
        skipParams = Option(List("estimatorParamMaps")))
>>>>>>> 20adf9aa
      tvs
    }
  }
}

/**
 * Model from train validation split.
 *
 * @param uid Id.
 * @param bestModel Estimator determined best model.
 * @param validationMetrics Evaluated validation metrics.
 */
@Since("1.5.0")
class TrainValidationSplitModel private[ml] (
    @Since("1.5.0") override val uid: String,
    @Since("1.5.0") val bestModel: Model[_],
    @Since("1.5.0") val validationMetrics: Array[Double],
    @Since("2.3.0") val subModels: Array[Model[_]])
  extends Model[TrainValidationSplitModel] with TrainValidationSplitParams with MLWritable {

  /** A Python-friendly auxiliary constructor. */
  private[ml] def this(uid: String, bestModel: Model[_], validationMetrics: JList[Double]) = {
    this(uid, bestModel, validationMetrics.asScala.toArray, null)
  }

  private[ml] def this(uid: String, bestModel: Model[_], validationMetrics: Array[Double]) = {
    this(uid, bestModel, validationMetrics, null)
  }

  @Since("2.0.0")
  override def transform(dataset: Dataset[_]): DataFrame = {
    transformSchema(dataset.schema, logging = true)
    bestModel.transform(dataset)
  }

  @Since("1.5.0")
  override def transformSchema(schema: StructType): StructType = {
    bestModel.transformSchema(schema)
  }

  @Since("1.5.0")
  override def copy(extra: ParamMap): TrainValidationSplitModel = {
    val copied = new TrainValidationSplitModel (
      uid,
      bestModel.copy(extra).asInstanceOf[Model[_]],
      validationMetrics.clone(),
      TrainValidationSplitModel.copySubModels(subModels))
    copyValues(copied, extra).setParent(parent)
  }

  @Since("2.0.0")
  override def write: MLWriter = new TrainValidationSplitModel.TrainValidationSplitModelWriter(this)

  @Since("2.3.0")
  @throws[IOException]("If the input path already exists but overwrite is not enabled.")
  def save(path: String, persistSubModels: Boolean): Unit = {
    write.asInstanceOf[TrainValidationSplitModel.TrainValidationSplitModelWriter]
      .persistSubModels(persistSubModels).save(path)
  }
}

@Since("2.0.0")
object TrainValidationSplitModel extends MLReadable[TrainValidationSplitModel] {

  private[TrainValidationSplitModel] def copySubModels(subModels: Array[Model[_]]) = {
    var copiedSubModels: Array[Model[_]] = null
    if (subModels != null) {
      val numParamMaps = subModels.length
      copiedSubModels = Array.fill[Model[_]](numParamMaps)(null)
      for (i <- 0 until numParamMaps) {
          copiedSubModels(i) = subModels(i).copy(ParamMap.empty).asInstanceOf[Model[_]]
      }
    }
    copiedSubModels
  }

  @Since("2.0.0")
  override def read: MLReader[TrainValidationSplitModel] = new TrainValidationSplitModelReader

  @Since("2.0.0")
  override def load(path: String): TrainValidationSplitModel = super.load(path)

  private[TrainValidationSplitModel]
  class TrainValidationSplitModelWriter(instance: TrainValidationSplitModel) extends MLWriter {

    ValidatorParams.validateParams(instance)

    protected var shouldPersistSubModels: Boolean = false

    /**
     * Set option for persist sub models.
     */
    @Since("2.3.0")
    def persistSubModels(persist: Boolean): this.type = {
      shouldPersistSubModels = persist
      this
    }

    override protected def saveImpl(path: String): Unit = {
      import org.json4s.JsonDSL._
      val extraMetadata = ("validationMetrics" -> instance.validationMetrics.toSeq) ~
        ("shouldPersistSubModels" -> shouldPersistSubModels)
      ValidatorParams.saveImpl(path, instance, sc, Some(extraMetadata))
      val bestModelPath = new Path(path, "bestModel").toString
      instance.bestModel.asInstanceOf[MLWritable].save(bestModelPath)
      if (shouldPersistSubModels) {
        require(instance.subModels != null, "Cannot get sub models to persist.")
        val subModelsPath = new Path(path, "subModels")
        for (paramIndex <- 0 until instance.getEstimatorParamMaps.length) {
          val modelPath = new Path(subModelsPath, paramIndex.toString).toString
          instance.subModels(paramIndex).asInstanceOf[MLWritable].save(modelPath)
        }
      }
    }
  }

  private class TrainValidationSplitModelReader extends MLReader[TrainValidationSplitModel] {

    /** Checked against metadata when loading model */
    private val className = classOf[TrainValidationSplitModel].getName

    override def load(path: String): TrainValidationSplitModel = {
      implicit val format = DefaultFormats

      val (metadata, estimator, evaluator, estimatorParamMaps) =
        ValidatorParams.loadImpl(path, sc, className)
      val bestModelPath = new Path(path, "bestModel").toString
      val bestModel = DefaultParamsReader.loadParamsInstance[Model[_]](bestModelPath, sc)
      val validationMetrics = (metadata.metadata \ "validationMetrics").extract[Seq[Double]].toArray
<<<<<<< HEAD
      val shouldPersistSubModels = (metadata.metadata \ "shouldPersistSubModels").extract[Boolean]

      val subModels: Array[Model[_]] = if (shouldPersistSubModels) {
        val subModelsPath = new Path(path, "subModels")
        val _subModels = Array.fill[Model[_]](estimatorParamMaps.length)(null)
        for (paramIndex <- 0 until estimatorParamMaps.length) {
          val modelPath = new Path(subModelsPath, paramIndex.toString).toString
          _subModels(paramIndex) =
            DefaultParamsReader.loadParamsInstance(modelPath, sc)
        }
        _subModels
      } else null

      val model = new TrainValidationSplitModel(metadata.uid, bestModel, validationMetrics,
        subModels)
      model.set(model.estimator, estimator)
        .set(model.evaluator, evaluator)
        .set(model.estimatorParamMaps, estimatorParamMaps)
      DefaultParamsReader.getAndSetParams(model, metadata, skipParams = List("estimatorParamMaps"))
=======

      val model = new TrainValidationSplitModel(metadata.uid, bestModel, validationMetrics)
      model.set(model.estimator, estimator)
        .set(model.evaluator, evaluator)
        .set(model.estimatorParamMaps, estimatorParamMaps)
      DefaultParamsReader.getAndSetParams(model, metadata,
        skipParams = Option(List("estimatorParamMaps")))
>>>>>>> 20adf9aa
      model
    }
  }
}<|MERGE_RESOLUTION|>--- conflicted
+++ resolved
@@ -227,12 +227,8 @@
         .setEstimator(estimator)
         .setEvaluator(evaluator)
         .setEstimatorParamMaps(estimatorParamMaps)
-<<<<<<< HEAD
-      DefaultParamsReader.getAndSetParams(tvs, metadata, skipParams = List("estimatorParamMaps"))
-=======
       DefaultParamsReader.getAndSetParams(tvs, metadata,
         skipParams = Option(List("estimatorParamMaps")))
->>>>>>> 20adf9aa
       tvs
     }
   }
@@ -362,7 +358,6 @@
       val bestModelPath = new Path(path, "bestModel").toString
       val bestModel = DefaultParamsReader.loadParamsInstance[Model[_]](bestModelPath, sc)
       val validationMetrics = (metadata.metadata \ "validationMetrics").extract[Seq[Double]].toArray
-<<<<<<< HEAD
       val shouldPersistSubModels = (metadata.metadata \ "shouldPersistSubModels").extract[Boolean]
 
       val subModels: Array[Model[_]] = if (shouldPersistSubModels) {
@@ -381,16 +376,8 @@
       model.set(model.estimator, estimator)
         .set(model.evaluator, evaluator)
         .set(model.estimatorParamMaps, estimatorParamMaps)
-      DefaultParamsReader.getAndSetParams(model, metadata, skipParams = List("estimatorParamMaps"))
-=======
-
-      val model = new TrainValidationSplitModel(metadata.uid, bestModel, validationMetrics)
-      model.set(model.estimator, estimator)
-        .set(model.evaluator, evaluator)
-        .set(model.estimatorParamMaps, estimatorParamMaps)
       DefaultParamsReader.getAndSetParams(model, metadata,
         skipParams = Option(List("estimatorParamMaps")))
->>>>>>> 20adf9aa
       model
     }
   }
