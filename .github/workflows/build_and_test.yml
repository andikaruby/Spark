#
# Licensed to the Apache Software Foundation (ASF) under one
# or more contributor license agreements.  See the NOTICE file
# distributed with this work for additional information
# regarding copyright ownership.  The ASF licenses this file
# to you under the Apache License, Version 2.0 (the
# "License"); you may not use this file except in compliance
# with the License.  You may obtain a copy of the License at
#
#   http://www.apache.org/licenses/LICENSE-2.0
#
# Unless required by applicable law or agreed to in writing,
# software distributed under the License is distributed on an
# "AS IS" BASIS, WITHOUT WARRANTIES OR CONDITIONS OF ANY
# KIND, either express or implied.  See the License for the
# specific language governing permissions and limitations
# under the License.
#

name: Build and test

on:
  workflow_call:
    inputs:
      java:
        required: false
        type: string
        default: 17
      branch:
        description: Branch to run the build against
        required: false
        type: string
        # Change 'master' to 'branch-4.0' in branch-4.0 branch after cutting it.
        default: master
      hadoop:
        description: Hadoop version to run with. HADOOP_PROFILE environment variable should accept it.
        required: false
        type: string
        default: hadoop3
      envs:
        description: Additional environment variables to set when running the tests. Should be in JSON format.
        required: false
        type: string
        default: '{}'
      jobs:
        description: >-
          Jobs to run, and should be in JSON format. The values should be matched with the job's key defined
          in this file, e.g., build. See precondition job below.
        required: false
        type: string
        default: ''
jobs:
  precondition:
    name: Check changes
    runs-on: ubuntu-22.04
    env:
      GITHUB_PREV_SHA: ${{ github.event.before }}
    outputs:
      required: ${{ steps.set-outputs.outputs.required }}
      image_url: >-
        ${{
          (inputs.branch == 'branch-3.3' && 'dongjoon/apache-spark-github-action-image:20220207')
          || steps.infra-image-outputs.outputs.image_url
        }}
    steps:
    - name: Checkout Spark repository
      uses: actions/checkout@v3
      with:
        fetch-depth: 0
        repository: apache/spark
        ref: ${{ inputs.branch }}
    - name: Sync the current branch with the latest in Apache Spark
      if: github.repository != 'apache/spark'
      run: |
        echo "APACHE_SPARK_REF=$(git rev-parse HEAD)" >> $GITHUB_ENV
        git fetch https://github.com/$GITHUB_REPOSITORY.git ${GITHUB_REF#refs/heads/}
        git -c user.name='Apache Spark Test Account' -c user.email='sparktestacc@gmail.com' merge --no-commit --progress --squash FETCH_HEAD
        git -c user.name='Apache Spark Test Account' -c user.email='sparktestacc@gmail.com' commit -m "Merged commit" --allow-empty
    - name: Check all modules
      id: set-outputs
      run: |
        if [ -z "${{ inputs.jobs }}" ]; then
          pyspark=true; sparkr=true; tpcds=true; docker=true;
          pyspark_modules=`cd dev && python -c "import sparktestsupport.modules as m; print(','.join(m.name for m in m.all_modules if m.name.startswith('pyspark')))"`
          pyspark=`./dev/is-changed.py -m $pyspark_modules`
          sparkr=`./dev/is-changed.py -m sparkr`
          tpcds=`./dev/is-changed.py -m sql`
          docker=`./dev/is-changed.py -m docker-integration-tests`
          # 'build' and 'java-other-versions' are always true for now.
          # It does not save significant time and most of PRs trigger the build.
          precondition="
            {
              \"build\": \"true\",
              \"pyspark\": \"$pyspark\",
              \"sparkr\": \"$sparkr\",
              \"tpcds-1g\": \"$tpcds\",
              \"docker-integration-tests\": \"$docker\",
              \"java-other-versions\": \"true\",
              \"lint\" : \"true\",
              \"k8s-integration-tests\" : \"true\",
              \"breaking-changes-buf\" : \"true\",
            }"
          echo $precondition # For debugging
          # Remove `\n` to avoid "Invalid format" error
          precondition="${precondition//$'\n'/}}"
          echo "required=$precondition" >> $GITHUB_OUTPUT
        else
          # This is usually set by scheduled jobs.
          precondition='${{ inputs.jobs }}'
          echo $precondition # For debugging
          precondition="${precondition//$'\n'/}"
          echo "required=$precondition" >> $GITHUB_OUTPUT
        fi
    - name: Generate infra image URL
      id: infra-image-outputs
      run: |
        # Convert to lowercase to meet Docker repo name requirement
        REPO_OWNER=$(echo "${{ github.repository_owner }}" | tr '[:upper:]' '[:lower:]')
        IMG_NAME="apache-spark-ci-image:${{ inputs.branch }}-${{ github.run_id }}"
        IMG_URL="ghcr.io/$REPO_OWNER/$IMG_NAME"
        echo "image_url=$IMG_URL" >> $GITHUB_OUTPUT

  # Build: build Spark and run the tests for specified modules.
  build:
    name: "Build modules: ${{ matrix.modules }} ${{ matrix.comment }}"
    needs: precondition
    if: fromJson(needs.precondition.outputs.required).build == 'true'
    runs-on: ubuntu-22.04
    timeout-minutes: 300
    strategy:
      fail-fast: false
      matrix:
        java:
          - ${{ inputs.java }}
        hadoop:
          - ${{ inputs.hadoop }}
        hive:
          - hive2.3
        # TODO(SPARK-32246): We don't test 'streaming-kinesis-asl' for now.
        # Kinesis tests depends on external Amazon kinesis service.
        # Note that the modules below are from sparktestsupport/modules.py.
        modules:
          - >-
            core, unsafe, kvstore, avro,
            network-common, network-shuffle, repl, launcher,
            examples, sketch, graphx
          - >-
            catalyst, hive-thriftserver
          - >-
            streaming, sql-kafka-0-10, streaming-kafka-0-10,
            mllib-local, mllib,
            yarn, mesos, kubernetes, hadoop-cloud, spark-ganglia-lgpl,
            connect, protobuf
        # Here, we split Hive and SQL tests into some of slow ones and the rest of them.
        included-tags: [""]
        excluded-tags: [""]
        comment: [""]
        include:
          # Hive tests
          - modules: hive
            java: ${{ inputs.java }}
            hadoop: ${{ inputs.hadoop }}
            hive: hive2.3
            included-tags: org.apache.spark.tags.SlowHiveTest
            comment: "- slow tests"
          - modules: hive
            java: ${{ inputs.java }}
            hadoop: ${{ inputs.hadoop }}
            hive: hive2.3
            excluded-tags: org.apache.spark.tags.SlowHiveTest
            comment: "- other tests"
          # SQL tests
          - modules: sql
            java: ${{ inputs.java }}
            hadoop: ${{ inputs.hadoop }}
            hive: hive2.3
            included-tags: org.apache.spark.tags.ExtendedSQLTest
            comment: "- extended tests"
          - modules: sql
            java: ${{ inputs.java }}
            hadoop: ${{ inputs.hadoop }}
            hive: hive2.3
            # Using a tag that will not appear in sql module for placeholder, branch-3.3 and branch-3.4 will not run any UTs.
            included-tags: >-
              ${{
                ((inputs.branch == 'branch-3.3' || inputs.branch == 'branch-3.4') && 'org.apache.spark.tags.SlowHiveTest')
                || 'org.apache.spark.tags.SlowSQLTest'
              }}
            comment: "- slow tests"
          - modules: sql
            java: ${{ inputs.java }}
            hadoop: ${{ inputs.hadoop }}
            hive: hive2.3
            excluded-tags: >-
              ${{
                ((inputs.branch == 'branch-3.3' || inputs.branch == 'branch-3.4') && 'org.apache.spark.tags.ExtendedSQLTest')
                || 'org.apache.spark.tags.ExtendedSQLTest,org.apache.spark.tags.SlowSQLTest'
              }}
            comment: "- other tests"
    env:
      MODULES_TO_TEST: ${{ matrix.modules }}
      EXCLUDED_TAGS: ${{ matrix.excluded-tags }}
      INCLUDED_TAGS: ${{ matrix.included-tags }}
      HADOOP_PROFILE: ${{ matrix.hadoop }}
      HIVE_PROFILE: ${{ matrix.hive }}
      GITHUB_PREV_SHA: ${{ github.event.before }}
      SPARK_LOCAL_IP: localhost
      SKIP_PACKAGING: true
      SCALA_PROFILE: scala2.13
    steps:
    - name: Checkout Spark repository
      uses: actions/checkout@v3
      # In order to fetch changed files
      with:
        fetch-depth: 0
        repository: apache/spark
        ref: ${{ inputs.branch }}
    - name: Sync the current branch with the latest in Apache Spark
      if: github.repository != 'apache/spark'
      run: |
        echo "APACHE_SPARK_REF=$(git rev-parse HEAD)" >> $GITHUB_ENV
        git fetch https://github.com/$GITHUB_REPOSITORY.git ${GITHUB_REF#refs/heads/}
        git -c user.name='Apache Spark Test Account' -c user.email='sparktestacc@gmail.com' merge --no-commit --progress --squash FETCH_HEAD
        git -c user.name='Apache Spark Test Account' -c user.email='sparktestacc@gmail.com' commit -m "Merged commit" --allow-empty
    # Cache local repositories. Note that GitHub Actions cache has a 2G limit.
    - name: Cache Scala, SBT and Maven
      uses: actions/cache@v3
      with:
        path: |
          build/apache-maven-*
          build/scala-*
          build/*.jar
          ~/.sbt
        key: build-${{ hashFiles('**/pom.xml', 'project/build.properties', 'build/mvn', 'build/sbt', 'build/sbt-launch-lib.bash', 'build/spark-build-info') }}
        restore-keys: |
          build-
    - name: Cache Coursier local repository
      uses: actions/cache@v3
      with:
        path: ~/.cache/coursier
        key: ${{ matrix.java }}-${{ matrix.hadoop }}-coursier-${{ hashFiles('**/pom.xml', '**/plugins.sbt') }}
        restore-keys: |
          ${{ matrix.java }}-${{ matrix.hadoop }}-coursier-
    - name: Free up disk space
      run: |
        if [ -f ./dev/free_disk_space ]; then
          ./dev/free_disk_space
        fi
    - name: Install Java ${{ matrix.java }}
      uses: actions/setup-java@v3
      with:
        distribution: zulu
        java-version: ${{ matrix.java }}
    - name: Install Python 3.8
      uses: actions/setup-python@v4
      # We should install one Python that is higher then 3+ for SQL and Yarn because:
      # - SQL component also has Python related tests, for example, IntegratedUDFTestUtils.
      # - Yarn has a Python specific test too, for example, YarnClusterSuite.
      if: contains(matrix.modules, 'yarn') || (contains(matrix.modules, 'sql') && !contains(matrix.modules, 'sql-')) || contains(matrix.modules, 'connect')
      with:
        python-version: 3.8
        architecture: x64
    - name: Install Python packages (Python 3.8)
      if: (contains(matrix.modules, 'sql') && !contains(matrix.modules, 'sql-')) || contains(matrix.modules, 'connect')
      run: |
        python3.8 -m pip install 'numpy>=1.20.0' pyarrow pandas scipy unittest-xml-reporting 'grpcio>=1.48,<1.57' 'grpcio-status>=1.48,<1.57' 'protobuf==3.20.3'
        python3.8 -m pip list
    # Run the tests.
    - name: Run tests
      env: ${{ fromJSON(inputs.envs) }}
      shell: 'script -q -e -c "bash {0}"'
      run: |
        # Fix for TTY related issues when launching the Ammonite REPL in tests.
        export TERM=vt100 && script -qfc 'echo exit | amm -s' && rm typescript
        # Hive "other tests" test needs larger metaspace size based on experiment.
        if [[ "$MODULES_TO_TEST" == "hive" ]] && [[ "$EXCLUDED_TAGS" == "org.apache.spark.tags.SlowHiveTest" ]]; then export METASPACE_SIZE=2g; fi
        export SERIAL_SBT_TESTS=1
        ./dev/run-tests --parallelism 1 --modules "$MODULES_TO_TEST" --included-tags "$INCLUDED_TAGS" --excluded-tags "$EXCLUDED_TAGS"
    - name: Upload test results to report
      if: always()
      uses: actions/upload-artifact@v3
      with:
        name: test-results-${{ matrix.modules }}-${{ matrix.comment }}-${{ matrix.java }}-${{ matrix.hadoop }}-${{ matrix.hive }}
        path: "**/target/test-reports/*.xml"
    - name: Upload unit tests log files
      if: ${{ !success() }}
      uses: actions/upload-artifact@v3
      with:
        name: unit-tests-log-${{ matrix.modules }}-${{ matrix.comment }}-${{ matrix.java }}-${{ matrix.hadoop }}-${{ matrix.hive }}
        path: "**/target/unit-tests.log"

  infra-image:
    name: "Base image build"
    needs: precondition
    # Currently, enable docker build from cache for `master` and branch (since 3.4) jobs
    if: >-
      (fromJson(needs.precondition.outputs.required).pyspark == 'true' ||
      fromJson(needs.precondition.outputs.required).lint == 'true' ||
      fromJson(needs.precondition.outputs.required).sparkr == 'true') &&
      (inputs.branch != 'branch-3.3')
    runs-on: ubuntu-latest
    permissions:
      packages: write
    steps:
      - name: Login to GitHub Container Registry
        uses: docker/login-action@v2
        with:
          registry: ghcr.io
          username: ${{ github.actor }}
          password: ${{ secrets.GITHUB_TOKEN }}
      - name: Checkout Spark repository
        uses: actions/checkout@v3
        # In order to fetch changed files
        with:
          fetch-depth: 0
          repository: apache/spark
          ref: ${{ inputs.branch }}
      - name: Sync the current branch with the latest in Apache Spark
        if: github.repository != 'apache/spark'
        run: |
          echo "APACHE_SPARK_REF=$(git rev-parse HEAD)" >> $GITHUB_ENV
          git fetch https://github.com/$GITHUB_REPOSITORY.git ${GITHUB_REF#refs/heads/}
          git -c user.name='Apache Spark Test Account' -c user.email='sparktestacc@gmail.com' merge --no-commit --progress --squash FETCH_HEAD
          git -c user.name='Apache Spark Test Account' -c user.email='sparktestacc@gmail.com' commit -m "Merged commit" --allow-empty
      - name: Set up QEMU
        uses: docker/setup-qemu-action@v2
      - name: Set up Docker Buildx
        uses: docker/setup-buildx-action@v2
      - name: Build and push
        id: docker_build
        uses: docker/build-push-action@v3
        with:
          context: ./dev/infra/
          push: true
          tags: |
            ${{ needs.precondition.outputs.image_url }}
          # Use the infra image cache to speed up
          cache-from: type=registry,ref=ghcr.io/apache/spark/apache-spark-github-action-image-cache:${{ inputs.branch }}

  pyspark:
    needs: [precondition, infra-image]
    # always run if pyspark == 'true', even infra-image is skip (such as non-master job)
    if: (!cancelled()) && fromJson(needs.precondition.outputs.required).pyspark == 'true'
    name: "Build modules: ${{ matrix.modules }}"
    runs-on: ubuntu-22.04
    timeout-minutes: 300
    container:
      image: ${{ needs.precondition.outputs.image_url }}
    strategy:
      fail-fast: false
      matrix:
        java:
          - ${{ inputs.java }}
        modules:
          - >-
            pyspark-errors
          - >-
            pyspark-sql, pyspark-resource, pyspark-testing
          - >-
            pyspark-core, pyspark-streaming
          - >-
            pyspark-mllib, pyspark-ml, pyspark-ml-connect
          - >-
            pyspark-pandas
          - >-
            pyspark-pandas-slow
          - >-
            pyspark-connect
          - >-
            pyspark-pandas-connect-part0
          - >-
            pyspark-pandas-connect-part1
          - >-
            pyspark-pandas-connect-part2
          - >-
            pyspark-pandas-connect-part3
    env:
      MODULES_TO_TEST: ${{ matrix.modules }}
      HADOOP_PROFILE: ${{ inputs.hadoop }}
      HIVE_PROFILE: hive2.3
      GITHUB_PREV_SHA: ${{ github.event.before }}
      SPARK_LOCAL_IP: localhost
      SKIP_UNIDOC: true
      SKIP_MIMA: true
      SKIP_PACKAGING: true
      METASPACE_SIZE: 1g
      BRANCH: ${{ inputs.branch }}
      SCALA_PROFILE: scala2.13
    steps:
    - name: Checkout Spark repository
      uses: actions/checkout@v3
      # In order to fetch changed files
      with:
        fetch-depth: 0
        repository: apache/spark
        ref: ${{ inputs.branch }}
    - name: Add GITHUB_WORKSPACE to git trust safe.directory
      run: |
        git config --global --add safe.directory ${GITHUB_WORKSPACE}
    - name: Sync the current branch with the latest in Apache Spark
      if: github.repository != 'apache/spark'
      run: |
        echo "APACHE_SPARK_REF=$(git rev-parse HEAD)" >> $GITHUB_ENV
        git fetch https://github.com/$GITHUB_REPOSITORY.git ${GITHUB_REF#refs/heads/}
        git -c user.name='Apache Spark Test Account' -c user.email='sparktestacc@gmail.com' merge --no-commit --progress --squash FETCH_HEAD
        git -c user.name='Apache Spark Test Account' -c user.email='sparktestacc@gmail.com' commit -m "Merged commit" --allow-empty
    # Cache local repositories. Note that GitHub Actions cache has a 2G limit.
    - name: Cache Scala, SBT and Maven
      uses: actions/cache@v3
      with:
        path: |
          build/apache-maven-*
          build/scala-*
          build/*.jar
          ~/.sbt
        key: build-${{ hashFiles('**/pom.xml', 'project/build.properties', 'build/mvn', 'build/sbt', 'build/sbt-launch-lib.bash', 'build/spark-build-info') }}
        restore-keys: |
          build-
    - name: Cache Coursier local repository
      uses: actions/cache@v3
      with:
        path: ~/.cache/coursier
        key: pyspark-coursier-${{ hashFiles('**/pom.xml', '**/plugins.sbt') }}
        restore-keys: |
          pyspark-coursier-
    - name: Free up disk space
      shell: 'script -q -e -c "bash {0}"'
      run: |
        if [[ "$MODULES_TO_TEST" != *"pyspark-ml"* ]] && [[ "$BRANCH" != "branch-3.5" ]]; then
          # uninstall libraries dedicated for ML testing
          python3.9 -m pip uninstall -y torch torchvision torcheval torchtnt tensorboard mlflow deepspeed
        fi
        if [ -f ./dev/free_disk_space_container ]; then
          ./dev/free_disk_space_container
        fi
    - name: Install Java ${{ matrix.java }}
      uses: actions/setup-java@v3
      with:
        distribution: zulu
        java-version: ${{ matrix.java }}
    - name: List Python packages (Python 3.9, PyPy3)
      run: |
        python3.9 -m pip list
        pypy3 -m pip list
    - name: Install Conda for pip packaging test
      if: ${{ matrix.modules == 'pyspark-errors' }}
      run: |
        curl -s https://repo.anaconda.com/miniconda/Miniconda3-latest-Linux-x86_64.sh > miniconda.sh
        bash miniconda.sh -b -p $HOME/miniconda
        rm miniconda.sh
    # Run the tests.
    - name: Run tests
      env: ${{ fromJSON(inputs.envs) }}
      shell: 'script -q -e -c "bash {0}"'
      run: |
        if [[ "$MODULES_TO_TEST" == "pyspark-errors" ]]; then
          export PATH=$PATH:$HOME/miniconda/bin
          export SKIP_PACKAGING=false
          echo "Python Packaging Tests Enabled!"
        fi
        ./dev/run-tests --parallelism 1 --modules "$MODULES_TO_TEST"
    - name: Upload coverage to Codecov
      if: fromJSON(inputs.envs).PYSPARK_CODECOV == 'true'
      uses: codecov/codecov-action@v2
      with:
        files: ./python/coverage.xml
        flags: unittests
        name: PySpark
    - name: Upload test results to report
      if: always()
      uses: actions/upload-artifact@v3
      with:
        name: test-results-${{ matrix.modules }}--8-${{ inputs.hadoop }}-hive2.3
        path: "**/target/test-reports/*.xml"
    - name: Upload unit tests log files
      if: ${{ !success() }}
      uses: actions/upload-artifact@v3
      with:
        name: unit-tests-log-${{ matrix.modules }}--8-${{ inputs.hadoop }}-hive2.3
        path: "**/target/unit-tests.log"

  sparkr:
    needs: [precondition, infra-image]
    # always run if sparkr == 'true', even infra-image is skip (such as non-master job)
    if: (!cancelled()) && fromJson(needs.precondition.outputs.required).sparkr == 'true'
    name: "Build modules: sparkr"
    runs-on: ubuntu-22.04
    timeout-minutes: 300
    container:
      image: ${{ needs.precondition.outputs.image_url }}
    env:
      HADOOP_PROFILE: ${{ inputs.hadoop }}
      HIVE_PROFILE: hive2.3
      GITHUB_PREV_SHA: ${{ github.event.before }}
      SPARK_LOCAL_IP: localhost
      SKIP_MIMA: true
      SKIP_PACKAGING: true
      SCALA_PROFILE: scala2.13
    steps:
    - name: Checkout Spark repository
      uses: actions/checkout@v3
      # In order to fetch changed files
      with:
        fetch-depth: 0
        repository: apache/spark
        ref: ${{ inputs.branch }}
    - name: Add GITHUB_WORKSPACE to git trust safe.directory
      run: |
        git config --global --add safe.directory ${GITHUB_WORKSPACE}
    - name: Sync the current branch with the latest in Apache Spark
      if: github.repository != 'apache/spark'
      run: |
        echo "APACHE_SPARK_REF=$(git rev-parse HEAD)" >> $GITHUB_ENV
        git fetch https://github.com/$GITHUB_REPOSITORY.git ${GITHUB_REF#refs/heads/}
        git -c user.name='Apache Spark Test Account' -c user.email='sparktestacc@gmail.com' merge --no-commit --progress --squash FETCH_HEAD
        git -c user.name='Apache Spark Test Account' -c user.email='sparktestacc@gmail.com' commit -m "Merged commit" --allow-empty
    # Cache local repositories. Note that GitHub Actions cache has a 2G limit.
    - name: Cache Scala, SBT and Maven
      uses: actions/cache@v3
      with:
        path: |
          build/apache-maven-*
          build/scala-*
          build/*.jar
          ~/.sbt
        key: build-${{ hashFiles('**/pom.xml', 'project/build.properties', 'build/mvn', 'build/sbt', 'build/sbt-launch-lib.bash', 'build/spark-build-info') }}
        restore-keys: |
          build-
    - name: Cache Coursier local repository
      uses: actions/cache@v3
      with:
        path: ~/.cache/coursier
        key: sparkr-coursier-${{ hashFiles('**/pom.xml', '**/plugins.sbt') }}
        restore-keys: |
          sparkr-coursier-
    - name: Free up disk space
      run: |
        if [ -f ./dev/free_disk_space_container ]; then
          ./dev/free_disk_space_container
        fi
    - name: Install Java ${{ inputs.java }}
      uses: actions/setup-java@v3
      with:
        distribution: zulu
        java-version: ${{ inputs.java }}
    - name: Run tests
      env: ${{ fromJSON(inputs.envs) }}
      run: |
        # The followings are also used by `r-lib/actions/setup-r` to avoid
        # R issues at docker environment
        export TZ=UTC
        export _R_CHECK_SYSTEM_CLOCK_=FALSE
        ./dev/run-tests --parallelism 1 --modules sparkr
    - name: Upload test results to report
      if: always()
      uses: actions/upload-artifact@v3
      with:
        name: test-results-sparkr--8-${{ inputs.hadoop }}-hive2.3
        path: "**/target/test-reports/*.xml"

  breaking-changes-buf:
    needs: [precondition]
    if: (!cancelled()) && fromJson(needs.precondition.outputs.required).breaking-changes-buf == 'true'
    # Change 'branch-3.5' to 'branch-4.0' in master branch after cutting branch-4.0 branch.
    name: Breaking change detection with Buf (branch-3.5)
    runs-on: ubuntu-22.04
    steps:
    - name: Checkout Spark repository
      uses: actions/checkout@v3
      with:
        fetch-depth: 0
        repository: apache/spark
        ref: ${{ inputs.branch }}
    - name: Sync the current branch with the latest in Apache Spark
      if: github.repository != 'apache/spark'
      run: |
        git fetch https://github.com/$GITHUB_REPOSITORY.git ${GITHUB_REF#refs/heads/}
        git -c user.name='Apache Spark Test Account' -c user.email='sparktestacc@gmail.com' merge --no-commit --progress --squash FETCH_HEAD
        git -c user.name='Apache Spark Test Account' -c user.email='sparktestacc@gmail.com' commit -m "Merged commit" --allow-empty
    - name: Install Buf
      uses: bufbuild/buf-setup-action@v1
      with:
        github_token: ${{ secrets.GITHUB_TOKEN }}
    - name: Detect breaking changes
      uses: bufbuild/buf-breaking-action@v1
      with:
        input: connector/connect/common/src/main
        against: 'https://github.com/apache/spark.git#branch=branch-3.5,subdir=connector/connect/common/src/main'


  # Static analysis, and documentation build
  lint:
    needs: [precondition, infra-image]
    # always run if lint == 'true', even infra-image is skip (such as non-master job)
    if: (!cancelled()) && fromJson(needs.precondition.outputs.required).lint == 'true'
    name: Linters, licenses, dependencies and documentation generation
    runs-on: ubuntu-22.04
    timeout-minutes: 300
    env:
      LC_ALL: C.UTF-8
      LANG: C.UTF-8
      PYSPARK_DRIVER_PYTHON: python3.9
      PYSPARK_PYTHON: python3.9
      GITHUB_PREV_SHA: ${{ github.event.before }}
    container:
      image: ${{ needs.precondition.outputs.image_url }}
    steps:
    - name: Checkout Spark repository
      uses: actions/checkout@v3
      with:
        fetch-depth: 0
        repository: apache/spark
        ref: ${{ inputs.branch }}
    - name: Add GITHUB_WORKSPACE to git trust safe.directory
      run: |
        git config --global --add safe.directory ${GITHUB_WORKSPACE}
    - name: Sync the current branch with the latest in Apache Spark
      if: github.repository != 'apache/spark'
      run: |
        echo "APACHE_SPARK_REF=$(git rev-parse HEAD)" >> $GITHUB_ENV
        git fetch https://github.com/$GITHUB_REPOSITORY.git ${GITHUB_REF#refs/heads/}
        git -c user.name='Apache Spark Test Account' -c user.email='sparktestacc@gmail.com' merge --no-commit --progress --squash FETCH_HEAD
        git -c user.name='Apache Spark Test Account' -c user.email='sparktestacc@gmail.com' commit -m "Merged commit" --allow-empty
    # Cache local repositories. Note that GitHub Actions cache has a 2G limit.
    - name: Cache Scala, SBT and Maven
      uses: actions/cache@v3
      with:
        path: |
          build/apache-maven-*
          build/scala-*
          build/*.jar
          ~/.sbt
        key: build-${{ hashFiles('**/pom.xml', 'project/build.properties', 'build/mvn', 'build/sbt', 'build/sbt-launch-lib.bash', 'build/spark-build-info') }}
        restore-keys: |
          build-
    - name: Cache Coursier local repository
      uses: actions/cache@v3
      with:
        path: ~/.cache/coursier
        key: docs-coursier-${{ hashFiles('**/pom.xml', '**/plugins.sbt') }}
        restore-keys: |
          docs-coursier-
    - name: Cache Maven local repository
      uses: actions/cache@v3
      with:
        path: ~/.m2/repository
        key: docs-maven-${{ hashFiles('**/pom.xml') }}
        restore-keys: |
          docs-maven-
    - name: Free up disk space
      run: |
        if [ -f ./dev/free_disk_space_container ]; then
          ./dev/free_disk_space_container
        fi
    - name: Install Java 17
      uses: actions/setup-java@v3
      with:
        distribution: zulu
        java-version: 17
    - name: License test
      run: ./dev/check-license
    - name: Dependencies test
      run: ./dev/test-dependencies.sh
    - name: Scala linter
      run: ./dev/lint-scala
    - name: Java linter
      run: ./dev/lint-java
    - name: Spark connect jvm client mima check
      if: inputs.branch != 'branch-3.3'
      run: ./dev/connect-jvm-client-mima-check
    - name: Install Python linter dependencies for branch-3.3
      if: inputs.branch == 'branch-3.3'
      run: |
        # SPARK-44554: Copy from https://github.com/apache/spark/blob/073d0b60d31bf68ebacdc005f59b928a5902670f/.github/workflows/build_and_test.yml#L501-L508
        # Should delete this section after SPARK 3.3 EOL.
        python3.9 -m pip install 'flake8==3.9.0' pydata_sphinx_theme 'mypy==0.920' 'pytest==7.1.3' 'pytest-mypy-plugins==1.9.3' numpydoc 'jinja2<3.0.0' 'black==21.12b0'
        python3.9 -m pip install 'pandas-stubs==1.2.0.53' ipython
    - name: Install Python linter dependencies for branch-3.4
      if: inputs.branch == 'branch-3.4'
      run: |
        # SPARK-44554: Copy from https://github.com/apache/spark/blob/a05c27e85829fe742c1828507a1fd180cdc84b54/.github/workflows/build_and_test.yml#L571-L578
        # Should delete this section after SPARK 3.4 EOL.
        python3.9 -m pip install 'flake8==3.9.0' pydata_sphinx_theme 'mypy==0.920' 'pytest==7.1.3' 'pytest-mypy-plugins==1.9.3' numpydoc 'jinja2<3.0.0' 'black==22.6.0'
        python3.9 -m pip install 'pandas-stubs==1.2.0.53' ipython 'grpcio==1.48.1' 'grpc-stubs==1.24.11' 'googleapis-common-protos-stubs==2.2.0'
    - name: Install Python linter dependencies for branch-3.5
      if: inputs.branch == 'branch-3.5'
      run: |
        # SPARK-45212: Copy from https://github.com/apache/spark/blob/555c8def51e5951c7bf5165a332795e9e330ec9d/.github/workflows/build_and_test.yml#L631-L638
        # Should delete this section after SPARK 3.5 EOL.
        python3.9 -m pip install 'flake8==3.9.0' pydata_sphinx_theme 'mypy==0.982' 'pytest==7.1.3' 'pytest-mypy-plugins==1.9.3' numpydoc 'jinja2<3.0.0' 'black==22.6.0'
        python3.9 -m pip install 'pandas-stubs==1.2.0.53' ipython 'grpcio==1.56.0' 'grpc-stubs==1.24.11' 'googleapis-common-protos-stubs==2.2.0'
    - name: Install Python linter dependencies
      if: inputs.branch != 'branch-3.3' && inputs.branch != 'branch-3.4' && inputs.branch != 'branch-3.5'
      run: |
        # TODO(SPARK-32407): Sphinx 3.1+ does not correctly index nested classes.
        #   See also https://github.com/sphinx-doc/sphinx/issues/7551.
        # Jinja2 3.0.0+ causes error when building with Sphinx.
        #   See also https://issues.apache.org/jira/browse/SPARK-35375.
        python3.9 -m pip install 'flake8==3.9.0' pydata_sphinx_theme 'mypy==0.982' 'pytest==7.1.3' 'pytest-mypy-plugins==1.9.3' numpydoc 'jinja2<3.0.0' 'black==23.9.1'
        python3.9 -m pip install 'pandas-stubs==1.2.0.53' ipython 'grpcio==1.56.0' 'grpc-stubs==1.24.11' 'googleapis-common-protos-stubs==2.2.0'
    - name: Python linter
      run: PYTHON_EXECUTABLE=python3.9 ./dev/lint-python
    - name: Install dependencies for Python code generation check
      if: inputs.branch != 'branch-3.3' && inputs.branch != 'branch-3.4'
      run: |
        # See more in "Installation" https://docs.buf.build/installation#tarball
        curl -LO https://github.com/bufbuild/buf/releases/download/v1.26.1/buf-Linux-x86_64.tar.gz
        mkdir -p $HOME/buf
        tar -xvzf buf-Linux-x86_64.tar.gz -C $HOME/buf --strip-components 1
        rm buf-Linux-x86_64.tar.gz
        python3.9 -m pip install 'protobuf==3.20.3' 'mypy-protobuf==3.3.0'
    - name: Python code generation check
      if: inputs.branch != 'branch-3.3' && inputs.branch != 'branch-3.4'
      run: if test -f ./dev/connect-check-protos.py; then PATH=$PATH:$HOME/buf/bin PYTHON_EXECUTABLE=python3.9 ./dev/connect-check-protos.py; fi
    - name: Install JavaScript linter dependencies
      run: |
        apt update
        apt-get install -y nodejs npm
    - name: JS linter
      run: ./dev/lint-js
    - name: Install R linter dependencies and SparkR
      run: |
        apt update
        apt-get install -y libcurl4-openssl-dev libgit2-dev libssl-dev libxml2-dev \
          libfontconfig1-dev libharfbuzz-dev libfribidi-dev libfreetype6-dev libpng-dev \
          libtiff5-dev libjpeg-dev
        Rscript -e "install.packages(c('devtools'), repos='https://cloud.r-project.org/')"
        Rscript -e "devtools::install_version('lintr', version='2.0.1', repos='https://cloud.r-project.org')"
        ./R/install-dev.sh
    - name: Install dependencies for documentation generation
      run: |
        # pandoc is required to generate PySpark APIs as well in nbsphinx.
        apt-get install -y libcurl4-openssl-dev pandoc
        # TODO(SPARK-32407): Sphinx 3.1+ does not correctly index nested classes.
        #   See also https://github.com/sphinx-doc/sphinx/issues/7551.
        # Jinja2 3.0.0+ causes error when building with Sphinx.
        #   See also https://issues.apache.org/jira/browse/SPARK-35375.
        # Pin the MarkupSafe to 2.0.1 to resolve the CI error.
        #   See also https://issues.apache.org/jira/browse/SPARK-38279.
        python3.9 -m pip install 'sphinx<3.1.0' mkdocs pydata_sphinx_theme nbsphinx numpydoc 'jinja2<3.0.0' 'markupsafe==2.0.1' 'pyzmq<24.0.0'
        python3.9 -m pip install ipython_genutils # See SPARK-38517
        python3.9 -m pip install sphinx_plotly_directive 'numpy>=1.20.0' pyarrow pandas 'plotly>=4.8'
        python3.9 -m pip install 'docutils<0.18.0' # See SPARK-39421
        apt-get update -y
        apt-get install -y ruby ruby-dev
        Rscript -e "install.packages(c('devtools', 'testthat', 'knitr', 'rmarkdown', 'markdown', 'e1071', 'roxygen2', 'ggplot2', 'mvtnorm', 'statmod'), repos='https://cloud.r-project.org/')"
        Rscript -e "devtools::install_version('pkgdown', version='2.0.1', repos='https://cloud.r-project.org')"
        Rscript -e "devtools::install_version('preferably', version='0.4', repos='https://cloud.r-project.org')"
        gem install bundler
        cd docs
        bundle install
    - name: R linter
      run: ./dev/lint-r
    - name: Run documentation build
      run: |
        if [ -f "./dev/is-changed.py" ]; then
          # Skip PySpark and SparkR docs while keeping Scala/Java/SQL docs
          pyspark_modules=`cd dev && python3.9 -c "import sparktestsupport.modules as m; print(','.join(m.name for m in m.all_modules if m.name.startswith('pyspark')))"`
          if [ `./dev/is-changed.py -m $pyspark_modules` = false ]; then export SKIP_PYTHONDOC=1; fi
          if [ `./dev/is-changed.py -m sparkr` = false ]; then export SKIP_RDOC=1; fi
        fi
        cd docs
        bundle exec jekyll build
    - name: Tar documentation
      if: github.repository != 'apache/spark'
      run: tar cjf site.tar.bz2 docs/_site
    - name: Upload documentation
      if: github.repository != 'apache/spark'
      uses: actions/upload-artifact@v3
      with:
        name: site
        path: site.tar.bz2
        retention-days: 1

  java-other-versions:
    needs: precondition
    if: fromJson(needs.precondition.outputs.required).java-other-versions == 'true'
    name: Java ${{ matrix.java }} build with Maven
    strategy:
      fail-fast: false
      matrix:
        java:
          - 17
          - 21
    runs-on: ubuntu-22.04
    timeout-minutes: 300
    steps:
    - name: Checkout Spark repository
      uses: actions/checkout@v3
      with:
        fetch-depth: 0
        repository: apache/spark
        ref: ${{ inputs.branch }}
    - name: Sync the current branch with the latest in Apache Spark
      if: github.repository != 'apache/spark'
      run: |
        git fetch https://github.com/$GITHUB_REPOSITORY.git ${GITHUB_REF#refs/heads/}
        git -c user.name='Apache Spark Test Account' -c user.email='sparktestacc@gmail.com' merge --no-commit --progress --squash FETCH_HEAD
        git -c user.name='Apache Spark Test Account' -c user.email='sparktestacc@gmail.com' commit -m "Merged commit" --allow-empty
    - name: Cache Scala, SBT and Maven
      uses: actions/cache@v3
      with:
        path: |
          build/apache-maven-*
          build/scala-*
          build/*.jar
          ~/.sbt
        key: build-${{ hashFiles('**/pom.xml', 'project/build.properties', 'build/mvn', 'build/sbt', 'build/sbt-launch-lib.bash', 'build/spark-build-info') }}
        restore-keys: |
          build-
    - name: Cache Maven local repository
      uses: actions/cache@v3
      with:
        path: ~/.m2/repository
        key: java${{ matrix.java }}-maven-${{ hashFiles('**/pom.xml') }}
        restore-keys: |
          java${{ matrix.java }}-maven-
    - name: Install Java ${{ matrix.java }}
      uses: actions/setup-java@v3
      with:
        distribution: zulu
        java-version: ${{ matrix.java }}
    - name: Build with Maven
      run: |
        export MAVEN_OPTS="-Xss64m -Xmx2g -XX:ReservedCodeCacheSize=1g -Dorg.slf4j.simpleLogger.defaultLogLevel=WARN"
        export MAVEN_CLI_OPTS="--no-transfer-progress"
        export JAVA_VERSION=${{ matrix.java }}
        # It uses Maven's 'install' intentionally, see https://github.com/apache/spark/pull/26414.
        ./build/mvn $MAVEN_CLI_OPTS -DskipTests -Pyarn -Pmesos -Pkubernetes -Pvolcano -Phive -Phive-thriftserver -Phadoop-cloud -Djava.version=${JAVA_VERSION/-ea} install
        rm -rf ~/.m2/repository/org/apache/spark

<<<<<<< HEAD
  scala-213:
    needs: precondition
    if: fromJson(needs.precondition.outputs.required).scala-213 == 'true'
    name: Scala 2.13 build with SBT
    runs-on: ubuntu-22.04
    timeout-minutes: 300
    steps:
    - name: Checkout Spark repository
      uses: actions/checkout@v3
      with:
        fetch-depth: 0
        repository: apache/spark
        ref: ${{ inputs.branch }}
    - name: Sync the current branch with the latest in Apache Spark
      if: github.repository != 'apache/spark'
      run: |
        git fetch https://github.com/$GITHUB_REPOSITORY.git ${GITHUB_REF#refs/heads/}
        git -c user.name='Apache Spark Test Account' -c user.email='sparktestacc@gmail.com' merge --no-commit --progress --squash FETCH_HEAD
        git -c user.name='Apache Spark Test Account' -c user.email='sparktestacc@gmail.com' commit -m "Merged commit" --allow-empty
    - name: Cache Scala, SBT and Maven
      uses: actions/cache@v3
      with:
        path: |
          build/apache-maven-*
          build/scala-*
          build/*.jar
          ~/.sbt
        key: build-${{ hashFiles('**/pom.xml', 'project/build.properties', 'build/mvn', 'build/sbt', 'build/sbt-launch-lib.bash', 'build/spark-build-info') }}
        restore-keys: |
          build-
    - name: Cache Coursier local repository
      uses: actions/cache@v3
      with:
        path: ~/.cache/coursier
        key: scala-213-coursier-${{ hashFiles('**/pom.xml', '**/plugins.sbt') }}
        restore-keys: |
          scala-213-coursier-
    - name: Install Java 17
      uses: actions/setup-java@v3
      with:
        distribution: zulu
        java-version: 17
    - name: Build with SBT
      run: |
        ./dev/change-scala-version.sh 2.13
        ./build/sbt -Pyarn -Pmesos -Pkubernetes -Pvolcano -Phive -Phive-thriftserver -Phadoop-cloud -Pkinesis-asl -Pdocker-integration-tests -Pkubernetes-integration-tests -Pspark-ganglia-lgpl -Pscala-2.13 compile Test/compile

=======
>>>>>>> 5f643ee1
  # Any TPC-DS related updates on this job need to be applied to tpcds-1g-gen job of benchmark.yml as well
  tpcds-1g:
    needs: precondition
    if: fromJson(needs.precondition.outputs.required).tpcds-1g == 'true'
    name: Run TPC-DS queries with SF=1
    # Pin to 'Ubuntu 20.04' due to 'databricks/tpcds-kit' compilation
    runs-on: ubuntu-20.04
    timeout-minutes: 300
    env:
      SPARK_LOCAL_IP: localhost
      SCALA_PROFILE: scala2.13
    steps:
    - name: Checkout Spark repository
      uses: actions/checkout@v3
      with:
        fetch-depth: 0
        repository: apache/spark
        ref: ${{ inputs.branch }}
    - name: Sync the current branch with the latest in Apache Spark
      if: github.repository != 'apache/spark'
      run: |
        git fetch https://github.com/$GITHUB_REPOSITORY.git ${GITHUB_REF#refs/heads/}
        git -c user.name='Apache Spark Test Account' -c user.email='sparktestacc@gmail.com' merge --no-commit --progress --squash FETCH_HEAD
        git -c user.name='Apache Spark Test Account' -c user.email='sparktestacc@gmail.com' commit -m "Merged commit" --allow-empty
    - name: Cache Scala, SBT and Maven
      uses: actions/cache@v3
      with:
        path: |
          build/apache-maven-*
          build/scala-*
          build/*.jar
          ~/.sbt
        key: build-${{ hashFiles('**/pom.xml', 'project/build.properties', 'build/mvn', 'build/sbt', 'build/sbt-launch-lib.bash', 'build/spark-build-info') }}
        restore-keys: |
          build-
    - name: Cache Coursier local repository
      uses: actions/cache@v3
      with:
        path: ~/.cache/coursier
        key: tpcds-coursier-${{ hashFiles('**/pom.xml', '**/plugins.sbt') }}
        restore-keys: |
          tpcds-coursier-
    - name: Install Java 17
      uses: actions/setup-java@v3
      with:
        distribution: zulu
        java-version: 17
    - name: Cache TPC-DS generated data
      id: cache-tpcds-sf-1
      uses: actions/cache@v3
      with:
        path: ./tpcds-sf-1
        key: tpcds-${{ hashFiles('.github/workflows/build_and_test.yml', 'sql/core/src/test/scala/org/apache/spark/sql/TPCDSSchema.scala') }}
    - name: Checkout tpcds-kit repository
      if: steps.cache-tpcds-sf-1.outputs.cache-hit != 'true'
      uses: actions/checkout@v3
      with:
        repository: databricks/tpcds-kit
        ref: 2a5078a782192ddb6efbcead8de9973d6ab4f069
        path: ./tpcds-kit
    - name: Build tpcds-kit
      if: steps.cache-tpcds-sf-1.outputs.cache-hit != 'true'
      run: cd tpcds-kit/tools && make OS=LINUX
    - name: Generate TPC-DS (SF=1) table data
      if: steps.cache-tpcds-sf-1.outputs.cache-hit != 'true'
      run: build/sbt "sql/Test/runMain org.apache.spark.sql.GenTPCDSData --dsdgenDir `pwd`/tpcds-kit/tools --location `pwd`/tpcds-sf-1 --scaleFactor 1 --numPartitions 1 --overwrite"
    - name: Run TPC-DS queries (Sort merge join)
      run: |
        SPARK_TPCDS_DATA=`pwd`/tpcds-sf-1 build/sbt "sql/testOnly org.apache.spark.sql.TPCDSQueryTestSuite"
      env:
        SPARK_ANSI_SQL_MODE: ${{ fromJSON(inputs.envs).SPARK_ANSI_SQL_MODE }}
        SPARK_TPCDS_JOIN_CONF: |
          spark.sql.autoBroadcastJoinThreshold=-1
          spark.sql.join.preferSortMergeJoin=true
    - name: Run TPC-DS queries (Broadcast hash join)
      run: |
        SPARK_TPCDS_DATA=`pwd`/tpcds-sf-1 build/sbt "sql/testOnly org.apache.spark.sql.TPCDSQueryTestSuite"
      env:
        SPARK_ANSI_SQL_MODE: ${{ fromJSON(inputs.envs).SPARK_ANSI_SQL_MODE }}
        SPARK_TPCDS_JOIN_CONF: |
          spark.sql.autoBroadcastJoinThreshold=10485760
    - name: Run TPC-DS queries (Shuffled hash join)
      run: |
        SPARK_TPCDS_DATA=`pwd`/tpcds-sf-1 build/sbt "sql/testOnly org.apache.spark.sql.TPCDSQueryTestSuite"
      env:
        SPARK_ANSI_SQL_MODE: ${{ fromJSON(inputs.envs).SPARK_ANSI_SQL_MODE }}
        SPARK_TPCDS_JOIN_CONF: |
          spark.sql.autoBroadcastJoinThreshold=-1
          spark.sql.join.forceApplyShuffledHashJoin=true
    - name: Upload test results to report
      if: always()
      uses: actions/upload-artifact@v3
      with:
        name: test-results-tpcds--8-${{ inputs.hadoop }}-hive2.3
        path: "**/target/test-reports/*.xml"
    - name: Upload unit tests log files
      if: ${{ !success() }}
      uses: actions/upload-artifact@v3
      with:
        name: unit-tests-log-tpcds--8-${{ inputs.hadoop }}-hive2.3
        path: "**/target/unit-tests.log"

  docker-integration-tests:
    needs: precondition
    if: fromJson(needs.precondition.outputs.required).docker-integration-tests == 'true'
    name: Run Docker integration tests
    runs-on: ubuntu-22.04
    timeout-minutes: 300
    env:
      HADOOP_PROFILE: ${{ inputs.hadoop }}
      HIVE_PROFILE: hive2.3
      GITHUB_PREV_SHA: ${{ github.event.before }}
      SPARK_LOCAL_IP: localhost
      ORACLE_DOCKER_IMAGE_NAME: gvenzl/oracle-xe:21.3.0
      SKIP_MIMA: true
      SKIP_PACKAGING: true
      SCALA_PROFILE: scala2.13
    steps:
    - name: Checkout Spark repository
      uses: actions/checkout@v3
      with:
        fetch-depth: 0
        repository: apache/spark
        ref: ${{ inputs.branch }}
    - name: Sync the current branch with the latest in Apache Spark
      if: github.repository != 'apache/spark'
      run: |
        echo "APACHE_SPARK_REF=$(git rev-parse HEAD)" >> $GITHUB_ENV
        git fetch https://github.com/$GITHUB_REPOSITORY.git ${GITHUB_REF#refs/heads/}
        git -c user.name='Apache Spark Test Account' -c user.email='sparktestacc@gmail.com' merge --no-commit --progress --squash FETCH_HEAD
        git -c user.name='Apache Spark Test Account' -c user.email='sparktestacc@gmail.com' commit -m "Merged commit" --allow-empty
    - name: Cache Scala, SBT and Maven
      uses: actions/cache@v3
      with:
        path: |
          build/apache-maven-*
          build/scala-*
          build/*.jar
          ~/.sbt
        key: build-${{ hashFiles('**/pom.xml', 'project/build.properties', 'build/mvn', 'build/sbt', 'build/sbt-launch-lib.bash', 'build/spark-build-info') }}
        restore-keys: |
          build-
    - name: Cache Coursier local repository
      uses: actions/cache@v3
      with:
        path: ~/.cache/coursier
        key: docker-integration-coursier-${{ hashFiles('**/pom.xml', '**/plugins.sbt') }}
        restore-keys: |
          docker-integration-coursier-
    - name: Install Java 17
      uses: actions/setup-java@v3
      with:
        distribution: zulu
        java-version: 17
    - name: Run tests
      run: |
        ./dev/run-tests --parallelism 1 --modules docker-integration-tests --included-tags org.apache.spark.tags.DockerTest
    - name: Upload test results to report
      if: always()
      uses: actions/upload-artifact@v3
      with:
        name: test-results-docker-integration--8-${{ inputs.hadoop }}-hive2.3
        path: "**/target/test-reports/*.xml"
    - name: Upload unit tests log files
      if: ${{ !success() }}
      uses: actions/upload-artifact@v3
      with:
        name: unit-tests-log-docker-integration--8-${{ inputs.hadoop }}-hive2.3
        path: "**/target/unit-tests.log"

  k8s-integration-tests:
    needs: precondition
    if: fromJson(needs.precondition.outputs.required).k8s-integration-tests == 'true'
    name: Run Spark on Kubernetes Integration test
    runs-on: ubuntu-22.04
    timeout-minutes: 300
    steps:
      - name: Checkout Spark repository
        uses: actions/checkout@v3
        with:
          fetch-depth: 0
          repository: apache/spark
          ref: ${{ inputs.branch }}
      - name: Sync the current branch with the latest in Apache Spark
        if: github.repository != 'apache/spark'
        run: |
          echo "APACHE_SPARK_REF=$(git rev-parse HEAD)" >> $GITHUB_ENV
          git fetch https://github.com/$GITHUB_REPOSITORY.git ${GITHUB_REF#refs/heads/}
          git -c user.name='Apache Spark Test Account' -c user.email='sparktestacc@gmail.com' merge --no-commit --progress --squash FETCH_HEAD
          git -c user.name='Apache Spark Test Account' -c user.email='sparktestacc@gmail.com' commit -m "Merged commit" --allow-empty
      - name: Cache Scala, SBT and Maven
        uses: actions/cache@v3
        with:
          path: |
            build/apache-maven-*
            build/scala-*
            build/*.jar
            ~/.sbt
          key: build-${{ hashFiles('**/pom.xml', 'project/build.properties', 'build/mvn', 'build/sbt', 'build/sbt-launch-lib.bash', 'build/spark-build-info') }}
          restore-keys: |
            build-
      - name: Cache Coursier local repository
        uses: actions/cache@v3
        with:
          path: ~/.cache/coursier
          key: k8s-integration-coursier-${{ hashFiles('**/pom.xml', '**/plugins.sbt') }}
          restore-keys: |
            k8s-integration-coursier-
      - name: Install Java ${{ inputs.java }}
        uses: actions/setup-java@v3
        with:
          distribution: zulu
          java-version: ${{ inputs.java }}
      - name: start minikube
        run: |
          # See more in "Installation" https://minikube.sigs.k8s.io/docs/start/
          # curl -LO https://storage.googleapis.com/minikube/releases/latest/minikube-linux-amd64
          # TODO(SPARK-44495): Resume to use the latest minikube for k8s-integration-tests.
          curl -LO https://storage.googleapis.com/minikube/releases/v1.30.1/minikube-linux-amd64
          sudo install minikube-linux-amd64 /usr/local/bin/minikube
          rm minikube-linux-amd64
          # Github Action limit cpu:2, memory: 6947MB, limit to 2U6G for better resource statistic
          minikube start --cpus 2 --memory 6144
      - name: Print K8S pods and nodes info
        run: |
          kubectl get pods -A
          kubectl describe node
      - name: Run Spark on K8S integration test (With driver cpu 0.5, executor cpu 0.2 limited)
        run: |
          # Prepare PV test
          PVC_TMP_DIR=$(mktemp -d)
          export PVC_TESTS_HOST_PATH=$PVC_TMP_DIR
          export PVC_TESTS_VM_PATH=$PVC_TMP_DIR
          minikube mount ${PVC_TESTS_HOST_PATH}:${PVC_TESTS_VM_PATH} --gid=0 --uid=185 &
          kubectl create clusterrolebinding serviceaccounts-cluster-admin --clusterrole=cluster-admin --group=system:serviceaccounts || true
          kubectl apply -f https://raw.githubusercontent.com/volcano-sh/volcano/v1.7.0/installer/volcano-development.yaml || true
          eval $(minikube docker-env)
          dev/change-scala-version.sh 2.13
          build/sbt -Pscala-2.13 -Psparkr -Pkubernetes -Pvolcano -Pkubernetes-integration-tests -Dspark.kubernetes.test.driverRequestCores=0.5 -Dspark.kubernetes.test.executorRequestCores=0.2 -Dspark.kubernetes.test.volcanoMaxConcurrencyJobNum=1 -Dtest.exclude.tags=local "kubernetes-integration-tests/test"
      - name: Upload Spark on K8S integration tests log files
        if: ${{ !success() }}
        uses: actions/upload-artifact@v3
        with:
          name: spark-on-kubernetes-it-log
          path: "**/target/integration-tests.log"<|MERGE_RESOLUTION|>--- conflicted
+++ resolved
@@ -206,7 +206,6 @@
       GITHUB_PREV_SHA: ${{ github.event.before }}
       SPARK_LOCAL_IP: localhost
       SKIP_PACKAGING: true
-      SCALA_PROFILE: scala2.13
     steps:
     - name: Checkout Spark repository
       uses: actions/checkout@v3
@@ -385,7 +384,6 @@
       SKIP_PACKAGING: true
       METASPACE_SIZE: 1g
       BRANCH: ${{ inputs.branch }}
-      SCALA_PROFILE: scala2.13
     steps:
     - name: Checkout Spark repository
       uses: actions/checkout@v3
@@ -495,7 +493,6 @@
       SPARK_LOCAL_IP: localhost
       SKIP_MIMA: true
       SKIP_PACKAGING: true
-      SCALA_PROFILE: scala2.13
     steps:
     - name: Checkout Spark repository
       uses: actions/checkout@v3
@@ -829,56 +826,6 @@
         ./build/mvn $MAVEN_CLI_OPTS -DskipTests -Pyarn -Pmesos -Pkubernetes -Pvolcano -Phive -Phive-thriftserver -Phadoop-cloud -Djava.version=${JAVA_VERSION/-ea} install
         rm -rf ~/.m2/repository/org/apache/spark
 
-<<<<<<< HEAD
-  scala-213:
-    needs: precondition
-    if: fromJson(needs.precondition.outputs.required).scala-213 == 'true'
-    name: Scala 2.13 build with SBT
-    runs-on: ubuntu-22.04
-    timeout-minutes: 300
-    steps:
-    - name: Checkout Spark repository
-      uses: actions/checkout@v3
-      with:
-        fetch-depth: 0
-        repository: apache/spark
-        ref: ${{ inputs.branch }}
-    - name: Sync the current branch with the latest in Apache Spark
-      if: github.repository != 'apache/spark'
-      run: |
-        git fetch https://github.com/$GITHUB_REPOSITORY.git ${GITHUB_REF#refs/heads/}
-        git -c user.name='Apache Spark Test Account' -c user.email='sparktestacc@gmail.com' merge --no-commit --progress --squash FETCH_HEAD
-        git -c user.name='Apache Spark Test Account' -c user.email='sparktestacc@gmail.com' commit -m "Merged commit" --allow-empty
-    - name: Cache Scala, SBT and Maven
-      uses: actions/cache@v3
-      with:
-        path: |
-          build/apache-maven-*
-          build/scala-*
-          build/*.jar
-          ~/.sbt
-        key: build-${{ hashFiles('**/pom.xml', 'project/build.properties', 'build/mvn', 'build/sbt', 'build/sbt-launch-lib.bash', 'build/spark-build-info') }}
-        restore-keys: |
-          build-
-    - name: Cache Coursier local repository
-      uses: actions/cache@v3
-      with:
-        path: ~/.cache/coursier
-        key: scala-213-coursier-${{ hashFiles('**/pom.xml', '**/plugins.sbt') }}
-        restore-keys: |
-          scala-213-coursier-
-    - name: Install Java 17
-      uses: actions/setup-java@v3
-      with:
-        distribution: zulu
-        java-version: 17
-    - name: Build with SBT
-      run: |
-        ./dev/change-scala-version.sh 2.13
-        ./build/sbt -Pyarn -Pmesos -Pkubernetes -Pvolcano -Phive -Phive-thriftserver -Phadoop-cloud -Pkinesis-asl -Pdocker-integration-tests -Pkubernetes-integration-tests -Pspark-ganglia-lgpl -Pscala-2.13 compile Test/compile
-
-=======
->>>>>>> 5f643ee1
   # Any TPC-DS related updates on this job need to be applied to tpcds-1g-gen job of benchmark.yml as well
   tpcds-1g:
     needs: precondition
@@ -889,7 +836,6 @@
     timeout-minutes: 300
     env:
       SPARK_LOCAL_IP: localhost
-      SCALA_PROFILE: scala2.13
     steps:
     - name: Checkout Spark repository
       uses: actions/checkout@v3
@@ -995,7 +941,6 @@
       ORACLE_DOCKER_IMAGE_NAME: gvenzl/oracle-xe:21.3.0
       SKIP_MIMA: true
       SKIP_PACKAGING: true
-      SCALA_PROFILE: scala2.13
     steps:
     - name: Checkout Spark repository
       uses: actions/checkout@v3
