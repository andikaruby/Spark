--- conflicted
+++ resolved
@@ -263,11 +263,7 @@
     - name: Install Python packages (Python 3.8)
       if: (contains(matrix.modules, 'sql') && !contains(matrix.modules, 'sql-')) || contains(matrix.modules, 'connect')
       run: |
-<<<<<<< HEAD
-        python3.8 -m pip install 'numpy>=1.20.0' pyarrow pandas scipy unittest-xml-reporting 'grpcio>=1.48,<1.57' 'grpcio-status>=1.48,<1.57' 'protobuf==3.20.3'
-=======
-        python3.8 -m pip install 'numpy>=1.20.0' 'pyarrow==12.0.1' pandas scipy unittest-xml-reporting 'grpcio==1.56.0' 'protobuf==3.20.3'
->>>>>>> c12eb2c9
+        python3.8 -m pip install 'numpy>=1.20.0' 'pyarrow==12.0.1' pandas scipy unittest-xml-reporting 'grpcio>=1.48,<1.57' 'grpcio-status>=1.48,<1.57' 'protobuf==3.20.3'
         python3.8 -m pip list
     # Run the tests.
     - name: Run tests
