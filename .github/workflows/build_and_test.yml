--- conflicted
+++ resolved
@@ -729,7 +729,6 @@
         ./build/mvn $MAVEN_CLI_OPTS -DskipTests -Pyarn -Pmesos -Pkubernetes -Pvolcano -Phive -Phive-thriftserver -Phadoop-cloud -Djava.version=${JAVA_VERSION/-ea} install
         rm -rf ~/.m2/repository/org/apache/spark
 
-<<<<<<< HEAD
   connect-maven:
     needs: precondition
     if: fromJson(needs.precondition.outputs.required).connect-maven == 'true'
@@ -782,20 +781,17 @@
           export MAVEN_CLI_OPTS="--no-transfer-progress"
           export JAVA_VERSION=${{ matrix.java }}
           # It uses Maven's 'install' intentionally, see https://github.com/apache/spark/pull/26414.
-          # 1. Test without -Phive
-          ./build/mvn $MAVEN_CLI_OPTS -DskipTests -Djava.version=${JAVA_VERSION/-ea} install
+          # 1. Test with -Phive
+          ./build/mvn $MAVEN_CLI_OPTS -DskipTests -Djava.version=${JAVA_VERSION/-ea} install -Phive
+          ./build/mvn $MAVEN_CLI_OPTS -Djava.version=${JAVA_VERSION/-ea} test -pl connector/connect/server -Phive
+          ./build/mvn $MAVEN_CLI_OPTS -Djava.version=${JAVA_VERSION/-ea} test -pl connector/connect/client/jvm -Phive
+          # 2. Test without -Phive
+          ./build/mvn $MAVEN_CLI_OPTS -DskipTests -Djava.version=${JAVA_VERSION/-ea} install -pl assembly
           ./build/mvn $MAVEN_CLI_OPTS -Djava.version=${JAVA_VERSION/-ea} test -pl connector/connect/server
           ./build/mvn $MAVEN_CLI_OPTS -Djava.version=${JAVA_VERSION/-ea} test -pl connector/connect/client/jvm
-          # 2. Test with -Phive
-          ./build/mvn $MAVEN_CLI_OPTS -DskipTests -Djava.version=${JAVA_VERSION/-ea} install -pl assembly -Phive
-          ./build/mvn $MAVEN_CLI_OPTS -Djava.version=${JAVA_VERSION/-ea} test -pl connector/connect/server -Phive
-          ./build/mvn $MAVEN_CLI_OPTS -Djava.version=${JAVA_VERSION/-ea} test -pl connector/connect/client/jvm -Phive
-          rm -rf ~/.m2/repository/org/apache/spark      
-
-  scala-213:
-=======
+          rm -rf ~/.m2/repository/org/apache/spark
+
   scala-212:
->>>>>>> adabbb50
     needs: precondition
     if: fromJson(needs.precondition.outputs.required).scala-212 == 'true'
     name: Scala 2.12 build with SBT
